##############################################################################
# ATF (Automated Testing Framework) python testsuite module
# Copyright (C) SchedMD LLC.
##############################################################################
import collections
import errno
import glob
import logging
import math
import os
import pwd
import pathlib
import pytest
import re
import shutil
import stat
import subprocess
import sys
import time
import traceback


##############################################################################
# ATF module functions
##############################################################################

default_command_timeout = 60
default_polling_timeout = 15
default_sql_cmd_timeout = 120

PERIODIC_TIMEOUT = 30


def node_range_to_list(node_expression):
    """Converts a node range expression into a list of node names.

    Example:
        >>> node_range_to_list('node[1,3-5]')
        ['node1', 'node3', 'node4', 'node5']
    """

    node_list = []
    output = run_command_output(
        f"scontrol show hostnames {node_expression}", fatal=True, quiet=True
    )
    for line in output.rstrip().splitlines():
        node_list.append(line)
    return node_list


def node_list_to_range(node_list):
    """Converts a list of node names to a node range expression.

    Example:
        >>> node_list_to_range(['node1', 'node3', 'node4', 'node5'])
        'node[1,3-5]'
    """

    return run_command_output(
        f"scontrol show hostlistsorted {','.join(node_list)}", fatal=True, quiet=True
    ).rstrip()


def range_to_list(range_expression):
    """Converts an integer range expression into a list of integers.

    Example:
        >>> range_to_list('1,3-5')
        [1, 3, 4, 5]
    """

    return list(map(int, node_range_to_list(f"[{range_expression}]")))


def list_to_range(numeric_list):
    """Converts a list of integers to an integer range expression.

    Example:
        >>> list_to_range([1, 3, 4, 5])
        '1,3-5'
    """

    node_range_expression = node_list_to_range(map(str, numeric_list))
    return re.sub(r"^\[(.*)\]$", r"\1", node_range_expression)


def run_command(
    command,
    fatal=False,
    timeout=default_command_timeout,
    quiet=False,
    chdir=None,
    user=None,
    input=None,
    xfail=False,
):
    """Executes a command and returns a dictionary result.

    Args:
        command (string): The command to execute. The command is run within a
            bash subshell, so pipes, redirection, etc. are performed.
        fatal (boolean): If True, a non-zero exit code (or zero if combined
            with xfail) will result in the test failing.
        timeout (integer): If the command does not exit before timeout number
            of seconds, this function will return with an exit code of 110.
        chdir (directory): Change to the specified directory before executing
            the command.
        user (user name): Run the command as the specified user. This requires
            the invoking user to have unprompted sudo rights.
        input (string): The specified input is supplied to the command as stdin.
        xfail (boolean): If True, the command is expected to fail.
        quiet (boolean): If True, logging is performed at the TRACE log level.

    Returns:
        A dictionary containing the following keys:
            start_time: epoch start time
            duration: number of seconds the command ran for
            exit_code: exit code for the command
            stdout: command stdout as a string
            stderr: command stderr as a string
    """

    additional_run_kwargs = {}
    if chdir is not None:
        additional_run_kwargs["cwd"] = chdir
    if input is not None:
        additional_run_kwargs["input"] = input
    if timeout is not None:
        additional_run_kwargs["timeout"] = timeout

    if quiet:
        log_command_level = logging.TRACE
        log_details_level = logging.TRACE
    else:
        log_command_level = logging.NOTE
        log_details_level = logging.DEBUG

    start_time = time.time()
    invocation_message = "Running command"
    if user is not None:
        invocation_message += f" as user {user}"
    invocation_message += f": {command}"
    logging.log(log_command_level, invocation_message)
    try:
        if user is not None and user != properties["test-user"]:
            if not properties["sudo-rights"]:
                pytest.skip(
                    "This test requires the test user to have unprompted sudo rights",
                    allow_module_level=True,
                )
            cp = subprocess.run(
                ["sudo", "-nu", user, "/bin/bash", "-lc", command],
                capture_output=True,
                text=True,
                **additional_run_kwargs,
            )
        else:
            cp = subprocess.run(
                command,
                shell=True,
                executable="/bin/bash",
                capture_output=True,
                text=True,
                **additional_run_kwargs,
            )
        end_time = time.time()
        duration = end_time - start_time
        exit_code = cp.returncode
        stdout = cp.stdout
        stderr = cp.stderr
    except subprocess.TimeoutExpired as e:
        duration = e.timeout
        exit_code = errno.ETIMEDOUT
        # These are byte objects, not strings
        stdout = e.stdout.decode("utf-8") if e.stdout else ""
        stderr = e.stderr.decode("utf-8") if e.stderr else ""

    if input is not None:
        logging.log(log_details_level, f"Command input: {input}")
    logging.log(log_details_level, f"Command exit code: {exit_code}")
    logging.log(log_details_level, f"Command stdout: {stdout}")
    logging.log(log_details_level, f"Command stderr: {stderr}")
    logging.log(log_details_level, "Command duration: %.03f seconds", duration)

    message = ""
    if exit_code == errno.ETIMEDOUT:
        message = f'Command "{command}" timed out after {duration} seconds'
    elif exit_code != 0 and not xfail:
        message = f'Command "{command}" failed with rc={exit_code}'
    elif exit_code == 0 and xfail:
        message = f'Command "{command}" was expected to fail but succeeded'
    if (exit_code != 0 and not xfail) or (exit_code == 0 and xfail):
        if stderr != "" or stdout != "":
            message += ":"
        if stderr != "":
            message += f" {stderr}"
        if stdout != "":
            message += f" {stdout}"

    if message != "":
        message = message.rstrip()
        if fatal:
            pytest.fail(message)
        elif not quiet:
            logging.warning(message)

    results = {}
    results["command"] = command
    results["start_time"] = float(int(start_time * 1000)) / 1000
    results["duration"] = float(int(duration * 1000)) / 1000
    results["exit_code"] = exit_code
    results["stdout"] = stdout
    results["stderr"] = stderr

    return results


def run_command_error(command, **run_command_kwargs):
    """Executes a command and returns the standard error.

    This function accepts the same arguments as run_command.
    """

    results = run_command(command, **run_command_kwargs)

    return results["stderr"]


def run_command_output(command, **run_command_kwargs):
    """Executes a command and returns the standard output.

    This function accepts the same arguments as run_command.
    """

    results = run_command(command, **run_command_kwargs)

    return results["stdout"]


def run_command_exit(command, **run_command_kwargs):
    """Executes a command and returns the exit code.

    This function accepts the same arguments as run_command.
    """

    results = run_command(command, **run_command_kwargs)

    return results["exit_code"]


def repeat_until(
    callable,
    condition,
    timeout=default_polling_timeout,
    poll_interval=None,
    fatal=False,
):
    """Repeats a callable until a condition is met or it times out.

    The callable returns an object that the condition operates on.

    Args:
        callable (callable): Repeatedly called until the condition is met or
            the timeout is reached.
        condition (callable): A callable object that returns a boolean. This
            function will return True when the condition call returns True.
        timeout (integer): If timeout number of seconds expires before the
            condition is met, return False.
        poll_interval (float): Number of seconds to wait between condition
            polls. This may be a decimal fraction. The default poll interval
            depends on the timeout used, but varies between .1 and 1 seconds.
        fatal (boolean): If True, a timeout will result in the test failing.

    Returns:
        True if the condition is met by the timeout, False otherwise.

    Example:
        >>> repeat_until(lambda : random.randint(1,10), lambda n: n == 5, timeout=30, poll_interval=1)
        True
    """

    begin_time = time.time()

    if poll_interval is None:
        if timeout <= 5:
            poll_interval = 0.1
        elif timeout <= 10:
            poll_interval = 0.2
        else:
            poll_interval = 1

    while time.time() < begin_time + timeout:
        if condition(callable()):
            return True
        time.sleep(poll_interval)

    if fatal:
        pytest.fail(f"Condition was not met within the {timeout} second timeout")
    else:
        logging.warning(f"Condition was not met within the {timeout} second timeout")
        return False


def repeat_command_until(command, condition, quiet=True, **repeat_until_kwargs):
    """Repeats a command until a condition is met or it times out.

    This function accepts the same arguments as repeat_until.

    Additional Args:
        quiet (boolean): If True, logging is performed at the TRACE log level.

    Example:
        >>> repeat_command_until("scontrol ping", lambda results: re.search(r'is UP', results['stdout']))
        True
    """

    return repeat_until(
        lambda: run_command(command, quiet=quiet), condition, **repeat_until_kwargs
    )


def pids_from_exe(executable):
    # We have to elevate privileges here, but forking off thousands of sudo
    # commands is expensive, so we will sudo a dynamic bash script for speed
    script = f"""cd /proc
for pid in `ls -d1 [0-9]*`;
do if [[ "$(readlink $pid/exe)" = "{executable}" ]];
   then echo $pid;
   fi
done"""
    pids = []
    output = run_command_output(script, user="root", quiet=True)
    for line in output.rstrip().splitlines():
        pids.append(int(line))
    return pids


def is_slurmctld_running(quiet=False):
    """Checks whether slurmctld is running.

    Args:
        quiet (boolean): If True, logging is performed at the TRACE log level.

    Returns:
        True if the slurmctld is running, False otherwise.
    """

    # Check whether slurmctld is running
    if re.search(r"is UP", run_command_output("scontrol ping", quiet=quiet)):
        return True

    return False


def start_slurmctld(clean=False, quiet=False):
    """Starts the slurmctld daemon.

    This function may only be used in auto-config mode.

    Args:
        clean (boolean): If True, clears previous slurmctld state.
        quiet (boolean): If True, logging is performed at the TRACE log level.
    """

    if not properties["auto-config"]:
        require_auto_config("wants to start slurmctld")

    if not is_slurmctld_running(quiet=quiet):
        # Start slurmctld
        command = f"{properties['slurm-sbin-dir']}/slurmctld"
        if clean:
            command += " -c -i"
        results = run_command(command, user=properties["slurm-user"], quiet=quiet)
        if results["exit_code"] != 0:
            pytest.fail(
                f"Unable to start slurmctld (rc={results['exit_code']}): {results['stderr']}"
            )

        # Verify that slurmctld is running
        if not repeat_command_until(
            "scontrol ping", lambda results: re.search(r"is UP", results["stdout"])
        ):
            pytest.fail(f"Slurmctld is not running")


def start_slurm(clean=False, quiet=False):
    """Starts all applicable slurm daemons.

    This function examines the slurm configuration files in order to
    determine which daemons need to be started.

    This function may only be used in auto-config mode.

    Args:
        clean (boolean): If True, clears previous slurmctld state.
        quiet (boolean): If True, logging is performed at the TRACE log level.
    """

    if not properties["auto-config"]:
        require_auto_config("wants to start slurm")

    # Determine whether slurmdbd should be included
    if (
        get_config_parameter("AccountingStorageType", live=False, quiet=quiet)
        == "accounting_storage/slurmdbd"
    ):
        if (
            run_command_exit(
                "sacctmgr show cluster", user=properties["slurm-user"], quiet=quiet
            )
            != 0
        ):
            # Start slurmdbd
            results = run_command(
                f"{properties['slurm-sbin-dir']}/slurmdbd",
                user=properties["slurm-user"],
                quiet=quiet,
            )
            if results["exit_code"] != 0:
                pytest.fail(
                    f"Unable to start slurmdbd (rc={results['exit_code']}): {results['stderr']}"
                )

            # Verify that slurmdbd is running
            if not repeat_command_until(
                "sacctmgr show cluster", lambda results: results["exit_code"] == 0
            ):
                pytest.fail(f"Slurmdbd is not running")

    # Start slurmctld
    start_slurmctld(clean, quiet)

    # Build list of slurmds
    slurmd_list = []
    output = run_command_output(
        f"perl -nle 'print $1 if /^NodeName=(\\S+)/' {properties['slurm-config-dir']}/slurm.conf",
        user=properties["slurm-user"],
        quiet=quiet,
    )
    if not output:
        pytest.fail("Unable to determine the slurmd node names")
    for node_name_expression in output.rstrip().split("\n"):
        if node_name_expression != "DEFAULT":
            slurmd_list.extend(node_range_to_list(node_name_expression))

    # (Multi)Slurmds
    for slurmd_name in slurmd_list:
        # Check whether slurmd is running
        if run_command_exit(f"pgrep -f 'slurmd -N {slurmd_name}'", quiet=quiet) != 0:
            # Start slurmd
            results = run_command(
                f"{properties['slurm-sbin-dir']}/slurmd -N {slurmd_name}",
                user="root",
                quiet=quiet,
            )
            if results["exit_code"] != 0:
                pytest.fail(
                    f"Unable to start slurmd -N {slurmd_name} (rc={results['exit_code']}): {results['stderr']}"
                )

            # Verify that the slurmd is running
            if (
                run_command_exit(f"pgrep -f 'slurmd -N {slurmd_name}'", quiet=quiet)
                != 0
            ):
                pytest.fail(f"Slurmd -N {slurmd_name} is not running")


def stop_slurmctld(quiet=False):
    """Stops the slurmctld daemon.

    This function may only be used in auto-config mode.

    Args:
        quiet (boolean): If True, logging is performed at the TRACE log level.
    """

    if not properties["auto-config"]:
        require_auto_config("wants to stop slurmctld")

    # Stop slurmctld
    run_command(
        "scontrol shutdown slurmctld", user=properties["slurm-user"], quiet=quiet
    )

    # Verify that slurmctld is not running
    if not repeat_until(
        lambda: pids_from_exe(f"{properties['slurm-sbin-dir']}/slurmctld"),
        lambda pids: len(pids) == 0,
    ):
        pytest.fail("Slurmctld is still running")


def stop_slurm(fatal=True, quiet=False):
    """Stops all applicable Slurm daemons.

    This function examines the Slurm configuration files in order to
    determine which daemons need to be stopped.

    This function may only be used in auto-config mode.

    Args:
        fatal (boolean): If True, a failure to stop all daemons will result in the test failing.
        quiet (boolean): If True, logging is performed at the TRACE log level.

    Returns:
        True if all Slurm daemons were stopped, False otherwise.
    """

    failures = []

    if not properties["auto-config"]:
        require_auto_config("wants to stop slurm")

    # Determine whether slurmdbd should be included
    if (
        get_config_parameter("AccountingStorageType", live=False, quiet=quiet)
        == "accounting_storage/slurmdbd"
    ):
        # Stop slurmdbd
        results = run_command(
            "sacctmgr shutdown", user=properties["slurm-user"], quiet=quiet
        )
        if results["exit_code"] != 0:
            failures.append(
                f"Command \"sacctmgr shutdown\" failed with rc={results['exit_code']}"
            )

        # Verify that slurmdbd is not running (we might have to wait for rollups to complete)
        if not repeat_until(
            lambda: pids_from_exe(f"{properties['slurm-sbin-dir']}/slurmdbd"),
            lambda pids: len(pids) == 0,
            timeout=60,
        ):
            failures.append("Slurmdbd is still running")

    # Stop slurmctld and slurmds
    results = run_command(
        "scontrol shutdown", user=properties["slurm-user"], quiet=quiet
    )
    if results["exit_code"] != 0:
        failures.append(
            f"Command \"scontrol shutdown\" failed with rc={results['exit_code']}"
        )

    # Verify that slurmctld is not running
    if not repeat_until(
        lambda: pids_from_exe(f"{properties['slurm-sbin-dir']}/slurmctld"),
        lambda pids: len(pids) == 0,
    ):
        failures.append("Slurmctld is still running")

    # Build list of slurmds
    slurmd_list = []
    output = run_command_output(
        f"perl -nle 'print $1 if /^NodeName=(\\S+)/' {properties['slurm-config-dir']}/slurm.conf",
        quiet=quiet,
    )
    if not output:
        failures.append("Unable to determine the slurmd node names")
    else:
        for node_name_expression in output.rstrip().split("\n"):
            if node_name_expression != "DEFAULT":
                slurmd_list.extend(node_range_to_list(node_name_expression))

    # Verify that slurmds are not running
    if not repeat_until(
        lambda: pids_from_exe(f"{properties['slurm-sbin-dir']}/slurmd"),
        lambda pids: len(pids) == 0,
    ):
        pids = pids_from_exe(f"{properties['slurm-sbin-dir']}/slurmd")
        run_command(f"pgrep -f {properties['slurm-sbin-dir']}/slurmd -a", quiet=quiet)
        failures.append(f"Some slurmds are still running ({pids})")

    if failures:
        if fatal:
            pytest.fail(failures[0])
        else:
            logging.warning(failures[0])
            return False
    else:
        return True


def restart_slurmctld(clean=False, quiet=False):
    """Restarts the slurmctld daemons.

    This function may only be used in auto-config mode.

    Args:
        clean (boolean): If True, clears previous slurmctld state.
        quiet (boolean): If True, logging is performed at the TRACE log level.
    """

    stop_slurmctld(quiet=quiet)
    start_slurmctld(clean=clean, quiet=quiet)


def restart_slurm(clean=False, quiet=False):
    """Restarts all applicable slurm daemons.

    This function may only be used in auto-config mode.

    Args:
        clean (boolean): If True, clears previous slurmctld state.
        quiet (boolean): If True, logging is performed at the TRACE log level.
    """

    stop_slurm(quiet=quiet)
    start_slurm(clean=clean, quiet=quiet)


def require_slurm_running():
    """Ensures that the slurm daemons are running.

    In local-config mode, the test is skipped if slurm is not running.
    In auto-config mode, slurm is started if necessary.

    In order to avoid multiple restarts of Slurm (in auto-config), this function
    should be called at the end of the setup preconditions.
    """

    global nodes

    if properties["auto-config"]:
        if not is_slurmctld_running(quiet=True):
            start_slurm(clean=True, quiet=True)
            properties["slurm-started"] = True
    else:
        if not is_slurmctld_running(quiet=True):
            pytest.skip(
                "This test requires slurm to be running", allow_module_level=True
            )

    # As a side effect, build up initial nodes dictionary
    nodes = get_nodes(quiet=True)


def backup_config_file(config="slurm"):
    """Backs up a configuration file.

    This function may only be used in auto-config mode.

    Args:
        config: Name of config file to back up (without the .conf suffix).
    """

    if not properties["auto-config"]:
        require_auto_config(f"wants to modify the {config} configuration file")

    properties["configurations-modified"].add(config)

    config_file = f"{properties['slurm-config-dir']}/{config}.conf"
    backup_config_file = f"{config_file}.orig-atf"

    # If a backup already exists, issue a warning and return (honor existing backup)
    if os.path.isfile(backup_config_file):
        logging.trace(f"Backup file already exists ({backup_config_file})")
        return

    # If the file to backup does not exist, touch an empty backup file with
    # the sticky bit set. restore_config_file will remove the file.
    if not os.path.isfile(config_file):
        run_command(
            f"touch {backup_config_file}",
            user=properties["slurm-user"],
            fatal=True,
            quiet=True,
        )
        run_command(
            f"chmod 1000 {backup_config_file}",
            user=properties["slurm-user"],
            fatal=True,
            quiet=True,
        )

    # Otherwise, copy the config file to the backup
    else:
        run_command(
            f"cp {config_file} {backup_config_file}",
            user=properties["slurm-user"],
            fatal=True,
            quiet=True,
        )


def restore_config_file(config="slurm"):
    """Restores a configuration file.

    This function may only be used in auto-config mode.

    Args:
        config: Name of config file to back up (without the .conf suffix).
    """

    config_file = f"{properties['slurm-config-dir']}/{config}.conf"
    backup_config_file = f"{config_file}.orig-atf"

    properties["configurations-modified"].remove(config)

    # If backup file doesn't exist, it has probably already been
    # restored by a previous call to restore_config_file
    if not os.path.isfile(backup_config_file):
        logging.trace(
            f"Backup file does not exist for {config_file}. It has probably already been restored."
        )
        return

    # If the sticky bit is set and the file is empty, remove both the file and the backup
    backup_stat = os.stat(backup_config_file)
    if backup_stat.st_size == 0 and backup_stat.st_mode & stat.S_ISVTX:
        run_command(
            f"rm -f {backup_config_file}",
            user=properties["slurm-user"],
            fatal=True,
            quiet=True,
        )
        if os.path.isfile(config_file):
            run_command(
                f"rm -f {config_file}",
                user=properties["slurm-user"],
                fatal=True,
                quiet=True,
            )

    # Otherwise, copy backup config file to primary config file
    # and remove the backup (.orig-atf)
    else:
        run_command(
            f"cp {backup_config_file} {config_file}",
            user=properties["slurm-user"],
            fatal=True,
            quiet=True,
        )
        run_command(
            f"rm -f {backup_config_file}",
            user=properties["slurm-user"],
            fatal=True,
            quiet=True,
        )


def get_config(live=True, source="slurm", quiet=False):
    """Returns the slurm configuration as a dictionary.

    Args:
        live (boolean):
            If True, the configuration information is obtained via
            a query to the relevant slurm daemon (e.g. scontrol show config).
            If False, the configuration information is obtained by directly
            parsing the relevant slurm configuration file (e.g. slurm.conf).
        source (string):
            If live is True, source should be either scontrol or sacctmgr.
            If live is False, source should be the name of the config file
            without the .conf prefix (e.g. slurmdbd).
        quiet (boolean): If True, logging is performed at the TRACE log level.

    Returns: A dictionary comprised of the parameter names and their values.
        For parameters that can have multiple lines and subparameters,
        the dictionary value will be a dictionary of dictionaries.
    """

    slurm_dict = {}

    if live:
        if source == "slurm" or source == "controller" or source == "scontrol":
            command = "scontrol"
        elif source == "slurmdbd" or source == "dbd" or source == "sacctmgr":
            command = "sacctmgr"
        else:
            pytest.fail(f"Invalid live source value ({source})")

        output = run_command_output(f"{command} show config", fatal=True, quiet=quiet)

        for line in output.splitlines():
            if match := re.search(rf"^\s*(\S+)\s*=\s*(.*)$", line):
                slurm_dict[match.group(1)] = match.group(2).rstrip()
    else:
        config = source
        config_file = f"{properties['slurm-config-dir']}/{config}.conf"

        # We might be looking for parameters in a config file that has not
        # been created yet. If so, we just want this to return an empty dict
        output = run_command_output(
            f"cat {config_file}", user=properties["slurm-user"], quiet=quiet
        )
        for line in output.splitlines():
            if match := re.search(rf"^\s*(\S+)\s*=\s*(.*)$", line):
                parameter_name, parameter_value = (
                    match.group(1),
                    match.group(2).rstrip(),
                )
                if parameter_name.lower() in [
                    "downnodes",
                    "frontendname",
                    "name",
                    "nodename",
                    "nodeset",
                    "partitionname",
                    "switchname",
                ]:
                    instance_name, subparameters = parameter_value.split(" ", 1)
                    subparameters_dict = {}
                    for subparameter_name, subparameter_value in re.findall(
                        r" *([^= ]+) *= *([^ ]+)", subparameters
                    ):
                        # Reformat the value if necessary
                        if is_integer(subparameter_value):
                            subparameter_value = int(subparameter_value)
                        elif is_float(subparameter_value):
                            subparameter_value = float(subparameter_value)
                        elif subparameter_value == "(null)":
                            subparameter_value = None
                        subparameters_dict[subparameter_name] = subparameter_value
                    if parameter_name not in slurm_dict:
                        slurm_dict[parameter_name] = {}
                    slurm_dict[parameter_name][instance_name] = subparameters_dict
                else:
                    # Reformat the value if necessary
                    if is_integer(parameter_value):
                        parameter_value = int(parameter_value)
                    elif is_float(parameter_value):
                        parameter_value = float(parameter_value)
                    elif parameter_value == "(null)":
                        parameter_value = None
                    slurm_dict[parameter_name] = parameter_value

    return slurm_dict


def get_config_parameter(name, default=None, **get_config_kwargs):
    """Obtains the value for a slurm configuration parameter.

    This function accepts the same arguments as get_config.

    Additional Args:
        name (string): The parameter name.
        default (string or None): This value is returned if the parameter
            is not found.

    Returns: The value of the specified parameter, or the default if not found.
    """

    config_dict = get_config(**get_config_kwargs)

    # Convert keys to lower case so we can do a case-insensitive search
    lower_dict = dict((key.lower(), value) for key, value in config_dict.items())

    if name.lower() in lower_dict:
        return lower_dict[name.lower()]
    else:
        return default


def config_parameter_includes(name, value, **get_config_kwargs):
    """Checks whether a configuration parameter includes a specific value.

    When a parameter may contain a comma-separated list of values, this
    function can be used to determine whether a specific value is within
    the list.

    This function accepts the same arguments as get_config.

    Additional Args:
        name (string): The parameter name.
        value (string): The value you are looking for.

    Returns: True if the specified string value is found within the parameter
        value list, False otherwise.

    Example:
        >>> config_parameter_includes('SlurmdParameters', 'config_overrides')
        False
    """

    config_dict = get_config(**get_config_kwargs)

    # Convert keys to lower case so we can do a case-insensitive search
    lower_dict = dict((key.lower(), value) for key, value in config_dict.items())

    if name.lower() in lower_dict and value.lower() in map(
        str.lower, lower_dict[name.lower()].split(",")
    ):
        return True
    else:
        return False


def set_config_parameter(
    parameter_name, parameter_value, source="slurm", restart=False
):
    """Sets the value of the specified configuration parameter.

    This function modifies the specified slurm configuration file and
    reconfigures slurm (or restarts slurm if restart=True). A backup
    is automatically created and the original configuration is restored
    after the test completes.

    This function may only be used in auto-config mode.

    Args:
        parameter_name (string): The parameter name.
        parameter_value (string): The parameter value.
            Use a value of None to unset a parameter.
        source (string): Name of the config file without the .conf prefix.
        restart (boolean): If True and slurm is running, slurm will be
            restarted rather than reconfigured.

    Note:
        When setting a complex parameter (one which may be repeated and has
        its own subparameters, such as with nodes, partitions and gres),
        the parameter_value should be a dictionary of dictionaries.

    Example:
        >>> set_config_parameter('ClusterName', 'cluster1')
    """

    if not properties["auto-config"]:
        require_auto_config("wants to modify parameters")

    if source == "dbd":
        config = "slurmdbd"
    else:
        config = source

    config_file = f"{properties['slurm-config-dir']}/{config}.conf"

    # This has the side-effect of adding config to configurations-modified
    backup_config_file(config)

    # Remove all matching parameters and append the new parameter
    lines = []
    output = run_command_output(
        f"cat {config_file}", user=properties["slurm-user"], quiet=True
    )
    for line in output.splitlines():
        if not re.search(rf"(?i)^\s*{parameter_name}\s*=", line):
            lines.append(f"{line}\n")
    if isinstance(parameter_value, dict):
        for instance_name in parameter_value:
            line = f"{parameter_name}={instance_name}"
            for subparameter_name, subparameter_value in parameter_value[
                instance_name
            ].items():
                line += f" {subparameter_name}={subparameter_value}"
            lines.append(f"{line}\n")
    elif parameter_value != None:
        lines.append(f"{parameter_name}={parameter_value}\n")
    input = "".join(lines)
    run_command(
        f"cat > {config_file}",
        input=input,
        user=properties["slurm-user"],
        fatal=True,
        quiet=True,
    )

    slurmctld_running = is_slurmctld_running(quiet=True)

    # Remove clustername state file if we aim to change the cluster name
    if parameter_name.lower() == "clustername":
        state_save_location = get_config_parameter(
            "StateSaveLocation", live=slurmctld_running, quiet=True
        )
        run_command(
            f"rm -f {state_save_location}/clustername",
            user=properties["slurm-user"],
            quiet=True,
        )

    # Reconfigure (or restart) slurm controller if it is already running
    if slurmctld_running:
        if source != "slurm" or parameter_name.lower() in [
            "accountingstoragetype",
            "rebootprogram",
        ]:
            restart_slurm(quiet=True)
        elif restart or parameter_name.lower() in [
            "authtype",
            "controlmach",
            "plugindir",
            "statesavelocation",
            "slurmctldhost",
            "slurmctldport",
            "slurmdport",
        ]:
            restart_slurmctld(quiet=True)
        else:
            run_command(
                "scontrol reconfigure", user=properties["slurm-user"], quiet=True
            )


def add_config_parameter_value(name, value, source="slurm"):
    """Appends a value to configuration parameter list.

    When a parameter may contain a comma-separated list of values, this
    function can be used to add a value to the list.

    This function may only be used in auto-config mode.

    Args:
        name (string): The parameter name.
        value (string): The value to add.
        source (string): Name of the config file without the .conf prefix.

    Example:
        >>> add_config_parameter_value('SlurmdParameters', 'config_overrides')
    """

    if config_parameter_includes(name, value, live=False, quiet=True, source=source):
        return

    original_value_string = get_config_parameter(
        name, live=False, quiet=True, source=source
    )
    if original_value_string is None:
        set_config_parameter(name, value, source=source)
    else:
        value_list = original_value_string.split(",")
        value_list.append(value)
        set_config_parameter(name, ",".join(value_list), source=source)


def remove_config_parameter_value(name, value, source="slurm"):
    """Removes a value from a configuration parameter list.

    When a parameter may contain a comma-separated list of values, this
    function can be used to remove a value from the list.

    This function may only be used in auto-config mode.

    Args:
        name (string): The parameter name.
        value (string): The value to remove.
        source (string): Name of the config file without the .conf prefix.

    Example:
        >>> remove_config_parameter_value('SlurmdParameters', 'config_overrides')
    """
    if not config_parameter_includes(
        name, value, live=False, quiet=True, source=source
    ):
        return

    value_list = get_config_parameter(
        name, live=False, quiet=True, source=source
    ).split(",")
    value_list.remove(value)
    if value_list:
        set_config_parameter(name, ",".join(value_list), source=source)
    else:
        set_config_parameter(name, None, source=source)


def is_tool(tool):
    """Returns True if the tool is found in PATH"""
    from shutil import which

    return which(tool) is not None


def require_tool(tool):
    """Skips if the supplied tool is not found"""
    if not is_tool(tool):
        msg = f"This test requires '{tool}' and it was not found"
        pytest.skip(msg, allow_module_level=True)


def require_whereami():
    """Compiles the whereami.c program to be used by tests

    This function installs the whereami program.  To get the
    correct output, TaskPlugin is required in the slurm.conf
    file before slurm starts up.
    ex: TaskPlugin=task/cgroup,task/affinity

    The file will be installed in the testsuite/python/lib/scripts
    directory where the whereami.c file is located

    Examples:
        >>> atf.require_whereami()
        >>> print('\nwhereami is located at', atf.properties['whereami'])
        >>> output = atf.run_command(f"srun {atf.properties['whereami']}",
        >>>     user=atf.properties['slurm-user'])
    """
    require_config_parameter("TaskPlugin", "task/cgroup,task/affinity")

<<<<<<< HEAD
=======
    # Set requirement for cray systems
    if is_cray:
        require_config_parameter(
            "TaskPlugin", "task/cray_aries,task/cgroup,task/affinity"
        )

>>>>>>> 10b3366d
    # If the file already exists and we don't need to recompile
    dest_file = f"{properties['testsuite_scripts_dir']}/whereami"
    if os.path.isfile(dest_file):
        properties["whereami"] = dest_file
        return

    source_file = f"{properties['testsuite_scripts_dir']}/whereami.c"
    if not os.path.isfile(source_file):
        pytest.skip("Could not find whereami.c!", allow_module_level=True)

    run_command(
        f"gcc {source_file} -o {dest_file}", fatal=True, user=properties["slurm-user"]
    )
    properties["whereami"] = dest_file


def require_config_parameter(
    parameter_name, parameter_value, condition=None, source="slurm", skip_message=None
):
    """Ensures that a configuration parameter has the required value.

    In local-config mode, the test is skipped if the required configuration is not set.
    In auto-config mode, sets the required configuration value if necessary.

    Args:
        parameter_name (string): The parameter name.
        parameter_value (string): The target parameter value.
        condition (callable): If there is a range of acceptable values, a
            condition can be specified to test whether the current parameter
            value is sufficient. If not, the target parameter_value will be
            used (or the test will be skipped in the case of local-config mode).
        source (string): Name of the config file without the .conf prefix.

    Note:
        When requiring a complex parameter (one which may be repeated and has
        its own subparameters, such as with nodes, partitions and gres),
        the parameter_value should be a dictionary of dictionaries. See the
        fourth example for multi-line parameters.

    Examples:
        >>> require_config_parameter('SelectType', 'select/cons_tres')
        >>> require_config_parameter('SlurmdTimeout', 5, lambda v: v <= 5)
        >>> require_config_parameter('Name', {'gpu': {'File': '/dev/tty0'}, 'mps': {'Count': 100}}, source='gres')
        >>> require_config_parameter("PartitionName", {"primary": {"Nodes": "ALL"}, "dynamic1": {"Nodes": "ns1"}, "dynamic2": {"Nodes": "ns2"}, "dynamic3": {"Nodes": "ns1,ns2"}})
    """

    observed_value = get_config_parameter(
        parameter_name, live=False, source=source, quiet=True
    )
    condition_satisfied = False
    if condition is None:
        condition = lambda observed, desired: observed == desired
        if observed_value == parameter_value:
            condition_satisfied = True
    else:
        if condition(observed_value):
            condition_satisfied = True

    if not condition_satisfied:
        if properties["auto-config"]:
            set_config_parameter(parameter_name, parameter_value, source=source)
        else:
            if skip_message is None:
                skip_message = f"This test requires the {parameter_name} parameter to be {parameter_value} (but it is {observed_value})"
            pytest.skip(skip_message, allow_module_level=True)


def require_config_parameter_includes(name, value, source="slurm"):
    """Ensures that a configuration parameter list contains the required value.

    In local-config mode, the test is skipped if the configuration parameter
    list does not include the required value.
    In auto-config mode, adds the required value to the configuration parameter
    list if necessary.

    Args:
        name (string): The parameter name.
        value (string): The value we want to be in the list.
        source (string): Name of the config file without the .conf prefix.

    Example:
        >>> require_config_parameter_includes('SlurmdParameters', 'config_overrides')
    """

    if properties["auto-config"]:
        add_config_parameter_value(name, value, source=source)
    else:
        if not config_parameter_includes(
            name, value, source=source, live=False, quiet=True
        ):
            pytest.skip(
                f"This test requires the {name} parameter to include {value}",
                allow_module_level=True,
            )


def require_config_parameter_excludes(name, value, source="slurm"):
    """Ensures that a configuration parameter list does not contain a value.

      In local-config mode, the test is skipped if the configuration parameter
    includes the specified value.
      In auto-config mode, removes the specified value from the configuration
      parameter list if necessary.

      Args:
          name (string): The parameter name.
          value (string): The value we do not want to be in the list.
          source (string): Name of the config file without the .conf prefix.

      Example:
          >>> require_config_parameter_excludes('SlurmdParameters', 'config_overrides')
    """
    if properties["auto-config"]:
        remove_config_parameter_value(name, value, source=source)
    else:
        if config_parameter_includes(
            name, value, source=source, live=False, quiet=True
        ):
            pytest.skip(
                f"This test requires the {name} parameter to exclude {value}",
                allow_module_level=True,
            )


def require_tty(number):
    tty_file = f"/dev/tty{number}"
    if not os.path.exists(tty_file):
        run_command(
            f"mknod -m 666 {tty_file} c 4 {number}", user="root", fatal=True, quiet=True
        )


## Use this to create an entry in gres.conf and create an associated tty
# def require_gres_device(name):
#
#    gres_value = get_config_parameter('Name', live=False, source='gres', quiet=True)
#    if gres_value is None or name not in gres_value:
#        if not properties['auto-config']:
#            pytest.skip(f"This test requires a '{name}' gres device to be defined in gres.conf", allow_module_level=True)
#        else:
#            require_tty(0)
#            require_config_parameter('Name', {name: {'File': '/dev/tty0'}}, source='gres')


def require_auto_config(reason=""):
    """Ensures that auto-config mode is being used.

    This function skips the test if auto-config mode is not enabled.

    Args:
        reason (string): Augments the skip reason with a context-specific
            explanation for why the auto-config mode is needed by the test.

    Example:
        >>> require_auto_config("wants to set the Epilog")
    """

    if not properties["auto-config"]:
        message = "This test requires auto-config to be enabled"
        if reason != "":
            message += f" ({reason})"
        pytest.skip(message, allow_module_level=True)


def require_accounting(modify=False):
    """Ensures that slurm accounting is configured.

    In local-config mode, the test is skipped if slurm accounting is not
    configured.
    In auto-config mode, configures slurm accounting if necessary.

    Args:
        modify (boolean): If True, this indicates to the ATF that the test
            will modify the accounting database (e.g. adding accounts, etc).
            A database backup is automatically created and the original dump
            is restored after the test completes.
    """

    if properties["auto-config"]:
        if (
            get_config_parameter("AccountingStorageType", live=False, quiet=True)
            != "accounting_storage/slurmdbd"
        ):
            set_config_parameter("AccountingStorageType", "accounting_storage/slurmdbd")
        if modify:
            backup_accounting_database()
    else:
        if modify:
            require_auto_config("wants to modify the accounting database")
        elif (
            get_config_parameter("AccountingStorageType", live=False, quiet=True)
            != "accounting_storage/slurmdbd"
        ):
            pytest.skip(
                "This test requires accounting to be configured",
                allow_module_level=True,
            )


def get_user_name():
    return pwd.getpwuid(os.getuid()).pw_name


def cancel_jobs(
    job_list,
    timeout=default_polling_timeout,
    poll_interval=0.1,
    fatal=False,
    quiet=False,
):
    """Cancels a list of jobs and waits for them to complete.

    Args:
        job_list (list): A list of job ids to cancel.
        timeout (integer): Number of seconds to wait for jobs to be done before
            timing out.
        poll_interval (float): Number of seconds to wait between job state
            polls.
        fatal (boolean): If True, a timeout will result in the test failing.
        quiet (boolean): If True, logging is performed at the TRACE log level.
    """

    job_list_string = " ".join(str(i) for i in job_list)

    if job_list_string == "":
        return True

    run_command(f"scancel {job_list_string}", fatal=fatal, quiet=quiet)

    for job_id in job_list:
        status = wait_for_job_state(
            job_id,
            "DONE",
            timeout=timeout,
            poll_interval=poll_interval,
            fatal=fatal,
            quiet=quiet,
        )
        if not status:
            if fatal:
                pytest.fail(
                    f"Job ({job_id}) was not cancelled within the {timeout} second timeout"
                )
            return status

    return True


def cancel_all_jobs(
    timeout=default_polling_timeout, poll_interval=0.1, fatal=False, quiet=False
):
    """Cancels all jobs belonging to the test user.

    Args:
        fatal (boolean): If True, a timeout will result in the test failing.
        timeout (integer): If timeout number of seconds expires before the
            jobs are verified to be cancelled, fail.
        quiet (boolean): If True, logging is performed at the TRACE log level.
    """

    user_name = get_user_name()

    run_command(f"scancel -u {user_name}", fatal=fatal, quiet=quiet)

    return repeat_command_until(
        f"squeue -u {user_name} --noheader",
        lambda results: results["stdout"] == "",
        timeout=timeout,
        poll_interval=poll_interval,
        fatal=fatal,
        quiet=quiet,
    )


def is_integer(value):
    try:
        int(value)
    except ValueError:
        return False
    else:
        return True


def is_float(value):
    try:
        float(value)
    except ValueError:
        return False
    else:
        return True


def get_nodes(live=True, quiet=False, **run_command_kwargs):
    """Returns the node configuration as a dictionary of dictionaries.

    If the live argument is not True, the dictionary will contain the literal
    configuration values and the DEFAULT node will be separately indexed.

    Args:
        live (boolean):
            If True, the node configuration information is obtained via a query
            to the slurmctld daemon (e.g. scontrol show config).
            If False, the node configuration information is obtained by
            directly parsing the slurm configuration file (slurm.conf).
        quiet (boolean): If True, logging is performed at the TRACE log level.

    Returns: A dictionary of dictionaries where the first level keys are the
        node names and with the their values being a dictionary of
        configuration parameters for the respective node.
    """

    nodes_dict = {}

    if live:
        output = run_command_output(
            "scontrol show nodes -o", fatal=True, quiet=quiet, **run_command_kwargs
        )

        node_dict = {}
        for line in output.splitlines():
            if line == "":
                continue

            while match := re.search(r"^ *([^ =]+)=(.*?)(?= +[^ =]+=| *$)", line):
                parameter_name, parameter_value = match.group(1), match.group(2)

                # Remove the consumed parameter from the line
                line = re.sub(r"^ *([^ =]+)=(.*?)(?= +[^ =]+=| *$)", "", line)

                # Reformat the value if necessary
                if is_integer(parameter_value):
                    parameter_value = int(parameter_value)
                elif is_float(parameter_value):
                    parameter_value = float(parameter_value)
                elif parameter_value == "(null)":
                    parameter_value = None

                # Add it to the temporary node dictionary
                node_dict[parameter_name] = parameter_value

            # Add the node dictionary to the nodes dictionary
            nodes_dict[node_dict["NodeName"]] = node_dict

            # Clear the node dictionary for use by the next node
            node_dict = {}

    else:
        # Get the config dictionary
        config_dict = get_config(live=False, quiet=quiet)

        # Convert keys to lower case so we can do a case-insensitive search
        lower_config_dict = dict(
            (key.lower(), value) for key, value in config_dict.items()
        )

        # DEFAULT will be included separately
        if "nodename" in lower_config_dict:
            for node_expression, node_expression_dict in lower_config_dict[
                "nodename"
            ].items():
                port_expression = (
                    node_expression_dict["Port"]
                    if "Port" in node_expression_dict
                    else ""
                )

                # Break up the node expression and port expression into lists
                node_list = node_range_to_list(node_expression)
                port_list = range_to_list(port_expression)

                # Iterate over the nodes in the expression
                for node_index in range(len(node_list)):
                    node_name = node_list[node_index]
                    # Add the parameters to the temporary node dictionary
                    node_dict = dict(node_expression_dict)
                    node_dict["NodeName"] = node_name
                    if node_index < len(port_list):
                        node_dict["Port"] = int(port_list[node_index])
                    # Add the node dictionary to the nodes dictionary
                    nodes_dict[node_name] = node_dict

    return nodes_dict


def get_node_parameter(node_name, parameter_name, default=None, live=True):
    """Obtains the value for a node configuration parameter.

    Args:
        node_name (string): The node name.
        parameter_name (string): The parameter name.
        default (string or None): This value is returned if the parameter
            is not found.
        live (boolean):
            If True, the node configuration information is obtained via a query
            to the slurmctld daemon (e.g. scontrol show config).
            If False, the node configuration information is obtained by
            directly parsing the slurm configuration file (slurm.conf).

    Returns: The value of the specified node parameter, or the default if not
        found.
    """

    nodes_dict = get_nodes(live=live)

    if node_name in nodes_dict:
        node_dict = nodes_dict[node_name]
    else:
        pytest.fail(f"Node ({node_name}) was not found in the node configuration")

    if parameter_name in node_dict:
        return node_dict[parameter_name]
    else:
        return default


def set_node_parameter(node_name, new_parameter_name, new_parameter_value):
    """Sets the value of the specified node configuration parameter.

    This function sets a node property for the specified node and restarts
    the relevant slurm daemons. A backup is automatically created and the
    original configuration is restored after the test completes.

    This function may only be used in auto-config mode.

    Args:
        node_name (string): The node name.
        new_parameter_name (string): The parameter name.
        new_parameter_value (string): The parameter value.
            Use a value of None to unset a node parameter.

    Example:
        >>> set_node_parameter('node1', 'Features', 'f1')
    """

    if not properties["auto-config"]:
        require_auto_config("wants to modify node parameters")

    config_file = f"{properties['slurm-config-dir']}/slurm.conf"

    # Read the original slurm.conf into a list of lines
    output = run_command_output(
        f"cat {config_file}", user=properties["slurm-user"], quiet=True
    )
    original_config_lines = output.splitlines()
    new_config_lines = original_config_lines.copy()

    # Locate the node among the various NodeName definitions
    found_node_name = False
    for line_index in range(len(original_config_lines)):
        line = original_config_lines[line_index]

        words = re.split(r" +", line.strip())
        if len(words) < 1:
            continue
        parameter_name, parameter_value = words[0].split("=", 1)
        if parameter_name.lower() != "nodename":
            continue

        # We found a NodeName line. Read in the node parameters
        node_expression = parameter_value
        port_expression = ""
        original_node_parameters = collections.OrderedDict()
        for word in words[1:]:
            parameter_name, parameter_value = word.split("=", 1)
            if parameter_name.lower() == "port":
                port_expression = parameter_value
            else:
                original_node_parameters[parameter_name] = parameter_value

        node_list = node_range_to_list(node_expression)
        port_list = range_to_list(port_expression)

        # Determine whether our node is included in this node expression
        if node_name in node_list:
            # Yes. We found the node
            found_node_name = True
            node_index = node_list.index(node_name)

            # Delete the original node definition
            new_config_lines.pop(line_index)

            # Add the modified definition for the specified node
            modified_node_parameters = original_node_parameters.copy()
            if new_parameter_value is None:
                if new_parameter_name in modified_node_parameters:
                    del modified_node_parameters[new_parameter_name]
            else:
                modified_node_parameters[new_parameter_name] = new_parameter_value
            modified_node_line = f"NodeName={node_name}"
            if node_index < len(port_list):
                modified_node_line += f" Port={port_list[node_index]}"
            for parameter_name, parameter_value in modified_node_parameters.items():
                modified_node_line += f" {parameter_name}={parameter_value}"
            new_config_lines.insert(line_index, modified_node_line)

            # If the node was part of an aggregate node definition
            node_list.remove(node_name)
            if len(node_list):
                # Write the remainder of the aggregate using the original attributes
                remainder_node_expression = node_list_to_range(node_list)
                remainder_node_line = f"NodeName={remainder_node_expression}"
                if node_index < len(port_list):
                    port_list.pop(node_index)
                if port_list:
                    remainder_port_expression = list_to_range(port_list)
                    remainder_node_line += f" Port={remainder_port_expression}"
                for parameter_name, parameter_value in original_node_parameters.items():
                    remainder_node_line += f" {parameter_name}={parameter_value}"
                new_config_lines.insert(line_index, remainder_node_line)

            break

    if not found_node_name:
        pytest.fail(
            f"Invalid node specified in set_node_parameter(). Node ({node_name}) does not exist"
        )

    # Write the config file back out with the modifications
    backup_config_file("slurm")
    new_config_string = "\n".join(new_config_lines)
    run_command(
        f"echo '{new_config_string}' > {config_file}",
        user=properties["slurm-user"],
        fatal=True,
        quiet=True,
    )

    # Restart slurm controller if it is already running
    if is_slurmctld_running(quiet=True):
        restart_slurm(quiet=True)


def get_reservations(quiet=False, **run_command_kwargs):
    """Returns the reservations as a dictionary of dictionaries.

    Args:
        quiet (boolean): If True, logging is performed at the TRACE log level.

    Returns: A dictionary of dictionaries where the first level keys are the
        reservation names and with the their values being a dictionary of
        configuration parameters for the respective reservation.
    """

    resvs_dict = {}
    resv_dict = {}

    output = run_command_output(
        "scontrol show reservations -o", fatal=True, quiet=quiet, **run_command_kwargs
    )
    for line in output.splitlines():
        if line == "":
            continue

        while match := re.search(r"^ *([^ =]+)=(.*?)(?= +[^ =]+=| *$)", line):
            parameter_name, parameter_value = match.group(1), match.group(2)

            # Remove the consumed parameter from the line
            line = re.sub(r"^ *([^ =]+)=(.*?)(?= +[^ =]+=| *$)", "", line)

            # Reformat the value if necessary
            if is_integer(parameter_value):
                parameter_value = int(parameter_value)
            elif is_float(parameter_value):
                parameter_value = float(parameter_value)
            elif parameter_value == "(null)":
                parameter_value = None

            # Add it to the temporary resv dictionary
            resv_dict[parameter_name] = parameter_value

        # Add the redv dictionary to the resv dictionary
        resvs_dict[resv_dict["ReservationName"]] = resv_dict

        # Clear the resv dictionary for use by the next resv
        resv_dict = {}

    return resvs_dict


def get_reservation_parameter(resv_name, parameter_name, default=None):
    """Obtains the value for a reservation configuration parameter.

    Args:
        resv_name (string): The reservation name.
        parameter_name (string): The parameter name.
        default (string or None): This value is returned if the parameter
            is not found.

    Returns: The value of the specified reservation parameter, or the default if not
        found.
    """

    resvs_dict = get_reservations()

    if resv_name in resvs_dict:
        resv_dict = resvs_dict[resv_name]
    else:
        pytest.fail(f"reservation ({resv_name}) was not found")

    if parameter_name in resv_dict:
        return resv_dict[parameter_name]
    else:
        return default


def is_super_user():
    uid = os.getuid()

    if uid == 0:
        return True

    user = pwd.getpwuid(uid)[0]
    if get_config_parameter("SlurmUser") == user:
        return True

    return False


def require_sudo_rights():
    if not properties["sudo-rights"]:
        pytest.skip(
            "This test requires the test user to have unprompted sudo privileges",
            allow_module_level=True,
        )


def submit_job_sbatch(sbatch_args='--wrap "sleep 60"', **run_command_kwargs):
    """Submits a job using sbatch and returns the job id.

    The submitted job will automatically be cancelled when the test ends.

    Args*:
        sbatch_args (string): The arguments to sbatch.

    * run_command arguments are also accepted (e.g. fatal) and will be supplied
        to the underlying run_command call.

    Returns: The job id
    """

    output = run_command_output(f"sbatch {sbatch_args}", **run_command_kwargs)

    if match := re.search(r"Submitted \S+ job (\d+)", output):
        job_id = int(match.group(1))
        properties["submitted-jobs"].append(job_id)
        return job_id
    else:
        return 0


# Returns results
def run_job(srun_args, **run_command_kwargs):
    """Runs a job using srun and returns the run_command results dictionary.

    If the srun command times out, it will automatically be cancelled when the
    test ends.

    Args*:
        srun_args (string): The arguments to srun.

    * run_command arguments are also accepted (e.g. timeout) and will be
        supplied to the underlying run_command call.

    Returns: The srun run_command results dictionary.
    """

    results = run_command(f"srun {srun_args}", **run_command_kwargs)

    return results


# Return exit code
def run_job_exit(srun_args, **run_command_kwargs):
    """Runs a job using srun and returns the exit code.

    If the srun command times out, it will automatically be cancelled when the
    test ends.

    Args*:
        srun_args (string): The arguments to srun.

    * run_command arguments are also accepted (e.g. timeout) and will be
        supplied to the underlying run_command call.

    Returns: The exit code from srun.
    """

    results = run_job(srun_args, **run_command_kwargs)

    return results["exit_code"]


# Return output
def run_job_output(srun_args, **run_command_kwargs):
    """Runs a job using srun and returns the standard output.

    If the srun command times out, it will automatically be cancelled when the
    test ends.

    Args*:
        srun_args (string): The arguments to srun.

    * run_command arguments are also accepted (e.g. timeout) and will be
        supplied to the underlying run_command call.

    Returns: The standard output from srun.
    """

    results = run_job(srun_args, **run_command_kwargs)

    return results["stdout"]


# Return error
def run_job_error(srun_args, **run_command_kwargs):
    """Runs a job using srun and returns the standard error.

    If the srun command times out, it will automatically be cancelled when the
    test ends.

    Args*:
        srun_args (string): The arguments to srun.

    * run_command arguments are also accepted (e.g. timeout) and will be
        supplied to the underlying run_command call.

    Returns: The standard error from srun.
    """

    results = run_job(srun_args, **run_command_kwargs)

    return results["stderr"]


# Return job id
def submit_job_srun(srun_args, **run_command_kwargs):
    """Runs a job using srun and returns the job id.

    This function obtains the job id by adding the -v option to srun
    and parsing out the job id.

    If the srun command times out, it will automatically be cancelled when the
    test ends.

    Args*:
        srun_args (string): The arguments to srun.

    * run_command arguments are also accepted (e.g. timeout) and will be
        supplied to the underlying run_command call.

    Returns: The job id from srun.
    """

    results = run_job(" ".join(["-v", srun_args]), **run_command_kwargs)

    if match := re.search(r"jobid (\d+)", results["stderr"]):
        return int(match.group(1))
    else:
        return 0


# Return job id (command should not be interactive/shell)
def submit_job_salloc(salloc_args, **run_command_kwargs):
    """Submits a job using salloc and returns the job id.

    The submitted job will automatically be cancelled when the test ends.

    Args*:
        salloc_args (string): The arguments to salloc.

    * run_command arguments are also accepted (e.g. fatal) and will be supplied
        to the underlying run_command call.

    Returns: The job id
    """

    results = run_command(f"salloc {salloc_args}", **run_command_kwargs)
    if match := re.search(r"Granted job allocation (\d+)", results["stderr"]):
        job_id = int(match.group(1))
        properties["submitted-jobs"].append(job_id)
        return job_id
    else:
        return 0


# Return job id
def submit_job(command, job_param, job, *, wrap_job=True, **run_command_kwargs):
    """Submits a job using given command and returns the job id.

    Args*:
        command (string): The command to submit the job (salloc, srun, sbatch).
        job_param (string): The arguments to the job.
        job (string): The command or job file to be executed.
        wrap_job (boolean): If job needs to be wrapped when command is sbatch.

    * run_command arguments are also accepted (e.g. fatal) and will be supplied
        to the underlying job_id and subsequent run_command call.

    Returns: The job id.
    """

    # Make sure command is a legal command to run a job
    assert command in [
        "salloc",
        "srun",
        "sbatch",
    ], f"Invalid command '{command}'. Should be salloc, srun, or sbatch."

    if command == "salloc":
        return submit_job_salloc(f"{job_param} {job}", **run_command_kwargs)
    elif command == "srun":
        return submit_job_srun(f"{job_param} {job}", **run_command_kwargs)
    elif command == "sbatch":
        # If the job should be wrapped, do so before submitting
        if wrap_job:
            job = f"--wrap '{job}'"
        return submit_job_sbatch(f"{job_param} {job}", **run_command_kwargs)


def run_job_nodes(srun_args, **run_command_kwargs):
    """Runs a job using srun and returns the allocated node list.

    This function obtains the job id by adding the -v option to srun
    and parsing out the allocated node list.

    If the srun command times out, it will automatically be cancelled when the
    test ends.

    Args*:
        srun_args (string): The arguments to srun.

    * run_command arguments are also accepted (e.g. timeout) and will be
        supplied to the underlying run_command call.

    Returns: The allocated node list for the job.
    """

    results = run_command(f"srun -v {srun_args}", **run_command_kwargs)
    node_list = []
    if results["exit_code"] == 0:
        if match := re.search(r"jobid \d+: nodes\(\d+\):`([^']+)'", results["stderr"]):
            node_list = node_range_to_list(match.group(1))
    return node_list


def get_jobs(job_id=None, **run_command_kwargs):
    """Returns the job configuration as a dictionary of dictionaries.

    Args*:

    * run_command arguments are also accepted (e.g. quiet) and will be
        supplied to the underlying run_command call.

    Returns: A dictionary of dictionaries where the first level keys are the
        job ids and with the their values being a dictionary of configuration
        parameters for the respective job.
    """

    jobs_dict = {}

    command = "scontrol -d -o show jobs"
    if job_id is not None:
        command += f" {job_id}"
    output = run_command_output(command, fatal=True, **run_command_kwargs)

    job_dict = {}
    for line in output.splitlines():
        if line == "":
            continue

        while match := re.search(r"^ *([^ =]+)=(.*?)(?= +[^ =]+=| *$)", line):
            param_name, param_value = match.group(1), match.group(2)

            # Remove the consumed parameter from the line
            line = re.sub(r"^ *([^ =]+)=(.*?)(?= +[^ =]+=| *$)", "", line)

            # Reformat the value if necessary
            if is_integer(param_value):
                param_value = int(param_value)
            elif is_float(param_value):
                param_value = float(param_value)
            elif param_value == "(null)":
                param_value = None

            # Add it to the temporary job dictionary
            job_dict[param_name] = param_value

        # Add the job dictionary to the jobs dictionary
        if job_dict:
            jobs_dict[job_dict["JobId"]] = job_dict

            # Clear the job dictionary for use by the next job
            job_dict = {}

    return jobs_dict


def get_job(job_id, quiet=False):
    """Returns job information for a specific job as a dictionary.

    Args:
        job_id (integer): The job id.
        quiet (boolean): If True, logging is performed at the TRACE log level.

    Returns: A dictionary of parameters for the specified job.
    """

    jobs_dict = get_jobs(job_id, quiet=quiet)

    return jobs_dict[job_id] if job_id in jobs_dict else {}


def get_job_parameter(job_id, parameter_name, default=None, quiet=False):
    """Obtains the value for a job parameter.

    Args:
        job_id (integer): The job id.
        parameter_name (string): The parameter name.
        default (string or None): This value is returned if the parameter
            is not found.
        quiet (boolean): If True, logging is performed at the TRACE log level.

    Returns: The value of the specified job parameter, or the default if not
        found.
    """

    jobs_dict = get_jobs(quiet=quiet)

    if job_id in jobs_dict:
        job_dict = jobs_dict[job_id]
    else:
        pytest.fail(f"Job ({job_id}) was not found in the job configuration")

    if parameter_name in job_dict:
        return job_dict[parameter_name]
    else:
        return default


def wait_for_node_state(
    nodename,
    desired_node_state,
    timeout=default_polling_timeout,
    poll_interval=None,
    fatal=False,
    reverse=False,
):
    """Waits for the specified node state to be reached.

    This function polls the node state every poll interval seconds, waiting up
    to the timeout for the specified node state to be reached.

    Args:
        nodename (string): The name of the node.
        desired_node_state (string): The desired node state.
        timeout (integer): Number of seconds to poll before timing out.
        poll_interval (float): Number of seconds to wait between node state
            polls.
        fatal (boolean): If True, a timeout will result in the test failing.
        reverse (boolean): If True, wait for the node to lose the desired_node_state.
    """

    # Figure out if we're waiting for the desired_node_state to be present or to be gone
    if reverse:
        condition = lambda state: desired_node_state not in state.split("+")
    else:
        condition = lambda state: desired_node_state in state.split("+")

    # Wrapper for the repeat_until command to do all our state checking for us
    repeat_until(
        lambda: get_node_parameter(nodename, "State"),
        condition,
        timeout=timeout,
        poll_interval=poll_interval,
        fatal=fatal,
    )

    return (
        desired_node_state in get_node_parameter(nodename, "State").split("+")
    ) != reverse


def wait_for_step(job_id, step_id, **repeat_until_kwargs):
    """Waits for the specified step to be running.

    Args:
        job_id (integer): The job id.
        step_id (integer): The step id (eg, 0, 1..).

    * This function also accepts auxilliary arguments from repeat_until, viz.:
        timeout (integer): Number of seconds to poll before timing out.
        poll_interval (float): Number of seconds to wait between polls
        fatal (boolean): If True, a timeout will result in the test failing.
    """

    step_str = f"{job_id}.{step_id}"
    return repeat_until(
        lambda: run_command_output(f"scontrol -o show step {step_str}"),
        lambda out: re.search(f"StepId={step_str}", out) is not None,
        **repeat_until_kwargs,
    )


def wait_for_job_state(
    job_id,
    desired_job_state,
    timeout=default_polling_timeout,
    poll_interval=None,
    fatal=False,
    quiet=False,
):
    """Waits for the specified job state to be reached.

    This function polls the job state every poll interval seconds, waiting up
    to the timeout for the specified job state to be reached.

    Some of the supported job states are aggregate states, and may be satisfied
    by multiple discrete states. Some logic is built-in to fail if a job
    reaches a state that makes the desired job state impossible to reach.

    Current supported aggregate states:
        DONE

    Args:
        job_id (integer): The job id.
        desired_job_state (string): The desired job state.
        timeout (integer): Number of seconds to poll before timing out.
        poll_interval (float): Number of seconds to wait between job state
            polls.
        fatal (boolean): If True, a timeout will result in the test failing.
        quiet (boolean): If True, logging is performed at the TRACE log level.
    """

    if poll_interval is None:
        if timeout <= 5:
            poll_interval = 0.1
        elif timeout <= 10:
            poll_interval = 0.2
        else:
            poll_interval = 1

    if quiet:
        log_level = logging.TRACE
    else:
        log_level = logging.DEBUG

    # We don't use repeat_until here because we support pseudo-job states and
    # we want to allow early return (e.g. for a DONE state if we want RUNNING)
    begin_time = time.time()
    logging.log(
        log_level, f"Waiting for job ({job_id}) to reach state {desired_job_state}"
    )

    while time.time() < begin_time + timeout:
        job_state = get_job_parameter(
            job_id, "JobState", default="NOT_FOUND", quiet=True
        )

        if job_state in [
            "NOT_FOUND",
            "BOOT_FAIL",
            "CANCELLED",
            "COMPLETED",
            "DEADLINE",
            "FAILED",
            "NODE_FAIL",
            "OUT_OF_MEMORY",
            "TIMEOUT",
            "PREEMPTED",
        ]:
            if desired_job_state == "DONE" or job_state == desired_job_state:
                logging.log(
                    log_level, f"Job ({job_id}) is in desired state {desired_job_state}"
                )
                return True
            else:
                message = f"Job ({job_id}) is in state {job_state}, but we wanted {desired_job_state}"
                if fatal:
                    pytest.fail(message)
                else:
                    logging.warning(message)
                    return False
        elif job_state == desired_job_state:
            logging.log(
                log_level, f"Job ({job_id}) is in desired state {desired_job_state}"
            )
            return True
        else:
            logging.log(
                log_level,
                f"Job ({job_id}) is in state {job_state}, but we are waiting for {desired_job_state}",
            )

        time.sleep(poll_interval)

    message = f"Job ({job_id}) did not reach the {desired_job_state} state within the {timeout} second timeout"
    if fatal:
        pytest.fail(message)
    else:
        logging.warning(message)
        return False


def check_steps_delayed(job_id, job_output, expected_delayed):
    """Check the output file of a job for expected delayed steps.

    Check that the output file for a job contains the expected pattern of
    delayed job steps. Note that at time of writing, this requires srun steps
    to have at least a verbosity level of "-vv" to log their f"srun: Step
    completed in JobId={job_id}, retrying" notification.

    Args:
        job_id (int): The job id that we're interested in.
        job_output (str): The content of the output file of the job.
        expected_delayed (int): The initial number of delayed job steps. It is
            verified that this initial number of job steps are delayed and then
            this number of delayed job steps decrements one by one as running
            job steps finish.

    Returns:
        True if steps were delayed in the correct amounts and order, else False.
    """

    # Iterate through each group of expected delayed steps. For example,
    # if there was a job that had 5 steps that could run in parallel but, due to
    # resource constrains, only allowed 3 steps to run at a time, we would
    # expect a group of 2 delayed job steps followed by a group of 1 delayed job
    # steps. For this example job, expected_delayed=2.
    #
    # The idea of the for loop below is to iterate through each group of delayed
    # job steps and replace the expected output as we go with re.sub. This
    # ensures that the delayed job step groups occur in the correct order.
    #
    # Each regex pattern matches part of the pattern we'd expect to see in the
    # output, replaces the matched text (see previous paragraph), and then makes
    # sure there is still text left to match for the rest of the pattern. If the
    # regex pattern doesn't match anything, then re.sub will match and replace
    # all the rest of the output and leave job_output empty.
    for delayed_grp_size in range(expected_delayed, 0, -1):
        # Match all lines before receiving an exit notification. This regex
        # pattern will match any line that doesn't contain "srun: Received task
        # exit notification".
        before_start_pattern = r"(^((?!srun: Received task exit notification).)*$\n)*"
        job_output = re.sub(before_start_pattern, "", job_output, 1, re.MULTILINE)
        if not job_output:
            logging.error(f"Pattern not found: {before_start_pattern}")
            return False

        # Match receiving the next exit notification. This regex pattern will
        # match the line where the exit notification is received when a step
        # that was already running finishes.
        exit_pattern = rf"srun: Received task exit notification for \[0-9]+ task of StepId={job_id}\.[0-9]+ \(status=0x[0-9A-Fa-f]+\)\.\n"
        job_output = re.sub(exit_pattern, "", job_output, 1, re.MULTILINE)
        if not job_output:
            logging.error(f"Pattern not found: {exit_pattern}")
            return False

        # Match lines we don't want before a step completion. After the exit
        # notification, we now match all lines that don't contain "srun: Step
        # completed". Sometimes an exit notification can be received multiple
        # times and any redundant exit notifications are also matched by this
        # pattern.
        before_completed_pattern = r"(^((?!srun: Step completed).)*$\n)*"
        job_output = re.sub(before_completed_pattern, "", job_output, 1, re.MULTILINE)
        if not job_output:
            logging.error(f"Pattern not found: {before_completed_pattern}")
            return False

        # Match number of lines retrying to start a delayed job step. Note that
        # this pattern searched for steps retrying "delayed_grp_size" number of
        # times. This is because every step that is delayed retries every time a
        # previously running step finishes.
        completed_pattern = rf"(srun: Step completed in JobId={job_id}, retrying\n){{{delayed_grp_size}}}"
        job_output = re.sub(completed_pattern, "", job_output, 1, re.MULTILINE)
        if not job_output:
            logging.error(f"Pattern not found: {completed_pattern}")
            return False

        # Match lines we don't want before a step creation. Due to steps running
        # in parallel, other lines of text can be output from already running
        # steps before we're told a new step has been created. This regex
        # pattern matches all lines that don't contain "srun: Step created".
        before_created_pattern = r"(^((?!srun: Step created).)*$\n)*"
        job_output = re.sub(before_created_pattern, "", job_output, 1, re.MULTILINE)
        if not job_output:
            logging.error(f"Pattern not found: {before_created_pattern}")
            return False

        # Match the step creation line for the delayed step
        created_pattern = rf"srun: Step created for StepId={job_id}\.[0-9]+"
        job_output = re.sub(created_pattern, "", job_output, 1, re.MULTILINE)
        if not job_output:
            logging.error(f"Pattern not found: {created_pattern}")
            return False

    return True


def create_node(node_dict):
    """Creates a node with the properties described by the supplied dictionary.

    Currently this function is only used as a helper function within other
    library functions (e.g. require_nodes).

    This function modifies the slurm configuration file and restarts
    the relevant slurm daemons. A backup is automatically created and the
    original configuration is restored after the test completes.

    This function may only be used in auto-config mode.

    Args:
        node_dict (dictionary): A dictionary containing the desired node
            properties.
    """

    if not properties["auto-config"]:
        require_auto_config("wants to add a node")

    config_file = f"{properties['slurm-config-dir']}/slurm.conf"

    # Read the original slurm.conf into a list of lines
    output = run_command_output(
        f"cat {config_file}", user=properties["slurm-user"], quiet=True
    )
    original_config_lines = output.splitlines()
    new_config_lines = original_config_lines.copy()

    # Locate the last NodeName definition
    last_node_line_index = 0
    for line_index in range(len(original_config_lines)):
        line = original_config_lines[line_index]

        if re.search(r"(?i)^ *NodeName", line) is not None:
            last_node_line_index = line_index
    if last_node_line_index == 0:
        last_node_line_index = line_index

    # Build up the new node line
    node_line = ""
    if "NodeName" in node_dict:
        node_line = f"NodeName={node_dict['NodeName']}"
        node_dict.pop("NodeName")
    if "Port" in node_dict:
        node_line += f" Port={node_dict['Port']}"
        node_dict.pop("Port")
    for parameter_name, parameter_value in sorted(node_dict.items()):
        node_line += f" {parameter_name}={parameter_value}"

    # Add the new node line
    new_config_lines.insert(last_node_line_index + 1, node_line)

    # Write the config file back out with the modifications
    backup_config_file("slurm")
    new_config_string = "\n".join(new_config_lines)
    run_command(
        f"echo '{new_config_string}' > {config_file}",
        user=properties["slurm-user"],
        fatal=True,
        quiet=True,
    )

    # Restart slurm if it is already running
    if is_slurmctld_running(quiet=True):
        restart_slurm(quiet=True)


# requirements_list is a list of (parameter_name, parameter_value) tuples.
# Uses non-live node info because must copy from existing node config line
# We implemented requirements_list as a list of tuples so that this could
# later be extended to include a comparator, etc.
# atf.require_nodes(1, [('CPUs', 4), ('RealMemory', 40)])
# atf.require_nodes(2, [('Gres', 'gpu:1,mps:100')])
def require_nodes(requested_node_count, requirements_list=[]):
    """Ensure that a requested number of nodes have the required properties.

    In local-config mode, the test is skipped if an insufficient number of
    nodes possess the required properties.
    In auto-config mode, nodes are created as needed with the required
    properties.

    Args:
        requested_node_count (integer): Number of required nodes.
        requirements_list (list of tuples): List of (parameter_name,
            parameter_value) tuples.

    Currently supported node requirement types include:
        CPUs
        Cores
        RealMemory
        Gres

    Example:
        >>> require_nodes(2, [('CPUs', 4), ('RealMemory', 40)])
    """

    # If using local-config and slurm is running, use live node information
    # so that a test is not incorrectly skipped when slurm derives a non-single
    # CPUTot while the slurm.conf does not contain a CPUs property.
    if not properties["auto-config"] and is_slurmctld_running(quiet=True):
        live = True
    else:
        live = False

    # This should return separate nodes and a DEFAULT (unless live)
    nodes_dict = get_nodes(live=live, quiet=True)
    original_nodes = {}
    default_node = {}

    # Instantiate original node names from nodes_dict
    for node_name in nodes_dict:
        # Split out the default node
        if node_name == "DEFAULT":
            default_node = nodes_dict[node_name]
        else:
            original_nodes[node_name] = {}

    # Populate with any default parameters
    if default_node:
        for node_name in original_nodes:
            for parameter_name, parameter_value in default_node.items():
                if parameter_name.lower() != "nodename":
                    original_nodes[node_name][parameter_name] = parameter_value

    # Merge in parameters from nodes_dict
    for node_name in original_nodes:
        for parameter_name, parameter_value in nodes_dict[node_name].items():
            if parameter_name.lower() != "nodename":
                # Translate CPUTot to CPUs for screening qualifying nodes
                if parameter_name.lower() == "cputot":
                    parameter_name = "CPUs"
                original_nodes[node_name][parameter_name] = parameter_value

    # Check to see how many qualifying nodes we have
    qualifying_node_count = 0
    node_count = 0
    nonqualifying_node_count = 0
    first_node_name = ""
    first_qualifying_node_name = ""
    node_indices = {}
    augmentation_dict = {}
    for node_name in sorted(original_nodes):
        lower_node_dict = dict(
            (key.lower(), value) for key, value in original_nodes[node_name].items()
        )
        node_count += 1

        if node_count == 1:
            first_node_name = node_name

        # Build up node indices for use when having to create new nodes
        match = re.search(r"^(.*?)(\d*)$", node_name)
        node_prefix, node_index = match.group(1), match.group(2)
        if node_index == "":
            node_indices[node_prefix] = node_indices.get(node_prefix, [])
        else:
            node_indices[node_prefix] = node_indices.get(node_prefix, []) + [
                int(node_index)
            ]

        node_qualifies = True
        for requirement_tuple in requirements_list:
            parameter_name, parameter_value = requirement_tuple[0:2]
            if parameter_name in ["CPUs", "RealMemory"]:
                if parameter_name.lower() in lower_node_dict:
                    if lower_node_dict[parameter_name.lower()] < parameter_value:
                        if node_qualifies:
                            node_qualifies = False
                            nonqualifying_node_count += 1
                        if nonqualifying_node_count == 1:
                            augmentation_dict[parameter_name] = parameter_value
                else:
                    if node_qualifies:
                        node_qualifies = False
                        nonqualifying_node_count += 1
                    if nonqualifying_node_count == 1:
                        augmentation_dict[parameter_name] = parameter_value
            elif parameter_name == "Cores":
                boards = lower_node_dict.get("boards", 1)
                sockets_per_board = lower_node_dict.get("socketsperboard", 1)
                cores_per_socket = lower_node_dict.get("corespersocket", 1)
                sockets = boards * sockets_per_board
                cores = sockets * cores_per_socket
                if cores < parameter_value:
                    if node_qualifies:
                        node_qualifies = False
                        nonqualifying_node_count += 1
                    if nonqualifying_node_count == 1:
                        augmentation_dict["CoresPerSocket"] = math.ceil(
                            parameter_value / sockets
                        )
            elif parameter_name == "Gres":
                if parameter_name.lower() in lower_node_dict:
                    gres_list = parameter_value.split(",")
                    for gres_value in gres_list:
                        if match := re.search(r"^(\w+):(\d+)$", gres_value):
                            (required_gres_name, required_gres_value) = (
                                match.group(1),
                                match.group(2),
                            )
                        else:
                            pytest.fail(
                                "Gres requirement must be of the form <name>:<count>"
                            )
                        if match := re.search(
                            rf"{required_gres_name}:(\d+)",
                            lower_node_dict[parameter_name.lower()],
                        ):
                            if match.group(1) < required_gres_value:
                                if node_qualifies:
                                    node_qualifies = False
                                    nonqualifying_node_count += 1
                                if nonqualifying_node_count == 1:
                                    augmentation_dict[parameter_name] = gres_value
                        else:
                            if node_qualifies:
                                node_qualifies = False
                                nonqualifying_node_count += 1
                            if nonqualifying_node_count == 1:
                                augmentation_dict[parameter_name] = gres_value
                else:
                    if node_qualifies:
                        node_qualifies = False
                        nonqualifying_node_count += 1
                    if nonqualifying_node_count == 1:
                        augmentation_dict[parameter_name] = parameter_value
            else:
                pytest.fail(f"{parameter_name} is not a supported requirement type")
        if node_qualifies:
            qualifying_node_count += 1
            if first_qualifying_node_name == "":
                first_qualifying_node_name = node_name

    # Not enough qualifying nodes
    if qualifying_node_count < requested_node_count:
        # If auto-config, configure what is required
        if properties["auto-config"]:
            # Create new nodes to meet requirements
            new_node_count = requested_node_count - qualifying_node_count

            # If we already have a qualifying node, we will use it as the template
            if qualifying_node_count > 0:
                template_node_name = first_qualifying_node_name
                template_node = nodes_dict[template_node_name].copy()
            # Otherwise we will use the first node as a template and augment it
            else:
                template_node_name = first_node_name
                template_node = nodes_dict[template_node_name].copy()
                for parameter_name, parameter_value in augmentation_dict.items():
                    template_node[parameter_name] = parameter_value

            base_port = int(nodes_dict[template_node_name]["Port"])

            # Build up a list of available new indices starting after the template
            match = re.search(r"^(.*?)(\d*)$", template_node_name)
            template_node_prefix, template_node_index = match.group(1), int(
                match.group(2)
            )
            used_indices = sorted(node_indices[template_node_prefix])
            new_indices = []
            new_index = template_node_index
            for i in range(new_node_count):
                new_index += 1
                while new_index in used_indices:
                    new_index += 1
                new_indices.append(new_index)

            # Create a new aggregate node
            # Later, we could consider collapsing the node into the template node if unmodified
            new_node_dict = template_node.copy()
            if new_node_count == 1:
                new_node_dict["NodeName"] = template_node_prefix + str(new_indices[0])
                new_node_dict["Port"] = base_port - template_node_index + new_indices[0]
            else:
                new_node_dict[
                    "NodeName"
                ] = f"{template_node_prefix}[{list_to_range(new_indices)}]"
                new_node_dict["Port"] = list_to_range(
                    list(
                        map(lambda x: base_port - template_node_index + x, new_indices)
                    )
                )
            create_node(new_node_dict)

        # If local-config, skip
        else:
            message = f"This test requires {requested_node_count} nodes"
            if requirements_list:
                message += f" with {requirements_list}"
            pytest.skip(message, allow_module_level=True)


def make_bash_script(script_name, script_contents):
    """Creates an executable bash script with the specified contents.

    Args:
        script_name (string): Name of script to create.
        script_contents (string): Contents of script.
    """

    with open(script_name, "w") as f:
        f.write("#!/bin/bash\n")
        f.write(script_contents)
    os.chmod(script_name, 0o0700)


def wait_for_file(file_name, **repeat_until_kwargs):
    """Waits for the specified file to be present.

    This function waits up to timeout seconds for the file to be present,
    polling every poll interval seconds. The default timeout and poll_interval
    are inherited from repeat_until.

    Args*:
        file_name (string): The file name.

    * This function also accepts auxilliary arguments from repeat_until, viz.:
        timeout (integer): Number of seconds to poll before timing out.
        poll_interval (float): Number of seconds to wait between polls
        fatal (boolean): If True, a timeout will result in the test failing.
    """

    logging.debug(f"Waiting for file ({file_name}) to be present")
    return repeat_until(
        lambda: os.path.isfile(file_name), lambda exists: exists, **repeat_until_kwargs
    )


# Assuming this will only be called internally after validating accounting is configured and auto-config is set
def backup_accounting_database():
    """Backs up the accounting database.

    This function may only be used in auto-config mode.

    The database dump is automatically be restored when the test ends.
    """

    if not properties["auto-config"]:
        return

    mysqldump_path = shutil.which("mysqldump")
    if mysqldump_path is None:
        pytest.fail(
            "Unable to backup the accounting database. mysqldump was not found in your path"
        )
    mysql_path = shutil.which("mysql")
    if mysql_path is None:
        pytest.fail(
            "Unable to backup the accounting database. mysql was not found in your path"
        )

    sql_dump_file = f"{str(module_tmp_path / '../../slurm_acct_db.sql')}"

    # We set this here, because we will want to restore in all cases
    properties["accounting-database-modified"] = True

    # If a dump already exists, issue a warning and return (honor existing dump)
    if os.path.isfile(sql_dump_file):
        logging.warning(f"Dump file already exists ({sql_dump_file})")
        return

    slurmdbd_dict = get_config(live=False, source="slurmdbd", quiet=True)
    database_host, database_port, database_name, database_user, database_password = (
        slurmdbd_dict.get(key)
        for key in [
            "StorageHost",
            "StoragePort",
            "StorageLoc",
            "StorageUser",
            "StoragePass",
        ]
    )

    mysql_options = ""
    if database_host:
        mysql_options += f" -h {database_host}"
    if database_port:
        mysql_options += f" -P {database_port}"
    if database_user:
        mysql_options += f" -u {database_user}"
    else:
        mysql_options += f" -u {properties['slurm-user']}"
    if database_password:
        mysql_options += f" -p {database_password}"

    if not database_name:
        database_name = "slurm_acct_db"

    # If the slurm database does not exist, touch an empty dump file with
    # the sticky bit set. restore_accounting_database will remove the file.
    mysql_command = f"{mysql_path} {mysql_options} -e \"USE '{database_name}'\""
    if run_command_exit(mysql_command, quiet=True) != 0:
        # logging.warning(f"Slurm accounting database ({database_name}) is not present")
        run_command(f"touch {sql_dump_file}", fatal=True, quiet=True)
        run_command(f"chmod 1000 {sql_dump_file}", fatal=True, quiet=True)

    # Otherwise, copy the config file to the backup
    else:
        mysqldump_command = (
            f"{mysqldump_path} {mysql_options} {database_name} > {sql_dump_file}"
        )
        run_command(
            mysqldump_command, fatal=True, quiet=True, timeout=default_sql_cmd_timeout
        )


def restore_accounting_database():
    """Restores the accounting database from the backup.

    This function may only be used in auto-config mode.
    """

    if not properties["accounting-database-modified"] or not properties["auto-config"]:
        return

    sql_dump_file = f"{str(module_tmp_path / '../../slurm_acct_db.sql')}"

    # If the dump file doesn't exist, it has probably already been
    # restored by a previous call to restore_accounting_database
    if not os.path.isfile(sql_dump_file):
        logging.warning(
            f"Slurm accounting database backup ({sql_dump_file}) is s not present. It has probably already been restored."
        )
        return

    mysql_path = shutil.which("mysql")
    if mysql_path is None:
        pytest.fail(
            "Unable to restore the accounting database. mysql was not found in your path"
        )

    slurmdbd_dict = get_config(live=False, source="slurmdbd", quiet=True)
    database_host, database_port, database_name, database_user, database_password = (
        slurmdbd_dict.get(key)
        for key in [
            "StorageHost",
            "StoragePort",
            "StorageLoc",
            "StorageUser",
            "StoragePass",
        ]
    )
    if not database_name:
        database_name = "slurm_acct_db"

    base_command = mysql_path
    if database_host:
        base_command += f" -h {database_host}"
    if database_port:
        base_command += f" -P {database_port}"
    if database_user:
        base_command += f" -u {database_user}"
    else:
        base_command += f" -u {properties['slurm-user']}"
    if database_password:
        base_command += f" -p {database_password}"

    # If the sticky bit is set and the dump file is empty, remove the database.
    # Otherwise, restore the dump.

    run_command(
        f'{base_command} -e "drop database {database_name}"',
        fatal=True,
        quiet=False,
        timeout=default_sql_cmd_timeout,
    )
    dump_stat = os.stat(sql_dump_file)
    if not (dump_stat.st_size == 0 and dump_stat.st_mode & stat.S_ISVTX):
        run_command(
            f'{base_command} -e "create database {database_name}"',
            fatal=True,
            quiet=True,
        )
        run_command(
            f"{base_command} {database_name} < {sql_dump_file}",
            fatal=True,
            quiet=True,
            timeout=default_sql_cmd_timeout,
        )

    # In either case, remove the dump file
    run_command(f"rm -f {sql_dump_file}", fatal=True, quiet=True)

    properties["accounting-database-modified"] = False


def compile_against_libslurm(
    source_file, dest_file, build_args="", full=False, shared=False
):
    """Compiles a test program against either libslurm.so or libslurmfull.so.

    Args:
        source_file (string): The name of the source file.
        dest_file (string): The name of the target binary file.
        build_args (string): Additional string to be appended to the build
            command.
        full (boolean): Use libslurmfull.so instead of libslurm.so.
        shared (boolean): Produces a shared library (adds the -shared compiler
            option and adds a .so suffix to the output file name).
    """

    if full:
        slurm_library = "slurmfull"
    else:
        slurm_library = "slurm"
    if os.path.isfile(
        f"{properties['slurm-prefix']}/lib64/slurm/lib{slurm_library}.so"
    ):
        lib_dir = "lib64"
    else:
        lib_dir = "lib"
    if full:
        lib_path = f"{properties['slurm-prefix']}/{lib_dir}/slurm"
    else:
        lib_path = f"{properties['slurm-prefix']}/{lib_dir}"

    command = f"gcc {source_file} -g -pthread"
    if shared:
        command += " -fPIC -shared"
    command += f" -o {dest_file}"
    command += f" -I{properties['slurm-source-dir']} -I{properties['slurm-build-dir']} -I{properties['slurm-prefix']}/include -Wl,-rpath={lib_path} -L{lib_path} -l{slurm_library} -lresolv"
    if build_args != "":
        command += f" {build_args}"
    run_command(command, fatal=True)


def get_partitions(**run_command_kwargs):
    """Returns the partition configuration as a dictionary of dictionaries.

    This function accepts auxilliary arguments from run_command (e.g. quiet,
    fatal, timeout, etc).

    Returns: A dictionary of dictionaries where the first level keys are the
        partition names and with the their values being a dictionary of
        configuration parameters for the respective partition.
    """

    partitions_dict = {}

    output = run_command_output(
        "scontrol show partition -o", fatal=True, **run_command_kwargs
    )

    partition_dict = {}
    for line in output.splitlines():
        if line == "":
            continue

        while match := re.search(r"^ *([^ =]+)=(.*?)(?= +[^ =]+=| *$)", line):
            param_name, param_value = match.group(1), match.group(2)

            # Remove the consumed parameter from the line
            line = re.sub(r"^ *([^ =]+)=(.*?)(?= +[^ =]+=| *$)", "", line)

            # Reformat the value if necessary
            if is_integer(param_value):
                param_value = int(param_value)
            elif is_float(param_value):
                param_value = float(param_value)
            elif param_value == "(null)":
                param_value = None

            # Add it to the temporary partition dictionary
            partition_dict[param_name] = param_value

        # Add the partition dictionary to the partitions dictionary
        partitions_dict[partition_dict["PartitionName"]] = partition_dict

        # Clear the partition dictionary for use by the next partition
        partition_dict = {}

    return partitions_dict


def get_partition_parameter(partition_name, parameter_name, default=None):
    """Obtains the value for a partition configuration parameter.

    Args:
        partition_name (string): The partition name.
        parameter_name (string): The parameter name.
        default (string or None): This value is returned if the parameter
            is not found.

    Returns: The value of the specified partition parameter, or the default if
        not found.
    """

    partitions_dict = get_partitions()

    if partition_name in partitions_dict:
        partition_dict = partitions_dict[partition_name]
    else:
        pytest.fail(
            f"Partition ({partition_name}) was not found in the partition configuration"
        )

    if parameter_name in partition_dict:
        return partition_dict[parameter_name]
    else:
        return default


def set_partition_parameter(partition_name, new_parameter_name, new_parameter_value):
    """Sets the value of the specified partition configuration parameter.

    This function the specified partition property and reconfigures
    the slurm daemons. A backup is automatically created and the
    original configuration is restored after the test completes.

    This function may only be used in auto-config mode.

    Args:
        partition_name (string): The partition name.
        new_parameter_name (string): The parameter name.
        new_parameter_value (string): The parameter value.
            Use a value of None to unset a partition parameter.

    Example:
        >>> set_partition_parameter('partition1', 'MaxTime', 'INFINITE')
    """

    if not properties["auto-config"]:
        require_auto_config("wants to modify partition parameters")

    config_file = f"{properties['slurm-config-dir']}/slurm.conf"

    # Read the original slurm.conf into a list of lines
    output = run_command_output(
        f"cat {config_file}", user=properties["slurm-user"], quiet=True
    )
    original_config_lines = output.splitlines()
    new_config_lines = original_config_lines.copy()

    # Locate the partition among the various Partition definitions
    found_partition_name = False
    for line_index in range(len(original_config_lines)):
        line = original_config_lines[line_index]

        words = re.split(r" +", line.strip())
        if len(words) < 1:
            continue
        parameter_name, parameter_value = words[0].split("=", 1)
        if parameter_name.lower() != "partitionname":
            continue

        if parameter_value == partition_name:
            # We found a matching PartitionName line
            found_partition_name = True

            # Read in the partition parameters
            original_partition_parameters = collections.OrderedDict()
            for word in words[1:]:
                parameter_name, parameter_value = word.split("=", 1)
                original_partition_parameters[parameter_name] = parameter_value

            # Delete the original partition definition
            new_config_lines.pop(line_index)

            # Add the modified definition for the specified partition
            modified_partition_parameters = original_partition_parameters.copy()
            if new_parameter_value is None:
                if new_parameter_name in modified_partition_parameters:
                    del modified_partition_parameters[new_parameter_name]
            else:
                modified_partition_parameters[new_parameter_name] = new_parameter_value
            modified_partition_line = f"PartitionName={partition_name}"
            for (
                parameter_name,
                parameter_value,
            ) in modified_partition_parameters.items():
                modified_partition_line += f" {parameter_name}={parameter_value}"
            new_config_lines.insert(line_index, modified_partition_line)

            break

    if not found_partition_name:
        pytest.fail(
            f"Invalid partition name specified in set_partition_parameter(). Partition {partition_name} does not exist"
        )

    # Write the config file back out with the modifications
    backup_config_file("slurm")
    new_config_string = "\n".join(new_config_lines)
    run_command(
        f"echo '{new_config_string}' > {config_file}",
        user=properties["slurm-user"],
        fatal=True,
        quiet=True,
    )

    # Reconfigure slurm controller if it is already running
    if is_slurmctld_running(quiet=True):
        run_command("scontrol reconfigure", user=properties["slurm-user"], quiet=True)


def default_partition():
    """Returns the default partition name."""

    partitions_dict = get_partitions()

    for partition_name in partitions_dict:
        if partitions_dict[partition_name]["Default"] == "YES":
            return partition_name


# This is supplied for ease-of-use in test development only.
# Tests should not use this permanently. Use logging.debug() instead.
def log_debug(msg):
    logging.debug(msg)


##############################################################################
# ATF module initialization
##############################################################################


# This is a logging filter that adds a new LogRecord traceback attribute
class TraceBackFilter(logging.Filter):
    def filter(self, record):
        call_stack = []
        within_atf_context = False

        for frame_summary in (traceback.extract_stack())[-5::-1]:
            if within_atf_context:
                if "testsuite/python" not in frame_summary.filename:
                    break
            else:
                if "testsuite/python" in frame_summary.filename:
                    within_atf_context = True
                else:
                    continue

            function = frame_summary.name
            short_filename = frame_summary.filename.rpartition("testsuite/python/")[2]
            lineno = frame_summary.lineno

            call_stack.append(f"{function}@{short_filename}:{lineno}")

        record.traceback = ",".join(call_stack)

        return True


# Add a new traceback LogRecord attribute
logging.getLogger().addFilter(TraceBackFilter())

# Add a custom TRACE logging level
# This has to be done early enough to allow pytest --log-level=TRACE to be used
logging.TRACE = logging.NOTSET + 5
logging.addLevelName(logging.TRACE, "TRACE")


def _trace(message, *args, **kwargs):
    logging.log(logging.TRACE, message, *args, **kwargs)


logging.trace = _trace
logging.getLogger().trace = _trace

# Add a custom NOTE logging level in between INFO and DEBUG
logging.NOTE = logging.DEBUG + 5
logging.addLevelName(logging.NOTE, "NOTE")


def _note(message, *args, **kwargs):
    logging.log(logging.NOTE, message, *args, **kwargs)


logging.note = _note
logging.getLogger().note = _note

# The module-level temporary directory is initialized in conftest.py
module_tmp_path = None

# Instantiate and populate testrun-level properties
properties = {}

# Initialize directory properties
properties["testsuite_base_dir"] = str(pathlib.Path(__file__).resolve().parents[2])
properties["testsuite_python_lib"] = properties["testsuite_base_dir"] + "/python/lib"
properties["slurm-source-dir"] = str(pathlib.Path(__file__).resolve().parents[3])
properties["slurm-build-dir"] = properties["slurm-source-dir"]
properties["slurm-prefix"] = "/usr/local"
properties["testsuite_scripts_dir"] = (
    properties["testsuite_base_dir"] + "/python/scripts"
)

# Override directory properties with values from testsuite.conf file
testsuite_config = {}
# The default location for the testsuite.conf file (in SRCDIR/testsuite)
# can be overridden with the SLURM_TESTSUITE_CONF environment variable.
testsuite_config_file = os.getenv(
    "SLURM_TESTSUITE_CONF", f"{properties['testsuite_base_dir']}/testsuite.conf"
)
if not os.path.isfile(testsuite_config_file):
    pytest.fail(
        f"The unified testsuite configuration file (testsuite.conf) was not found. This file can be created from a copy of the autogenerated sample found in BUILDDIR/testsuite/testsuite.conf.sample. By default, this file is expected to be found in SRCDIR/testsuite ({properties['testsuite_base_dir']}). If placed elsewhere, set the SLURM_TESTSUITE_CONF environment variable to the full path of your testsuite.conf file."
    )
with open(testsuite_config_file, "r") as f:
    for line in f.readlines():
        if match := re.search(rf"^\s*(\w+)\s*=\s*(.*)$", line):
            testsuite_config[match.group(1).lower()] = match.group(2)
if "slurmsourcedir" in testsuite_config:
    properties["slurm-source-dir"] = testsuite_config["slurmsourcedir"]
if "slurmbuilddir" in testsuite_config:
    properties["slurm-build-dir"] = testsuite_config["slurmbuilddir"]
if "slurminstalldir" in testsuite_config:
    properties["slurm-prefix"] = testsuite_config["slurminstalldir"]
if "slurmconfigdir" in testsuite_config:
    properties["slurm-config-dir"] = testsuite_config["slurmconfigdir"]

# Set derived directory properties
# The environment (e.g. PATH, SLURM_CONF) overrides the configuration.
# If the Slurm clients and daemons are not in the current PATH
# but can be found using the configured SlurmInstallDir, add the
# derived bin and sbin dir to the current PATH.
properties["slurm-bin-dir"] = f"{properties['slurm-prefix']}/bin"
if squeue_path := shutil.which("squeue"):
    properties["slurm-bin-dir"] = os.path.dirname(squeue_path)
elif os.access(f"{properties['slurm-bin-dir']}/squeue", os.X_OK):
    os.environ["PATH"] += ":" + properties["slurm-bin-dir"]
properties["slurm-sbin-dir"] = f"{properties['slurm-prefix']}/sbin"
if slurmctld_path := shutil.which("slurmctld"):
    properties["slurm-sbin-dir"] = os.path.dirname(slurmctld_path)
elif os.access(f"{properties['slurm-sbin-dir']}/slurmctld", os.X_OK):
    os.environ["PATH"] += ":" + properties["slurm-sbin-dir"]
properties["slurm-config-dir"] = re.sub(
    r"\${prefix}", properties["slurm-prefix"], properties["slurm-config-dir"]
)
if slurm_conf_path := os.getenv("SLURM_CONF"):
    properties["slurm-config-dir"] = os.path.dirname(slurm_conf_path)

# Derive the slurm-user value
properties["slurm-user"] = "root"
slurm_config_file = f"{properties['slurm-config-dir']}/slurm.conf"
if not os.path.isfile(slurm_config_file):
    pytest.fail(
        f"The python testsuite was expecting your slurm.conf to be found in {properties['slurm-config-dir']}. Please create it or use the SLURM_CONF environment variable to indicate its location."
    )
if os.access(slurm_config_file, os.R_OK):
    with open(slurm_config_file, "r") as f:
        for line in f.readlines():
            if match := re.search(rf"^\s*(?i:SlurmUser)\s*=\s*(.*)$", line):
                properties["slurm-user"] = match.group(1)
else:
    # slurm.conf is not readable as test-user. We will try reading it as root
    results = run_command(
        f"grep -i SlurmUser {slurm_config_file}", user="root", quiet=True
    )
    if results["exit_code"] == 0:
        pytest.fail(f"Unable to read {slurm_config_file}")
    for line in results["stdout"].splitlines():
        if match := re.search(rf"^\s*(?i:SlurmUser)\s*=\s*(.*)$", line):
            properties["slurm-user"] = match.group(1)

properties["submitted-jobs"] = []
properties["test-user"] = pwd.getpwuid(os.getuid()).pw_name
properties["auto-config"] = False

# Instantiate a nodes dictionary. These are populated in require_slurm_running.
nodes = {}

# Check if user has sudo privileges
results = subprocess.run(
    "sudo -ln | grep -q '(ALL.*) NOPASSWD: ALL'",
    shell=True,
    capture_output=True,
    text=True,
)
if results.returncode == 0:
    properties["sudo-rights"] = True
else:
    properties["sudo-rights"] = False<|MERGE_RESOLUTION|>--- conflicted
+++ resolved
@@ -1086,15 +1086,6 @@
     """
     require_config_parameter("TaskPlugin", "task/cgroup,task/affinity")
 
-<<<<<<< HEAD
-=======
-    # Set requirement for cray systems
-    if is_cray:
-        require_config_parameter(
-            "TaskPlugin", "task/cray_aries,task/cgroup,task/affinity"
-        )
-
->>>>>>> 10b3366d
     # If the file already exists and we don't need to recompile
     dest_file = f"{properties['testsuite_scripts_dir']}/whereami"
     if os.path.isfile(dest_file):
