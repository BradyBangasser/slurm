#!/usr/bin/env expect
############################################################################
# Purpose: Test of SLURM functionality
#          Test of SPANK plugin
#
# Output:  "TEST: #.#" followed by "SUCCESS" if test was successful, OR
#          "FAILURE: ..." otherwise with an explanation of the failure, OR
#          anything else indicates a failure mode that must be investigated.
############################################################################
# Copyright (C) 2008-2009 Lawrence Livermore National Security.
# Produced at Lawrence Livermore National Laboratory (cf, DISCLAIMER).
# Written by Morris Jette <jette1@llnl.gov>
# CODE-OCEC-09-009. All rights reserved.
#
# This file is part of SLURM, a resource management program.
# For details, see <https://slurm.schedmd.com/>.
# Please also read the included file: DISCLAIMER.
#
# SLURM is free software; you can redistribute it and/or modify it under
# the terms of the GNU General Public License as published by the Free
# Software Foundation; either version 2 of the License, or (at your option)
# any later version.
#
# SLURM is distributed in the hope that it will be useful, but WITHOUT ANY
# WARRANTY; without even the implied warranty of MERCHANTABILITY or FITNESS
# FOR A PARTICULAR PURPOSE.  See the GNU General Public License for more
# details.
#
# You should have received a copy of the GNU General Public License along
# with SLURM; if not, write to the Free Software Foundation, Inc.,
# 51 Franklin Street, Fifth Floor, Boston, MA 02110-1301  USA.
############################################################################
source ./globals

set test_id	    "7.11"
set cwd		    "[$bin_pwd]"
set exit_code	    0
set file_in         "${cwd}/test${test_id}.in"
set file_out	    "${cwd}/test${test_id}.out"
set file_prog	    "${cwd}/test${test_id}.prog"
set orig_spank_conf "${cwd}/test${test_id}.orig_conf"
set new_spank_conf  "${cwd}/test${test_id}.new_conf"
set spank_out       "${cwd}/test${test_id}.spank.out"

print_header $test_id

if {[test_super_user] == 0} {
	send_user "\nWARNING: This test must be run as SlurmUser\n"
	exit 0
}
if {[test_aix]} {
	send_user "WARNING: Test is incompatible with AIX\n"
	exit 0
}
if {[test_front_end]} {
        send_user "\nWARNING: This test is incompatible with front-end systems\n"
        exit $exit_code
}

proc reconfigure { } {
	global scontrol
	spawn $scontrol reconfigure
	expect {
		timeout {
			send_user "\nFAILURE: scontrol not responding\n"
			set exit_code 1
		}
		eof {
			wait
		}
	}
}

proc end_it { exit_code } {
	global test_id orig_spank_conf spank_conf_file new_spank_conf spank_out
	global file_out spank_out bin_cp bin_rm file_in file_prog reconfigure
	#
	# Restore the original plugstack
	#
	if {[file exists $orig_spank_conf]} {
		exec $bin_cp -f $orig_spank_conf $spank_conf_file
	} else {
		exec $bin_rm -f $spank_conf_file
	}
	reconfigure

       if {$exit_code == 0} {
		exec $bin_rm -f $orig_spank_conf $new_spank_conf $file_in $file_out $spank_out ${file_prog}.so
		print_success $test_id
	}
	exit $exit_code
}

#
# Build the plugin
#
exec $bin_rm -f ${file_prog}.so
exec $bin_cc -fPIC -shared -I${slurm_dir}/include -o ${file_prog}.so ${file_prog}.c

#
# Locate slurm.conf's directory, copy the original plugstack.conf file
# and create an updated one using our new plugin
#
log_user 0
set config_dir ""
set ctld_slurm_ver ""
spawn $scontrol show config
expect {
	-re "SLURM_CONF.*= (.*)/slurm.conf.*SLURM_VERSION *= ($float)" {
		set config_dir $expect_out(1,string)
		set ctld_slurm_ver $expect_out(2,string)
		exp_continue
	}
	eof {
		wait
	}
}
log_user 1
if {[string compare $config_dir ""] == 0} {
	send_user "\nFAILURE: Could not locate slurm.conf directory\n"
	exit 1
}

log_user 0
set loc_slurm_ver ""
spawn $scontrol -V
expect {
	-re "slurm ($float)" {
		set loc_slurm_ver $expect_out(1,string)
		exp_continue
	}
	eof {
		wait
	}
}
log_user 1

if {[string compare $ctld_slurm_ver $loc_slurm_ver]} {
	send_user "\nWARNING: slurmctld ($ctld_slurm_ver) and local Slurm ($loc_slurm_ver) versions are not the same, can not continue.\n"
	exit 0
}


set spank_conf_file ${config_dir}/plugstack.conf
exec $bin_rm -f $orig_spank_conf $new_spank_conf $file_out $spank_out
if {[file exists $spank_conf_file]} {
	spawn $bin_cat $spank_conf_file
	expect {
		-re "test${test_id}" {
			send_user "\nFAILURE: spank plugin includes vestigial test${test_id}\n"
			send_user "   You probably should manually remove it from $spank_conf_file\n"
			send_user "   It was probably left over from some previous test failure.\n"
			exit 1
		}
		eof {
			wait
		}
	}

	exec $bin_cp -f $spank_conf_file $orig_spank_conf
	exec $bin_cp -f $spank_conf_file $new_spank_conf
	exec $bin_chmod 700 $spank_conf_file
	exec $bin_chmod 700 $new_spank_conf
} else {
	exec $bin_cp -f /dev/null $new_spank_conf
}

exec $bin_echo "required ${file_prog}.so ${spank_out}" >>$new_spank_conf
spawn $bin_cp -f $new_spank_conf $spank_conf_file
expect {
	-re "Permission denied" {
		send_user "\nWARNING: User lacks permission to update plugstack_conf file\n"
		exit 0
	}
	eof {
		wait
	}
}
reconfigure

#
# Test of srun help message
#
# NOTE: Expect parsing failures have been noted running "$srun --help"
#       directly, so we build a script containing a pipe to tail
#

send_user "\n\nTesting srun help message..........\n\n"

make_bash_script $file_in "$srun --help | $bin_grep test"
set matches 0
set srun_pid [spawn $file_in]
expect {
	-re "Component of slurm test suite" {
		incr matches
		exp_continue
	}
	-re "Registered component of slurm test suite" {
		incr matches
		exp_continue
	}
	timeout {
		send_user "\nFAILURE: srun not responding\n"
		slow_kill $srun_pid
		end_it 1
	}
	eof {
		wait
	}
}
if {$matches != 2} {
	send_user "\nFAILURE: spank help message not in srun help message\n"
	end_it 1
}

#
# Test of salloc help message
#
# NOTE: Expect parsing failures have been noted running "$salloc --help"
#       directly, so we build a script containing a pipe to tail
#

send_user "\n\nTesting salloc help message..........\n\n"

make_bash_script $file_in "$salloc --help | $bin_grep test"
set matches 0
set srun_pid [spawn $file_in]
expect {
	-re "Registered component of slurm test suite" {
		incr matches
		exp_continue
	}
	timeout {
		send_user "\nFAILURE: salloc not responding\n"
		slow_kill $srun_pid
		end_it 1
	}
	eof {
		wait
	}
}
if {$matches != 1} {
	send_user "\nFAILURE: spank help message not in salloc help message ($matches != 1)\n"
	end_it 1
}

#
# Test of sbatch help message
#
# NOTE: Expect parsing failures have been noted running "$sbatch --help"
#       directly, so we build a script containing a pipe to tail
#

send_user "\n\nTesting sbatch help message..........\n\n"

make_bash_script $file_in "$sbatch --help | $bin_grep test"
set matches 0
set srun_pid [spawn $file_in]
expect {
	-re "Registered component of slurm test suite" {
		incr matches
		exp_continue
	}
	timeout {
		send_user "\nFAILURE: srun not responding\n"
		slow_kill $srun_pid
		end_it 1
	}
	eof {
		wait
	}
}
if {$matches != 1} {
	send_user "\nFAILURE: spank help message not in sbatch help message ($matches != 1)\n"
	end_it 1
}

#
# Test of locally logged messages().
# Add sleep for NFS delays in propagating $spank_conf_file
#
# NOTE: This test will fail if plugstack.conf is not in a shared location
#	The login node (where test is started) will modify the file and the
#	slurmd/slurmstepd on the compute node will not get the updated
#	configuration.
#
send_user "\n\nTest locally logged messages..........\n\n"
<<<<<<< HEAD
$bin_sleep 3
=======

send_user "Checksum of local $spank_conf_file\n"
spawn $bin_sum $spank_conf_file
expect {
	-re timeout {
		send_user "\nFAILURE: sbatch not responding\n"
		end_it 1
	}
	eof {
		wait
	}
}
send_user "\n\n"

$bin_sleep 30
>>>>>>> 3cdc190f
make_bash_script $file_in "
  $srun --test_suite_srun=5 $bin_sum $spank_conf_file
"

set job_id 0
set matches 0
spawn $sbatch --test_suite_sbatch=4 -N1 -t1 -o $file_out $file_in
expect {
	-re "_test_opt_process_sbatch: opt_arg_sbatch=4" {
		incr matches
		exp_continue
	}
	-re "Submitted batch job ($number)" {
		set job_id $expect_out(1,string)
		exp_continue
	}
	-re "slurm_spank_exit: opt_arg_sbatch=4 opt_arg_srun=0" {
		incr matches
		exp_continue
	}
	-re timeout {
		send_user "\nFAILURE: sbatch not responding\n"
		end_it 1
	}
	eof {
		wait
	}
}
if {$job_id == 0} {
	send_user "\nFAILURE: batch submit failure\n"
	end_it 1
}
if {$matches != 2} {
	send_user "\nFAILURE: spank options not processed by sbatch ($matches != 2)\n"
	end_it 1
}

#
# Wait for job to complete and check for files
#
if {[wait_for_job $job_id "DONE"] != 0} {
	send_user "\nFAILURE: waiting for job to complete\n"
	[cancel_job $job_id]
	end_it 1
}

# NOTE: spank logs from sbatch and srun would be intermingled here
if {[wait_for_file $file_out] == 0} {
	send_user "\n\n"
	set matches 0
	set matches_sbatch 0
	set matches_srun 0
	spawn $bin_cat $file_out
	expect {
		-re "error" {
			send_user "\nFAILURE: some error happened\n"
			end_it 1
		}
		-re "_test_opt_process_(.*?=$number)" {
			set substr $expect_out(1,string)
			if {[string equal "sbatch: opt_arg_sbatch=4" $substr]} {
				incr matches_sbatch
			} elseif {[string equal "srun: opt_arg_srun=5" $substr]} {
				incr matches_srun
			}
			exp_continue;
		}
		-re "slurm_spank_local_user_init" {
			incr matches
			exp_continue
		}
		-re "slurm_spank_exit: opt_arg_sbatch=4 opt_arg_srun=5" {
			incr matches
			exp_continue
		}
		eof {
			wait
		}
	}
	if {$matches_sbatch != 1} {
		send_user "\nFAILURE: local (srun) sbatch spank plugin failure ($matches_sbatch != 1)\n"
		end_it 1
	} elseif {$matches_srun != 1} {
		send_user "\nFAILURE: local (srun) srun spank plugin failure ($matches_srun != 1)\n"
		end_it 1
	} elseif {$matches != 2} {
		send_user "\nFAILURE: local (srun) spank plugin failure ($matches != 2)\n"
		end_it 1
	} else {
		send_user "\nlocal (srun) spank plugin success\n"
	}
} else {
	end_it 1
}

#
# Test for slurmd output in file
#
if {[wait_for_file $spank_out] == 0} {
	send_user "\n\n"
	set matches        0
	set matches_sbatch 0
	set matches_srun   0
	set matches_spank_exit 0
	set matches_spank_init 0

	set expected_spank_exit 2
	set expected_spank_init 2
	set expected_sbatch     2
	set expected_srun       2
	set expected_items      5

	# If PrologFlags=contain is in slurm.conf, then an "extern" step will be
	# launched on each node, so we need to check for additional output
	log_user 0
	spawn $scontrol show config
	expect {
		-re "PrologFlags\\s*=\\s*\[A-z/,\]*Contain" {
			incr expected_spank_exit
		}
		timeout {
			log_error "scontrol show config not responding\n"
				end_it 1
		}
		eof {
			wait
		}
	}
	log_user 1

	spawn $bin_sort $spank_out
	expect {
		-re "slurm_spank_(\\S+): opt_arg_sbatch=($number) opt_arg_srun=($number)" {
			set spank_type $expect_out(1,string)
			set sbatch_arg $expect_out(2,string)
			set srun_arg   $expect_out(3,string)

			if {$spank_type eq "exit"} {
				incr matches_spank_exit
			} elseif {$spank_type eq "task_init"} {
				incr matches_spank_init
			}

			if {($sbatch_arg eq "4") && ($srun_arg eq "0")} {
				incr matches_sbatch
			} elseif {($sbatch_arg eq "4") && ($srun_arg eq "5")} {
				incr matches_srun
			}
			exp_continue
		}
		-re "spank_get_item: argv" {
			incr matches
			exp_continue
		}
		-re "spank_get_item: my_uid=" {
			incr matches
			exp_continue
		}
		eof {
			wait
		}
	}

	set fail_cnt 0
	if {$matches_spank_exit != $expected_spank_exit} {
		send_user "\nFAILURE: remote (slurmd - spank_exit) spank plugin failure ($matches_spank_exit != $expected_spank_exit)\n"
		set fail_cnt 1
	}
	if {$matches_spank_init != $expected_spank_init} {
		send_user "\nFAILURE: remote (slurmd - spank_init) spank plugin failure ($matches_spank_init != $expected_spank_init)\n"
		set fail_cnt 1
	}
	if {$matches_sbatch != $expected_sbatch} {
		send_user "\nFAILURE: remote (slurmd) sbatch spank plugin failure ($matches_sbatch != $expected_sbatch)\n"
		set fail_cnt 1
	}
	if {$matches_srun != $expected_srun} {
		send_user "\nFAILURE: remote (slurmd) srun spank plugin failure ($matches_srun != $expected_srun)\n"
		set fail_cnt 1
	}
	if {$matches != $expected_items} {
		send_user "\nFAILURE: remote (slurmd) spank plugin failure ($matches != $expected_items)\n"
		set fail_cnt 1
	}
	if {$fail_cnt != 0} {
		send_user "\nWARNING: Check for matching checksums on the plugstack.conf file.\n"
		send_user "         Different checksums could indicate file system delays\n"
		end_it 1
	}
	send_user "\n remote (slurmd) spank plugin success\n"
} else {
	end_it 1
}

end_it $exit_code<|MERGE_RESOLUTION|>--- conflicted
+++ resolved
@@ -285,9 +285,6 @@
 #	configuration.
 #
 send_user "\n\nTest locally logged messages..........\n\n"
-<<<<<<< HEAD
-$bin_sleep 3
-=======
 
 send_user "Checksum of local $spank_conf_file\n"
 spawn $bin_sum $spank_conf_file
@@ -303,7 +300,6 @@
 send_user "\n\n"
 
 $bin_sleep 30
->>>>>>> 3cdc190f
 make_bash_script $file_in "
   $srun --test_suite_srun=5 $bin_sum $spank_conf_file
 "
