--- conflicted
+++ resolved
@@ -35,12 +35,7 @@
 #
 proc inc21_21_good { test_type limit } {
 
-<<<<<<< HEAD
-	global number bin_id ta srun test_node selectparam nthreads re_word_str
-	set exit_code 0
-=======
-	global number bin_id ta srun test_node selectparam nthreads is_skip
->>>>>>> 4a68818c
+	global number bin_id ta srun test_node selectparam nthreads is_skip re_word_str
 	set job_id 0
 	set val 0
 	set add ""
@@ -100,12 +95,7 @@
 #
 proc inc21_21_bad { test_type limit } {
 
-<<<<<<< HEAD
 	global number bin_id ta srun test_node nthreads selectparam re_word_str
-	set exit_code 0
-=======
-	global number bin_id ta srun test_node nthreads selectparam
->>>>>>> 4a68818c
 	set job_id 0
 	set over_lim [expr [lindex $limit 1] + 1]
 	set add ""
@@ -512,12 +502,7 @@
 #
 proc inc21_21_grpwall { test_type limit } {
 
-<<<<<<< HEAD
 	global number bin_id ta srun bin_sleep bin_rm file_in test_qos re_word_str
-	set exit_code 0
-=======
-	global number bin_id ta srun bin_sleep bin_rm file_in test_qos
->>>>>>> 4a68818c
 	set job_id 0
 	set timeout 120
 
