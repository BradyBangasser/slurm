--- conflicted
+++ resolved
@@ -705,12 +705,9 @@
 	test7.20			\
 	test7.21			\
 	test7.21.prog.c			\
-<<<<<<< HEAD
 	test7.23			\
 	test7.23.prog.c			\
-=======
 	test8.12			\
->>>>>>> 10607217
 	test9.1				\
 	test9.2				\
 	test9.3				\
