--- conflicted
+++ resolved
@@ -182,11 +182,7 @@
 
 
 	if {$core_res_num < 2} {
-<<<<<<< HEAD
-		send_user "\n\033\[32mWARNING: not enough cores for futher testing (Within: inc3.11.9)\033\[m\n"
-=======
 		send_user "\n\033\[32mWARNING: not enough cores for remaining tests (Within: inc3.11.9)\033\[m\n"
->>>>>>> c6de6a92
 		set ret_code [delete_res $res_name]
 		return
 	}
