#!/usr/bin/env expect
############################################################################
<<<<<<< HEAD
# Purpose: Test label option with hetjob allocation.
#
# Output:  "TEST: #.#" followed by "SUCCESS" if test was successful, OR
#          "FAILURE: ..." otherwise with an explanation of the failure, OR
#          anything else indicates a failure mode that must be investigated.
=======
# Purpose: Test label option with pack job allocation.
>>>>>>> 59f33f7e
############################################################################
# Copyright (C) 2017 SchedMD LLC.
# Written by Isaac Hartung <ihartung@schedmd.com>
# CODE-OCEC-09-009. All rights reserved.
#
# This file is part of Slurm, a resource management program.
# For details, see <https://slurm.schedmd.com/>.
# Please also read the included file: DISCLAIMER.
#
# Slurm is free software; you can redistribute it and/or modify it under
# the terms of the GNU General Public License as published by the Free
# Software Foundation; either version 2 of the License, or (at your option)
# any later version.
#
# Slurm is distributed in the hope that it will be useful, but WITHOUT ANY
# WARRANTY; without even the implied warranty of MERCHANTABILITY or FITNESS
# FOR A PARTICULAR PURPOSE.  See the GNU General Public License for more
# details.
#
# You should have received a copy of the GNU General Public License along
# with Slurm; if not, write to the Free Software Foundation, Inc.,
# 51 Franklin Street, Fifth Floor, Boston, MA 02110-1301  USA.
############################################################################
source ./globals

set test_id	"38.12"
set exit_code	0
set prompt	"PROMPT: "
set timeout	60

print_header $test_id

if {[test_front_end]} {
        skip "This test is incompatible with front-end systems"
}
<<<<<<< HEAD
if {[test_hetjob_step] == 0} {
	send_user "\nWARNING: heterogeneous steps not currently supported\n"
	exit $exit_code
=======
if {[test_pack_step] == 0} {
	skip "Heterogeneous steps not currently supported"
>>>>>>> 59f33f7e
}

set def_part_name [default_partition]
set nb_nodes [get_node_cnt_in_part $def_part_name]
if {$nb_nodes < 3} {
	skip "Need 3 or more nodes in default partition"
}

proc end_it { exit_code } {
	global het_job_id scancel
	if {$het_job_id > 0} {
		exec $scancel $het_job_id
	}
	if {$exit_code != 0} {
		fail "Test failed due to previous errors (\$exit_code = $exit_code)"
	}
	pass
}

set het_job_id 0
set component(0) 0
set matches 0
set index 0
set timeout $max_job_delay
spawn $salloc -t1 -N1 : -N1 : -N1 $bin_bash
expect {
	-re "job ($number) has been allocated resources" {
		set het_job_id $expect_out(1,string)
		send "export PS1=\"$prompt\"\r"
		exp_continue
	}
	-re "\"$prompt" {
		# skip this, just echo of setting prompt"
		exp_continue
	}
	-re "$prompt" {
		#log_debug "Job initiated"
	}
	timeout {
		log_error "salloc: allocation not granted in $timeout seconds"
		end_it 1
	}
	eof {
		wait
	}
}
<<<<<<< HEAD
if {$het_job_id == 0} {
	log_error "salloc failure\n"
=======
if {$pack_job_id == 0} {
	log_error "salloc failure"
>>>>>>> 59f33f7e
	end_it 1
}

log_debug "Collect Nodenames"

send "$squeue -j $het_job_id -o\"NAME=%N\" --noheader\r"
expect {
	-re "--noheader" {
		exp_continue
	}
	-re "NAME=($alpha_numeric_under)" {
		set component($index) $expect_out(1,string)
		incr index
		exp_continue
	}
	-re "$prompt" {
		#break
	}
	timeout {
		log_error "squeue not responding"
		end_it 1
	}
}
if {$index != 3} {
	log_error "squeue failure ($index != 3)"
	end_it 1
}

log_info "Test Sending Srun w/ --label To Various Components"

set matches 0
send "$srun --label --mpi=none --het-group=0-2 printenv SLURMD_NODENAME\r"
expect {
	-re "2: $component(2)" {
		incr matches
		exp_continue
	}
	-re "$prompt" {
		#break
	}
	timeout {
		log_error "srun not responding"
		end_it 1
	}
	eof {
		wait
	}
}
if {$matches != 1} {
	log_error "srun failure ($matches != 1)"
	end_it 1
}

set matches 0
send "$srun --label --mpi=none --het-group=1-2 printenv SLURMD_NODENAME\r"
expect {
	-re "1: $component(2)" {
		incr matches
		exp_continue
	}
	-re "$prompt" {
		#break
	}
	timeout {
		log_error "srun not responding"
		end_it 1
	}
	eof {
		wait
	}
}
if {$matches != 1} {
	log_error "srun failure ($matches != 1)"
	end_it 1
}

set matches 0
send "$srun --label --mpi=none -O -n3 : -O -n4 : -n1 printenv SLURMD_NODENAME\r"
expect {
	-re "7: $component(2)" {
		incr matches
		exp_continue
	}
	-re "$prompt" {
		#break
	}
	timeout {
		log_error "srun not responding"
		end_it 1
	}
	eof {
		wait
	}
}
if {$matches != 1} {
	log_error "srun failure ($matches != 1)"
	end_it 1
}

set matches 0
send "$srun --label --mpi=none -O -n3 : -O -n4 : -n1 printenv SLURMD_NODENAME\r"
expect {
	-re "\[3-6\]: $component(1)" {
		incr matches
		exp_continue
	}
	-re "$prompt" {
		#break
	}
	timeout {
		log_error "srun not responding"
		end_it 1
	}
	eof {
		wait
	}
}
if {$matches != 4} {
	log_error "srun failure ($matches != 4)"
	end_it 1
}

set matches 0
send "$srun --label --mpi=none -O -n3 : -O -n4 : -n1 printenv SLURMD_NODENAME\r"
expect {
	-re "\[0-2\]: $component(0)" {
		incr matches
		exp_continue
	}
	-re "$prompt" {
		#break
	}
	timeout {
		log_error "srun not responding"
		end_it 1
	}
	eof {
		wait
	}
}
if {$matches != 3} {
	log_error "srun failure ($matches != 3)"
	end_it 1
}


for {set inx 0} {$inx < 3} {incr inx} {
	set matches 0
	send "$srun -O -n3 --label --mpi=none --het-group=$inx printenv SLURMD_NODENAME\r"
	expect {
		-re "\[0-2\]: $component($inx)" {
			incr matches
			exp_continue
		}
		-re "$prompt" {
			#break
		}
		timeout {
			log_error "srun not responding"
			end_it 1
		}
		eof {
			wait
		}
	}
	if {$matches != 3} {
		log_error "srun failure ($matches != 3)"
		end_it 1
	}
}

send "exit\r"
expect {
	timeout {
		log_error "srun not responding"
		end_it 1
	}
	eof {
		wait
	}
}

end_it 0<|MERGE_RESOLUTION|>--- conflicted
+++ resolved
@@ -1,14 +1,6 @@
 #!/usr/bin/env expect
 ############################################################################
-<<<<<<< HEAD
 # Purpose: Test label option with hetjob allocation.
-#
-# Output:  "TEST: #.#" followed by "SUCCESS" if test was successful, OR
-#          "FAILURE: ..." otherwise with an explanation of the failure, OR
-#          anything else indicates a failure mode that must be investigated.
-=======
-# Purpose: Test label option with pack job allocation.
->>>>>>> 59f33f7e
 ############################################################################
 # Copyright (C) 2017 SchedMD LLC.
 # Written by Isaac Hartung <ihartung@schedmd.com>
@@ -44,14 +36,8 @@
 if {[test_front_end]} {
         skip "This test is incompatible with front-end systems"
 }
-<<<<<<< HEAD
 if {[test_hetjob_step] == 0} {
-	send_user "\nWARNING: heterogeneous steps not currently supported\n"
-	exit $exit_code
-=======
-if {[test_pack_step] == 0} {
 	skip "Heterogeneous steps not currently supported"
->>>>>>> 59f33f7e
 }
 
 set def_part_name [default_partition]
@@ -98,13 +84,8 @@
 		wait
 	}
 }
-<<<<<<< HEAD
 if {$het_job_id == 0} {
-	log_error "salloc failure\n"
-=======
-if {$pack_job_id == 0} {
 	log_error "salloc failure"
->>>>>>> 59f33f7e
 	end_it 1
 }
 
