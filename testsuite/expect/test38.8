#!/usr/bin/env expect
############################################################################
# Purpose: Test of sacct functionality for heterogeneous jobs.
#          sacct options j
############################################################################
# Copyright (C) 2017 SchedMD LLC.
# Written by Isaac Hartung <ihartung@schedmd.com>
# CODE-OCEC-09-009. All rights reserved.
#
# This file is part of Slurm, a resource management program.
# For details, see <https://slurm.schedmd.com/>.
# Please also read the included file: DISCLAIMER.
#
# Slurm is free software; you can redistribute it and/or modify it under
# the terms of the GNU General Public License as published by the Free
# Software Foundation; either version 2 of the License, or (at your option)
# any later version.
#
# Slurm is distributed in the hope that it will be useful, but WITHOUT ANY
# WARRANTY; without even the implied warranty of MERCHANTABILITY or FITNESS
# FOR A PARTICULAR PURPOSE.  See the GNU General Public License for more
# details.
#
# You should have received a copy of the GNU General Public License along
# with Slurm; if not, write to the Free Software Foundation, Inc.,
# 51 Franklin Street, Fifth Floor, Boston, MA 02110-1301  USA.
############################################################################
source ./globals

set test_id	"38.8"
set exit_code	0
set prompt	"PROMPT: "
set task_num	2
set timeout	60

print_header $test_id

#
# Check accounting config and bail if not found.
#
if { [test_account_storage] == 0 } {
	skip "This test can't be run without a usable AccountStorageType"
}

if {[test_front_end]} {
        skip "This test is incompatible with front-end systems"
}

set def_part_name [default_partition]
set nb_nodes [get_node_cnt_in_part $def_part_name]
if {$nb_nodes < 3} {
	skip "Need 3 or more nodes in default partition"
}

proc end_it { exit_code } {
	global het_job_id scancel
	if {$het_job_id > 0} {
		exec $scancel $het_job_id
	}
	if {$exit_code != 0} {
		fail "Test failed due to previous errors (\$exit_code = $exit_code)"
	}
	pass
}

set het_job_id 0
set matches 0
set index 0
set sid 0
set timeout $max_job_delay
spawn $salloc -t1 -N1 : -N1 : -N1 $bin_bash
expect {
	-re "job ($number) has been allocated resources" {
		set het_job_id $expect_out(1,string)
		send "export PS1=\"$prompt\"\r"
		exp_continue
	}
	-re "\"$prompt" {
		# skip this, just echo of setting prompt"
		exp_continue
	}
	-re "$prompt" {
		#log_debug "Job initiated"
	}
	timeout {
		log_error "salloc: allocation not granted in $timeout seconds"
		end_it 1
	}
	eof {
		wait
	}
}
<<<<<<< HEAD
if {$het_job_id == 0} {
	log_error "salloc failure\n"
=======
if {$pack_job_id == 0} {
	log_error "salloc failure"
>>>>>>> 59f33f7e
	end_it 1
}

expect *

log_info "Test Sending Sacct To Various Components"

# Wait for accounting records to reach slurmdbd
sleep 5
set timeout 3
set matches 0
set expected_matches 3
set has_prolog_flags 0

# If PrologFlags=contain is in slurm.conf, then an "extern" step will be
# launched on each node, so we need to check for 6 matches instead of 3.
spawn $scontrol show config
expect {
	-re "PrologFlags\\s*=\\s*\[A-z/,\]*Contain" {
		set expected_matches 6
		set has_prolog_flags 1
	}
	timeout {
		log_error "scontrol show config not responding"
		end_it 1
	}
	eof {
		wait
	}
}

# Now test sacct
spawn $sacct -j $het_job_id
expect {
	-re "$het_job_id\\+\[0-2\]" {
		incr matches
		exp_continue
	}
	timeout {
		log_error "sacct not responding"
		end_it 1
	}
	eof {
		wait
	}
}
if {$matches != $expected_matches} {
	log_error "sacct failure ($matches != $expected_matches)"
	end_it 1
}

set expected_matches 1
if {$has_prolog_flags} {
	set expected_matches 2
}

for {set inx 0} {$inx < 3} {incr inx} {
	set bad_matches 0
	set matches 0
	spawn $sacct -j $het_job_id+$inx
	expect {
		-re "$het_job_id\\+($number)" {
			if {$expect_out(1,string) == $inx} {
				incr matches
			} else {
				incr bad_matches
			}
			exp_continue
		}
		timeout {
			log_error "sacct not responding"
			end_it 1
		}
		eof {
			wait
		}
	}
	if {$matches != $expected_matches || $bad_matches != 0} {
		log_error "sacct failure ($matches != 1 || $bad_matches != 0)"
		end_it 1
	}
}

end_it 0<|MERGE_RESOLUTION|>--- conflicted
+++ resolved
@@ -90,13 +90,8 @@
 		wait
 	}
 }
-<<<<<<< HEAD
 if {$het_job_id == 0} {
-	log_error "salloc failure\n"
-=======
-if {$pack_job_id == 0} {
 	log_error "salloc failure"
->>>>>>> 59f33f7e
 	end_it 1
 }
 
