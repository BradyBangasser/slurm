/*****************************************************************************\
 *  as_mysql_resv.c - functions dealing with reservations.
 *****************************************************************************
 *
 *  Copyright (C) 2004-2007 The Regents of the University of California.
 *  Copyright (C) 2008-2010 Lawrence Livermore National Security.
 *  Produced at Lawrence Livermore National Laboratory (cf, DISCLAIMER).
 *  Written by Danny Auble <da@llnl.gov>
 *
 *  This file is part of SLURM, a resource management program.
 *  For details, see <http://slurm.schedmd.com/>.
 *  Please also read the included file: DISCLAIMER.
 *
 *  SLURM is free software; you can redistribute it and/or modify it under
 *  the terms of the GNU General Public License as published by the Free
 *  Software Foundation; either version 2 of the License, or (at your option)
 *  any later version.
 *
 *  In addition, as a special exception, the copyright holders give permission
 *  to link the code of portions of this program with the OpenSSL library under
 *  certain conditions as described in each individual source file, and
 *  distribute linked combinations including the two. You must obey the GNU
 *  General Public License in all respects for all of the code used other than
 *  OpenSSL. If you modify file(s) with this exception, you may extend this
 *  exception to your version of the file(s), but you are not obligated to do
 *  so. If you do not wish to do so, delete this exception statement from your
 *  version.  If you delete this exception statement from all source files in
 *  the program, then also delete it here.
 *
 *  SLURM is distributed in the hope that it will be useful, but WITHOUT ANY
 *  WARRANTY; without even the implied warranty of MERCHANTABILITY or FITNESS
 *  FOR A PARTICULAR PURPOSE.  See the GNU General Public License for more
 *  details.
 *
 *  You should have received a copy of the GNU General Public License along
 *  with SLURM; if not, write to the Free Software Foundation, Inc.,
 *  51 Franklin Street, Fifth Floor, Boston, MA 02110-1301  USA.
\*****************************************************************************/

#include "as_mysql_resv.h"
#include "as_mysql_jobacct_process.h"

static int _setup_resv_limits(slurmdb_reservation_rec_t *resv,
			      char **cols, char **vals,
			      char **extra)
{
	/* strip off the action item from the flags */

	if (resv->assocs) {
		int start = 0;
		int len = strlen(resv->assocs)-1;

		if (strchr(resv->assocs, '-')) {
			int i = 0, i2 = 0;
			char * assocs = xmalloc(sizeof(char) * len);
			/* We will remove the negative's here.  This
			   is here so if we only have negatives in the
			   reservation we don't want to keep track of
			   every other id so don't keep track of any
			   since everyone except a few can use it.
			   These id's are only used to divide up idle
			   time so it isn't that important.
			*/
			while (i < len) {
				if (resv->assocs[i] == ',' &&
				    resv->assocs[i+1] == '-') {
					i+=2;
					while (i < len) {
						i++;
						if (resv->assocs[i] == ',')
							break;
					}
					continue;
				}
				assocs[i2++] = resv->assocs[i++];
			}
			xfree(resv->assocs);
			len = i2-1;
			resv->assocs = assocs;
			assocs = NULL;
		}

		/* strip off extra ,'s */
		if (resv->assocs[0] == ',')
			start = 1;
		if (resv->assocs[len] == ',')
			resv->assocs[len] = '\0';

		xstrcat(*cols, ", assoclist");
		xstrfmtcat(*vals, ", '%s'", resv->assocs+start);
		xstrfmtcat(*extra, ", assoclist='%s'", resv->assocs+start);
	}

	if (resv->flags != NO_VAL) {
		xstrcat(*cols, ", flags");
		xstrfmtcat(*vals, ", %u", resv->flags);
		xstrfmtcat(*extra, ", flags=%u", resv->flags);
	}

	if (resv->name) {
		xstrcat(*cols, ", resv_name");
		xstrfmtcat(*vals, ", '%s'", resv->name);
		xstrfmtcat(*extra, ", resv_name='%s'", resv->name);
	}

	if (resv->nodes) {
		xstrcat(*cols, ", nodelist");
		xstrfmtcat(*vals, ", '%s'", resv->nodes);
		xstrfmtcat(*extra, ", nodelist='%s'", resv->nodes);
	}

	if (resv->node_inx) {
		xstrcat(*cols, ", node_inx");
		xstrfmtcat(*vals, ", '%s'", resv->node_inx);
		xstrfmtcat(*extra, ", node_inx='%s'", resv->node_inx);
	}

	if (resv->time_end) {
		xstrcat(*cols, ", time_end");
		xstrfmtcat(*vals, ", %ld", resv->time_end);
		xstrfmtcat(*extra, ", time_end=%ld", resv->time_end);
	}

	if (resv->time_start) {
		xstrcat(*cols, ", time_start");
		xstrfmtcat(*vals, ", %ld", resv->time_start);
		xstrfmtcat(*extra, ", time_start=%ld", resv->time_start);
	}

	if (resv->tres_str) {
		xstrcat(*cols, ", tres");
		xstrfmtcat(*vals, ", '%s'", resv->tres_str);
		xstrfmtcat(*extra, ", tres='%s'", resv->tres_str);
	}

	return SLURM_SUCCESS;
}
static int _setup_resv_cond_limits(slurmdb_reservation_cond_t *resv_cond,
				   char **extra)
{
	int set = 0;
	ListIterator itr = NULL;
	char *object = NULL;
	char *prefix = "t1";
	time_t now = time(NULL);

	if (!resv_cond)
		return 0;

	if (resv_cond->id_list && list_count(resv_cond->id_list)) {
		set = 0;
		if (*extra)
			xstrcat(*extra, " && (");
		else
			xstrcat(*extra, " where (");
		itr = list_iterator_create(resv_cond->id_list);
		while ((object = list_next(itr))) {
			if (set)
				xstrcat(*extra, " || ");
			xstrfmtcat(*extra, "%s.id_resv=%s", prefix, object);
			set = 1;
		}
		list_iterator_destroy(itr);
		xstrcat(*extra, ")");
	}

	if (resv_cond->name_list && list_count(resv_cond->name_list)) {
		set = 0;
		if (*extra)
			xstrcat(*extra, " && (");
		else
			xstrcat(*extra, " where (");
		itr = list_iterator_create(resv_cond->name_list);
		while ((object = list_next(itr))) {
			if (set)
				xstrcat(*extra, " || ");
			xstrfmtcat(*extra, "%s.resv_name='%s'",
				   prefix, object);
			set = 1;
		}
		list_iterator_destroy(itr);
		xstrcat(*extra, ")");
	}

	if (resv_cond->time_start) {
		if (!resv_cond->time_end)
			resv_cond->time_end = now;

		if (*extra)
			xstrcat(*extra, " && (");
		else
			xstrcat(*extra, " where (");
		xstrfmtcat(*extra,
			   "(t1.time_start < %ld "
			   "&& (t1.time_end >= %ld || t1.time_end = 0)))",
			   resv_cond->time_end, resv_cond->time_start);
	} else if (resv_cond->time_end) {
		if (*extra)
			xstrcat(*extra, " && (");
		else
			xstrcat(*extra, " where (");
		xstrfmtcat(*extra,
			   "(t1.time_start < %ld))", resv_cond->time_end);
	}


	return set;
}

extern int as_mysql_add_resv(mysql_conn_t *mysql_conn,
			     slurmdb_reservation_rec_t *resv)
{
	int rc = SLURM_SUCCESS;
	char *cols = NULL, *vals = NULL, *extra = NULL,
		*query = NULL;

	if (!resv) {
		error("No reservation was given to add.");
		return SLURM_ERROR;
	}

	if (!resv->id) {
		error("We need an id to add a reservation.");
		return SLURM_ERROR;
	}
	if (!resv->time_start) {
		error("We need a start time to add a reservation.");
		return SLURM_ERROR;
	}
	if (!resv->cluster || !resv->cluster[0]) {
		error("We need a cluster name to add a reservation.");
		return SLURM_ERROR;
	}

	_setup_resv_limits(resv, &cols, &vals, &extra);

	xstrfmtcat(query,
		   "insert into \"%s_%s\" (id_resv%s) values (%u%s) "
		   "on duplicate key update deleted=0%s;",
		   resv->cluster, resv_table, cols, resv->id, vals, extra);

	if (debug_flags & DEBUG_FLAG_DB_RESV)
		DB_DEBUG(mysql_conn->conn, "query\n%s", query);

	rc = mysql_db_query(mysql_conn, query);

	xfree(query);
	xfree(cols);
	xfree(vals);
	xfree(extra);

	return rc;
}

extern int as_mysql_modify_resv(mysql_conn_t *mysql_conn,
				slurmdb_reservation_rec_t *resv)
{
	MYSQL_RES *result = NULL;
	MYSQL_ROW row;
	int rc = SLURM_SUCCESS;
	char *cols = NULL, *vals = NULL, *extra = NULL,
		*query = NULL;
	time_t start = 0, now = time(NULL);
	int i;
	int set = 0;

	char *resv_req_inx[] = {
		"assoclist",
		"time_start",
		"time_end",
		"resv_name",
		"nodelist",
		"node_inx",
		"flags",
		"tres"
	};
	enum {
		RESV_ASSOCS,
		RESV_START,
		RESV_END,
		RESV_NAME,
		RESV_NODES,
		RESV_NODE_INX,
		RESV_FLAGS,
		RESV_TRES,
		RESV_COUNT
	};

	if (!resv) {
		error("No reservation was given to edit");
		return SLURM_ERROR;
	}

	if (!resv->id) {
		error("We need an id to edit a reservation.");
		return SLURM_ERROR;
	}
	if (!resv->time_start) {
		error("We need a start time to edit a reservation.");
		return SLURM_ERROR;
	}
	if (!resv->cluster || !resv->cluster[0]) {
		error("We need a cluster name to edit a reservation.");
		return SLURM_ERROR;
	}

	if (!resv->time_start_prev) {
		error("We need a time to check for last "
		      "start of reservation.");
		return SLURM_ERROR;
	}

	xstrfmtcat(cols, "%s", resv_req_inx[0]);
	for (i=1; i<RESV_COUNT; i++) {
		xstrfmtcat(cols, ", %s", resv_req_inx[i]);
	}

	/* check for both the last start and the start because most
	   likely the start time hasn't changed, but something else
	   may have since the last time we did an update to the
	   reservation. */
	query = xstrdup_printf("select %s from \"%s_%s\" where id_resv=%u "
			       "and (time_start=%ld || time_start=%ld) "
			       "and deleted=0 order by time_start desc "
			       "limit 1 FOR UPDATE;",
			       cols, resv->cluster, resv_table, resv->id,
			       resv->time_start, resv->time_start_prev);
try_again:
	debug4("%d(%s:%d) query\n%s",
	       mysql_conn->conn, THIS_FILE, __LINE__, query);
	if (!(result = mysql_db_query_ret(
		      mysql_conn, query, 0))) {
		rc = SLURM_ERROR;
		goto end_it;
	}
	if (!(row = mysql_fetch_row(result))) {
		rc = SLURM_ERROR;
		mysql_free_result(result);
		error("There is no reservation by id %u, "
		      "time_start %ld, and cluster '%s'", resv->id,
		      resv->time_start_prev, resv->cluster);
		if (!set && resv->time_end) {
			/* This should never really happen,
			   but just incase the controller and the
			   database get out of sync we check
			   to see if there is a reservation
			   not deleted that hasn't ended yet. */
			xfree(query);
			query = xstrdup_printf(
				"select %s from \"%s_%s\" where id_resv=%u "
				"and time_start <= %ld and deleted=0 "
				"order by time_start desc "
				"limit 1;",
				cols, resv->cluster, resv_table, resv->id,
				resv->time_end);
			set = 1;
			goto try_again;
		}
		goto end_it;
	}

	start = slurm_atoul(row[RESV_START]);

	xfree(query);
	xfree(cols);

	set = 0;

	/* check differences here */

	if (!resv->name
	    && row[RESV_NAME] && row[RESV_NAME][0])
		// if this changes we just update the
		// record, no need to create a new one since
		// this doesn't really effect the
		// reservation accounting wise
		resv->name = xstrdup(row[RESV_NAME]);

	if (resv->assocs)
		set = 1;
	else if (row[RESV_ASSOCS] && row[RESV_ASSOCS][0])
		resv->assocs = xstrdup(row[RESV_ASSOCS]);

	if (resv->flags != NO_VAL)
		set = 1;
	else
		resv->flags = slurm_atoul(row[RESV_FLAGS]);

	if (resv->nodes)
		set = 1;
	else if (row[RESV_NODES] && row[RESV_NODES][0]) {
		resv->nodes = xstrdup(row[RESV_NODES]);
		resv->node_inx = xstrdup(row[RESV_NODE_INX]);
	}

	if (!resv->time_end)
		resv->time_end = slurm_atoul(row[RESV_END]);

	if (resv->tres_str)
		set = 1;
	else if (row[RESV_TRES] && row[RESV_TRES][0])
		resv->tres_str = xstrdup(row[RESV_TRES]);

	mysql_free_result(result);

	_setup_resv_limits(resv, &cols, &vals, &extra);
	/* use start below instead of resv->time_start_prev
	 * just incase we have a different one from being out
	 * of sync
	 */
	if ((start > now) || !set) {
		/* we haven't started the reservation yet, or
		   we are changing the associations or end
		   time which we can just update it */
		query = xstrdup_printf("update \"%s_%s\" set deleted=0%s "
				       "where deleted=0 and id_resv=%u "
				       "and time_start=%ld;",
				       resv->cluster, resv_table,
				       extra, resv->id, start);
	} else {
		/* time_start is already done above and we
		 * changed something that is in need on a new
		 * entry. */
		query = xstrdup_printf("update \"%s_%s\" set time_end=%ld "
				       "where deleted=0 && id_resv=%u "
				       "and time_start=%ld;",
				       resv->cluster, resv_table,
				       resv->time_start-1,
				       resv->id, start);
		xstrfmtcat(query,
			   "insert into \"%s_%s\" (id_resv%s) "
			   "values (%u%s) "
			   "on duplicate key update deleted=0%s;",
			   resv->cluster, resv_table, cols, resv->id,
			   vals, extra);
	}

	if (debug_flags & DEBUG_FLAG_DB_RESV)
		DB_DEBUG(mysql_conn->conn, "query\n%s", query);

	rc = mysql_db_query(mysql_conn, query);

end_it:

	xfree(query);
	xfree(cols);
	xfree(vals);
	xfree(extra);

	return rc;
}

extern int as_mysql_remove_resv(mysql_conn_t *mysql_conn,
				slurmdb_reservation_rec_t *resv)
{
	int rc = SLURM_SUCCESS;
	char *query = NULL;

	if (!resv) {
		error("No reservation was given to remove");
		return SLURM_ERROR;
	}

	if (!resv->id) {
		error("An id is needed to remove a reservation.");
<<<<<<< HEAD
		return SLURM_ERROR;
	}

	if (!resv->time_start) {
		error("A start time is needed to remove a reservation.");
		return SLURM_ERROR;
	}

=======
		return SLURM_ERROR;
	}

	if (!resv->time_start) {
		error("A start time is needed to remove a reservation.");
		return SLURM_ERROR;
	}

>>>>>>> 49d483db
	if (!resv->cluster || !resv->cluster[0]) {
		error("A cluster name is needed to remove a reservation.");
		return SLURM_ERROR;
	}


	/* first delete the resv that hasn't happened yet. */
	query = xstrdup_printf("delete from \"%s_%s\" where time_start > %ld "
			       "and id_resv=%u and time_start=%ld;",
			       resv->cluster, resv_table, resv->time_start_prev,
			       resv->id,
			       resv->time_start);
	/* then update the remaining ones with a deleted flag and end
	 * time of the time_start_prev which is set to when the
	 * command was issued */
	xstrfmtcat(query,
		   "update \"%s_%s\" set time_end=%ld, "
		   "deleted=1 where deleted=0 and "
		   "id_resv=%u and time_start=%ld;",
		   resv->cluster, resv_table, resv->time_start_prev,
		   resv->id, resv->time_start);

	if (debug_flags & DEBUG_FLAG_DB_RESV)
		DB_DEBUG(mysql_conn->conn, "query\n%s", query);

	rc = mysql_db_query(mysql_conn, query);

	xfree(query);

	return rc;
}

extern List as_mysql_get_resvs(mysql_conn_t *mysql_conn, uid_t uid,
			       slurmdb_reservation_cond_t *resv_cond)
{
	//DEF_TIMERS;
	char *query = NULL;
	char *extra = NULL;
	char *tmp = NULL;
	List resv_list = NULL;
	int i=0, is_admin=1;
	MYSQL_RES *result = NULL;
	MYSQL_ROW row;
	uint16_t private_data = 0;
	slurmdb_job_cond_t job_cond;
	void *curr_cluster = NULL;
	List local_cluster_list = NULL;
	List use_cluster_list = as_mysql_cluster_list;
	ListIterator itr = NULL;
	char *cluster_name = NULL;
	/* needed if we don't have an resv_cond */
	uint16_t with_usage = 0;

	/* if this changes you will need to edit the corresponding enum */
	char *resv_req_inx[] = {
		"id_resv",
		"assoclist",
		"flags",
		"nodelist",
		"node_inx",
		"resv_name",
		"time_start",
		"time_end",
		"tres"
	};

	enum {
		RESV_REQ_ID,
		RESV_REQ_ASSOCS,
		RESV_REQ_FLAGS,
		RESV_REQ_NODES,
		RESV_REQ_NODE_INX,
		RESV_REQ_NAME,
		RESV_REQ_START,
		RESV_REQ_END,
		RESV_REQ_TRES,
		RESV_REQ_COUNT
	};

	if (!resv_cond) {
		xstrcat(extra, " where deleted=0");
		goto empty;
	}

	if (check_connection(mysql_conn) != SLURM_SUCCESS)
		return NULL;

	private_data = slurm_get_private_data();
	if (private_data & PRIVATE_DATA_RESERVATIONS) {
		if (!(is_admin = is_user_min_admin_level(
			      mysql_conn, uid, SLURMDB_ADMIN_OPERATOR))) {
			error("Only admins can look at reservations");
			errno = ESLURM_ACCESS_DENIED;
			return NULL;
		}
	}

	memset(&job_cond, 0, sizeof(slurmdb_job_cond_t));
	if (resv_cond->nodes) {
		job_cond.usage_start = resv_cond->time_start;
		job_cond.usage_end = resv_cond->time_end;
		job_cond.used_nodes = resv_cond->nodes;
		job_cond.cluster_list = resv_cond->cluster_list;
		local_cluster_list = setup_cluster_list_with_inx(
			mysql_conn, &job_cond, (void **)&curr_cluster);
	} else if (with_usage) {
		job_cond.usage_start = resv_cond->time_start;
		job_cond.usage_end = resv_cond->time_end;
	}

	(void) _setup_resv_cond_limits(resv_cond, &extra);

	with_usage = resv_cond->with_usage;

	if (resv_cond->cluster_list && list_count(resv_cond->cluster_list))
		use_cluster_list = resv_cond->cluster_list;
empty:
	xfree(tmp);
	xstrfmtcat(tmp, "t1.%s", resv_req_inx[i]);
	for(i=1; i<RESV_REQ_COUNT; i++) {
		xstrfmtcat(tmp, ", t1.%s", resv_req_inx[i]);
	}

	if (use_cluster_list == as_mysql_cluster_list)
		slurm_mutex_lock(&as_mysql_cluster_list_lock);

	itr = list_iterator_create(use_cluster_list);
	while ((cluster_name = list_next(itr))) {
		if (query)
			xstrcat(query, " union ");
		//START_TIMER;
		xstrfmtcat(query, "select distinct %s,'%s' as cluster "
			   "from \"%s_%s\" as t1%s",
			   tmp, cluster_name, cluster_name, resv_table,
			   extra ? extra : "");
	}
	list_iterator_destroy(itr);
	if (use_cluster_list == as_mysql_cluster_list)
		slurm_mutex_unlock(&as_mysql_cluster_list_lock);

	if (query)
		xstrcat(query, " order by cluster, resv_name;");

	xfree(tmp);
	xfree(extra);
	if (debug_flags & DEBUG_FLAG_DB_RESV)
		DB_DEBUG(mysql_conn->conn, "query\n%s", query);
	if (!(result = mysql_db_query_ret(mysql_conn, query, 0))) {
		xfree(query);
		FREE_NULL_LIST(local_cluster_list);
		return NULL;
	}
	xfree(query);

	resv_list = list_create(slurmdb_destroy_reservation_rec);

	while ((row = mysql_fetch_row(result))) {
		slurmdb_reservation_rec_t *resv =
			xmalloc(sizeof(slurmdb_reservation_rec_t));
		int start = slurm_atoul(row[RESV_REQ_START]);
		list_append(resv_list, resv);

		if (!good_nodes_from_inx(local_cluster_list, &curr_cluster,
					 row[RESV_REQ_NODE_INX], start))
			continue;

		resv->id = slurm_atoul(row[RESV_REQ_ID]);
		if (with_usage) {
			if (!job_cond.resvid_list)
				job_cond.resvid_list = list_create(NULL);
			list_append(job_cond.resvid_list, row[RESV_REQ_ID]);
		}
		resv->name = xstrdup(row[RESV_REQ_NAME]);
		resv->cluster = xstrdup(row[RESV_REQ_COUNT]);
		resv->assocs = xstrdup(row[RESV_REQ_ASSOCS]);
		resv->nodes = xstrdup(row[RESV_REQ_NODES]);
		resv->time_start = start;
		resv->time_end = slurm_atoul(row[RESV_REQ_END]);
		resv->flags = slurm_atoul(row[RESV_REQ_FLAGS]);
		resv->tres_str = xstrdup(row[RESV_REQ_TRES]);
	}

	FREE_NULL_LIST(local_cluster_list);

	if (with_usage && resv_list && list_count(resv_list)) {
		List job_list = as_mysql_jobacct_process_get_jobs(
			mysql_conn, uid, &job_cond);
		ListIterator itr = NULL, itr2 = NULL;
		slurmdb_job_rec_t *job = NULL;
		slurmdb_reservation_rec_t *resv = NULL;

		if (!job_list || !list_count(job_list))
			goto no_jobs;

		itr = list_iterator_create(job_list);
		itr2 = list_iterator_create(resv_list);
		while ((job = list_next(itr))) {
			int start = job->start;
			int end = job->end;
			int set = 0;
			while ((resv = list_next(itr2))) {
				int elapsed = 0;
				/* since a reservation could have
				   changed while a job was running we
				   have to make sure we get the time
				   in the correct record.
				*/
				if (resv->id != job->resvid)
					continue;
				set = 1;

				if (start < resv->time_start)
					start = resv->time_start;
				if (!end || end > resv->time_end)
					end = resv->time_end;

				if ((elapsed = (end - start)) < 1)
					continue;

				slurmdb_transfer_tres_time(
					&resv->tres_list, job->tres_alloc_str,
					elapsed);
			}
			list_iterator_reset(itr2);
			if (!set) {
				error("we got a job %u with no reservation "
				      "associatied with it?", job->jobid);
			}
		}

		list_iterator_destroy(itr2);
		list_iterator_destroy(itr);
	no_jobs:
		FREE_NULL_LIST(job_list);
	}

	FREE_NULL_LIST(job_cond.resvid_list);

	/* free result after we use the list with resv id's in it. */
	mysql_free_result(result);

	//END_TIMER2("get_resvs");
	return resv_list;
}<|MERGE_RESOLUTION|>--- conflicted
+++ resolved
@@ -463,7 +463,6 @@
 
 	if (!resv->id) {
 		error("An id is needed to remove a reservation.");
-<<<<<<< HEAD
 		return SLURM_ERROR;
 	}
 
@@ -472,16 +471,6 @@
 		return SLURM_ERROR;
 	}
 
-=======
-		return SLURM_ERROR;
-	}
-
-	if (!resv->time_start) {
-		error("A start time is needed to remove a reservation.");
-		return SLURM_ERROR;
-	}
-
->>>>>>> 49d483db
 	if (!resv->cluster || !resv->cluster[0]) {
 		error("A cluster name is needed to remove a reservation.");
 		return SLURM_ERROR;
