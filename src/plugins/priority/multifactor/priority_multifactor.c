/*****************************************************************************\
 *  priority_multifactor.c - slurm multifactor priority plugin.
 *****************************************************************************
 *  Copyright (C) 2012  Aalto University
 *  Written by Janne Blomqvist <janne.blomqvist@aalto.fi>
 *
 *  Based on priority_multifactor.c, whose copyright information is
 *  reproduced below:
 *
 *  Copyright (C) 2008-2009 Lawrence Livermore National Security.
 *  Produced at Lawrence Livermore National Laboratory (cf, DISCLAIMER).
 *  Written by Danny Auble <da@llnl.gov>
 *  CODE-OCEC-09-009. All rights reserved.
 *
 *  This file is part of SLURM, a resource management program.
 *  For details, see <http://slurm.schedmd.com/>.
 *  Please also read the included file: DISCLAIMER.
 *
 *  SLURM is free software; you can redistribute it and/or modify it under
 *  the terms of the GNU General Public License as published by the Free
 *  Software Foundation; either version 2 of the License, or (at your option)
 *  any later version.
 *
 *  In addition, as a special exception, the copyright holders give permission
 *  to link the code of portions of this program with the OpenSSL library under
 *  certain conditions as described in each individual source file, and
 *  distribute linked combinations including the two. You must obey the GNU
 *  General Public License in all respects for all of the code used other than
 *  OpenSSL. If you modify file(s) with this exception, you may extend this
 *  exception to your version of the file(s), but you are not obligated to do
 *  so. If you do not wish to do so, delete this exception statement from your
 *  version.  If you delete this exception statement from all source files in
 *  the program, then also delete it here.
 *
 *  SLURM is distributed in the hope that it will be useful, but WITHOUT ANY
 *  WARRANTY; without even the implied warranty of MERCHANTABILITY or FITNESS
 *  FOR A PARTICULAR PURPOSE.  See the GNU General Public License for more
 *  details.
 *
 *  You should have received a copy of the GNU General Public License along
 *  with SLURM; if not, write to the Free Software Foundation, Inc.,
 *  51 Franklin Street, Fifth Floor, Boston, MA 02110-1301  USA.
\*****************************************************************************/

#ifdef HAVE_CONFIG_H
#  include "config.h"
#endif

#if HAVE_FLOAT_H
#  include <float.h>
#endif
#if HAVE_STDINT_H
#  include <stdint.h>
#endif
#if HAVE_INTTYPES_H
#  include <inttypes.h>
#endif
#ifdef WITH_PTHREADS
#  include <pthread.h>
#endif				/* WITH_PTHREADS */
#if HAVE_VALUES_H
#  include <values.h>
#endif

#include <sys/stat.h>
#include <stdio.h>
#include <fcntl.h>

#include <math.h>
#include "slurm/slurm_errno.h"

#include "src/common/slurm_priority.h"
#include "src/common/xstring.h"
#include "src/common/assoc_mgr.h"
#include "src/common/parse_time.h"

#include "src/slurmctld/locks.h"

#define SECS_PER_DAY	(24 * 60 * 60)
#define SECS_PER_WEEK	(7 * SECS_PER_DAY)

#define MIN_USAGE_FACTOR 0.01

/* These are defined here so when we link with something other than
 * the slurmctld we will have these symbols defined.  They will get
 * overwritten when linking with the slurmctld.
 */
#if defined (__APPLE__)
void *acct_db_conn  __attribute__((weak_import)) = NULL;
uint32_t cluster_cpus __attribute__((weak_import)) = NO_VAL;
List job_list  __attribute__((weak_import)) = NULL;
time_t last_job_update __attribute__((weak_import)) = (time_t) 0;
uint16_t part_max_priority __attribute__((weak_import)) = 0;
slurm_ctl_conf_t slurmctld_conf __attribute__((weak_import));
#else
void *acct_db_conn = NULL;
uint32_t cluster_cpus = NO_VAL;
List job_list = NULL;
time_t last_job_update = (time_t) 0;
uint16_t part_max_priority = 0;
slurm_ctl_conf_t slurmctld_conf;
#endif

/*
 * These variables are required by the generic plugin interface.  If they
 * are not found in the plugin, the plugin loader will ignore it.
 *
 * plugin_name - a string giving a human-readable description of the
 * plugin.  There is no maximum length, but the symbol must refer to
 * a valid string.
 *
 * plugin_type - a string suggesting the type of the plugin or its
 * applicability to a particular form of data or method of data handling.
 * If the low-level plugin API is used, the contents of this string are
 * unimportant and may be anything.  SLURM uses the higher-level plugin
 * interface which requires this string to be of the form
 *
 *	<application>/<method>
 *
 * where <application> is a description of the intended application of
 * the plugin (e.g., "jobcomp" for SLURM job completion logging) and <method>
 * is a description of how this plugin satisfies that application.  SLURM will
 * only load job completion logging plugins if the plugin_type string has a
 * prefix of "jobcomp/".
 *
 * plugin_version - an unsigned 32-bit integer giving the version number
 * of the plugin.  If major and minor revisions are desired, the major
 * version number may be multiplied by a suitable magnitude constant such
 * as 100 or 1000.  Various SLURM versions will likely require a certain
 * minimum version for their plugins as the job completion logging API
 * matures.
 */
const char plugin_name[]	= "Priority MULTIFACTOR plugin";
const char plugin_type[]	= "priority/multifactor";
const uint32_t plugin_version	= 100;

static pthread_t decay_handler_thread;
static pthread_t cleanup_handler_thread;
static pthread_mutex_t decay_lock = PTHREAD_MUTEX_INITIALIZER;
static bool running_decay = 0, reconfig = 0,
	calc_fairshare = 1, priority_debug = 0;
static bool favor_small; /* favor small jobs over large */
static uint16_t damp_factor;  /* weight for age factor */
static uint32_t max_age; /* time when not to add any more
			  * priority to a job if reached */
static uint16_t enforce;     /* AccountingStorageEnforce */
static uint32_t weight_age;  /* weight for age factor */
static uint32_t weight_fs;   /* weight for Fairshare factor */
static uint32_t weight_js;   /* weight for Job Size factor */
static uint32_t weight_part; /* weight for Partition factor */
static uint32_t weight_qos;  /* weight for QOS factor */
static uint32_t flags;       /* Priority Flags */
static uint32_t max_tickets; /* Maximum number of tickets given to a
			      * user. Protected by assoc_mgr lock. */
static time_t g_last_ran = 0; /* when the last poll ran */
static double decay_factor = 1; /* The decay factor when decaying time. */

extern void priority_p_set_assoc_usage(slurmdb_association_rec_t *assoc);
extern double priority_p_calc_fs_factor(long double usage_efctv,
					long double shares_norm);

extern uint16_t part_max_priority;

/*
 * apply decay factor to all associations usage_raw
 * IN: real_decay - decay to be applied to each associations' used
 * shares.  This should already be modified with the amount of delta
 * time from last application..
 * RET: SLURM_SUCCESS on SUCCESS, SLURM_ERROR else.
 */
static int _apply_decay(double real_decay)
{
	ListIterator itr = NULL;
	slurmdb_association_rec_t *assoc = NULL;
	slurmdb_qos_rec_t *qos = NULL;
	assoc_mgr_lock_t locks = { WRITE_LOCK, NO_LOCK,
				   WRITE_LOCK, NO_LOCK, NO_LOCK };

	/* continue if real_decay is 0 or 1 since that doesn't help
	   us at all. 1 means no decay and 0 will just zero
	   everything out so don't waste time doing it */
	if (!real_decay)
		return SLURM_ERROR;
	else if (!calc_fairshare || (real_decay == 1))
		return SLURM_SUCCESS;

	assoc_mgr_lock(&locks);

	xassert(assoc_mgr_association_list);
	xassert(assoc_mgr_qos_list);

	itr = list_iterator_create(assoc_mgr_association_list);
	/* We want to do this to all associations including
	   root.  All usage_raws are calculated from the bottom up.
	*/
	while ((assoc = list_next(itr))) {
		assoc->usage->usage_raw *= real_decay;
		assoc->usage->grp_used_wall *= real_decay;
	}
	list_iterator_destroy(itr);

	itr = list_iterator_create(assoc_mgr_qos_list);
	while ((qos = list_next(itr))) {
		qos->usage->usage_raw *= real_decay;
		qos->usage->grp_used_wall *= real_decay;
	}
	list_iterator_destroy(itr);
	assoc_mgr_unlock(&locks);

	return SLURM_SUCCESS;
}

/*
 * reset usage_raw, and grp_used_wall on all associations
 * This should be called every PriorityUsageResetPeriod
 * RET: SLURM_SUCCESS on SUCCESS, SLURM_ERROR else.
 */
static int _reset_usage(void)
{
	ListIterator itr = NULL;
	slurmdb_association_rec_t *assoc = NULL;
	slurmdb_qos_rec_t *qos = NULL;
	assoc_mgr_lock_t locks = { WRITE_LOCK, NO_LOCK,
				   WRITE_LOCK, NO_LOCK, NO_LOCK };

	if (!calc_fairshare)
		return SLURM_SUCCESS;

	assoc_mgr_lock(&locks);

	xassert(assoc_mgr_association_list);

	itr = list_iterator_create(assoc_mgr_association_list);
	/* We want to do this to all associations including
	   root.  All usage_raws are calculated from the bottom up.
	*/
	while ((assoc = list_next(itr))) {
		assoc->usage->usage_raw = 0;
		assoc->usage->grp_used_wall = 0;
	}
	list_iterator_destroy(itr);

	itr = list_iterator_create(assoc_mgr_qos_list);
	while ((qos = list_next(itr))) {
		qos->usage->usage_raw = 0;
		qos->usage->grp_used_wall = 0;
	}
	list_iterator_destroy(itr);
	assoc_mgr_unlock(&locks);

	return SLURM_SUCCESS;
}

static void _read_last_decay_ran(time_t *last_ran, time_t *last_reset)
{
	int data_allocated, data_read = 0;
	uint32_t data_size = 0;
	int state_fd;
	char *data = NULL, *state_file;
	Buf buffer;

	xassert(last_ran);
	xassert(last_reset);

	(*last_ran) = 0;
	(*last_reset) = 0;

	/* read the file */
	state_file = xstrdup(slurmctld_conf.state_save_location);
	xstrcat(state_file, "/priority_last_decay_ran");
	lock_state_files();
	state_fd = open(state_file, O_RDONLY);
	if (state_fd < 0) {
		info("No last decay (%s) to recover", state_file);
		unlock_state_files();
		return;
	} else {
		data_allocated = BUF_SIZE;
		data = xmalloc(data_allocated);
		while (1) {
			data_read = read(state_fd, &data[data_size],
					 BUF_SIZE);
			if (data_read < 0) {
				if (errno == EINTR)
					continue;
				else {
					error("Read error on %s: %m",
					      state_file);
					break;
				}
			} else if (data_read == 0)	/* eof */
				break;
			data_size      += data_read;
			data_allocated += data_read;
			xrealloc(data, data_allocated);
		}
		close(state_fd);
	}
	xfree(state_file);
	unlock_state_files();

	buffer = create_buf(data, data_size);
	safe_unpack_time(last_ran, buffer);
	safe_unpack_time(last_reset, buffer);
	free_buf(buffer);
	if (priority_debug)
		info("Last ran decay on jobs at %ld", (long)*last_ran);

	return;

unpack_error:
	error("Incomplete priority last decay file returning");
	free_buf(buffer);
	return;

}

static int _write_last_decay_ran(time_t last_ran, time_t last_reset)
{
	/* Save high-water mark to avoid buffer growth with copies */
	static int high_buffer_size = BUF_SIZE;
	int error_code = SLURM_SUCCESS;
	int state_fd;
	char *old_file, *new_file, *state_file;
	Buf buffer;

	if (!strcmp(slurmctld_conf.state_save_location, "/dev/null")) {
		error("Can not save priority state information, "
		      "StateSaveLocation is /dev/null");
		return error_code;
	}

	buffer = init_buf(high_buffer_size);
	pack_time(last_ran, buffer);
	pack_time(last_reset, buffer);

	/* read the file */
	old_file = xstrdup(slurmctld_conf.state_save_location);
	xstrcat(old_file, "/priority_last_decay_ran.old");
	state_file = xstrdup(slurmctld_conf.state_save_location);
	xstrcat(state_file, "/priority_last_decay_ran");
	new_file = xstrdup(slurmctld_conf.state_save_location);
	xstrcat(new_file, "/priority_last_decay_ran.new");

	lock_state_files();
	state_fd = creat(new_file, 0600);
	if (state_fd < 0) {
		error("Can't save decay state, create file %s error %m",
		      new_file);
		error_code = errno;
	} else {
		int pos = 0, nwrite = get_buf_offset(buffer), amount;
		char *data = (char *)get_buf_data(buffer);
		high_buffer_size = MAX(nwrite, high_buffer_size);
		while (nwrite > 0) {
			amount = write(state_fd, &data[pos], nwrite);
			if ((amount < 0) && (errno != EINTR)) {
				error("Error writing file %s, %m", new_file);
				error_code = errno;
				break;
			}
			nwrite -= amount;
			pos    += amount;
		}
		fsync(state_fd);
		close(state_fd);
	}

	if (error_code != SLURM_SUCCESS)
		(void) unlink(new_file);
	else {			/* file shuffle */
		(void) unlink(old_file);
		if (link(state_file, old_file))
			debug3("unable to create link for %s -> %s: %m",
			       state_file, old_file);
		(void) unlink(state_file);
		if (link(new_file, state_file))
			debug3("unable to create link for %s -> %s: %m",
			       new_file, state_file);
		(void) unlink(new_file);
	}
	xfree(old_file);
	xfree(state_file);
	xfree(new_file);

	unlock_state_files();
	debug4("done writing time %ld", (long)last_ran);
	free_buf(buffer);

	return error_code;
}


/* Set the effective usage of a node. */
static void _set_usage_efctv(slurmdb_association_rec_t *assoc)
{
	long double min_shares_norm;

	if ((assoc->shares_raw == SLURMDB_FS_USE_PARENT)
	   && assoc->usage->parent_assoc_ptr) {
		assoc->usage->shares_norm =
			assoc->usage->parent_assoc_ptr->usage->shares_norm;
		assoc->usage->usage_norm =
			assoc->usage->parent_assoc_ptr->usage->usage_norm;
	}

	if (assoc->usage->level_shares) {
		min_shares_norm = (long double) MIN_USAGE_FACTOR
			* assoc->shares_raw / assoc->usage->level_shares;
		if (assoc->usage->usage_norm > min_shares_norm)
			assoc->usage->usage_efctv = assoc->usage->usage_norm;
		else
			assoc->usage->usage_efctv = min_shares_norm;
	} else
		assoc->usage->usage_efctv = assoc->usage->usage_norm;
}


/* This should initially get the children list from
 * assoc_mgr_root_assoc.  Since our algorythm goes from top down we
 * calculate all the non-user associations now.  When a user submits a
 * job, that norm_fairshare is calculated.  Here we will set the
 * usage_efctv to NO_VAL for users to not have to calculate a bunch
 * of things that will never be used.
 *
 * NOTE: acct_mgr_association_lock must be locked before this is called.
 */
static int _set_children_usage_efctv(List children_list)
{
	slurmdb_association_rec_t *assoc = NULL;
	ListIterator itr = NULL;

	if (!children_list || !list_count(children_list))
		return SLURM_SUCCESS;

	itr = list_iterator_create(children_list);
	while ((assoc = list_next(itr))) {
		if (assoc->user) {
			assoc->usage->usage_efctv = (long double)NO_VAL;
			continue;
		}
		priority_p_set_assoc_usage(assoc);
		_set_children_usage_efctv(assoc->usage->children_list);
	}
	list_iterator_destroy(itr);
	return SLURM_SUCCESS;
}


/* Distribute the tickets to child nodes recursively.
 *
 * NOTE: acct_mgr_association_lock must be locked before this is called.
 */
static int _distribute_tickets(List children_list, uint32_t tickets)
{
	ListIterator itr;
	slurmdb_association_rec_t *assoc;
	double sfsum = 0, fs;

	if (!children_list || !list_count(children_list))
		return SLURM_SUCCESS;

	itr = list_iterator_create(children_list);
	while ((assoc = list_next(itr))) {
		if (assoc->usage->active_seqno
		    != assoc_mgr_root_assoc->usage->active_seqno)
			continue;
		if (fuzzy_equal(assoc->usage->usage_efctv, NO_VAL))
			priority_p_set_assoc_usage(assoc);
		fs = priority_p_calc_fs_factor(assoc->usage->usage_efctv,
					       assoc->usage->shares_norm);
		sfsum += assoc->usage->shares_norm * fs;
	}
	list_iterator_destroy(itr);

	itr = list_iterator_create(children_list);
	while ((assoc = list_next(itr))) {
		if (assoc->usage->active_seqno
		    != assoc_mgr_root_assoc->usage->active_seqno)
			continue;
		fs = priority_p_calc_fs_factor(assoc->usage->usage_efctv,
					       assoc->usage->shares_norm);
		assoc->usage->tickets = tickets * assoc->usage->shares_norm
			* fs / sfsum;
		if (priority_debug) {
			if (assoc->user)
				info("User %s in account %s gets %u tickets",
				     assoc->user, assoc->acct,
				     assoc->usage->tickets);
			else
				info("Account %s gets %u tickets",
				     assoc->acct, assoc->usage->tickets);
		}
		if (assoc->user && assoc->usage->tickets > max_tickets)
			max_tickets = assoc->usage->tickets;
		_distribute_tickets(assoc->usage->children_list,
				    assoc->usage->tickets);
	}
	list_iterator_destroy(itr);

	return SLURM_SUCCESS;
}


/* job_ptr should already have the partition priority and such added
 * here before had we will be adding to it
 */
static double _get_fairshare_priority( struct job_record *job_ptr)
{
	slurmdb_association_rec_t *job_assoc =
		(slurmdb_association_rec_t *)job_ptr->assoc_ptr;
	slurmdb_association_rec_t *fs_assoc = NULL;
	double priority_fs = 0.0;
	assoc_mgr_lock_t locks = { READ_LOCK, NO_LOCK,
				   NO_LOCK, NO_LOCK, NO_LOCK };

	if (!calc_fairshare)
		return 0;

	if (!job_assoc) {
		error("Job %u has no association.  Unable to "
		      "compute fairshare.", job_ptr->job_id);
		return 0;
	}

	fs_assoc = job_assoc;

	assoc_mgr_lock(&locks);

	/* Use values from parent when FairShare=SLURMDB_FS_USE_PARENT */
	while ((fs_assoc->shares_raw == SLURMDB_FS_USE_PARENT)
	       && fs_assoc->usage->parent_assoc_ptr
	       && (fs_assoc != assoc_mgr_root_assoc)) {
		fs_assoc = fs_assoc->usage->parent_assoc_ptr;
	}

	if (fuzzy_equal(fs_assoc->usage->usage_efctv, NO_VAL))
		priority_p_set_assoc_usage(fs_assoc);

	/* Priority is 0 -> 1 */
	priority_fs = 0;
	if (flags & PRIORITY_FLAGS_TICKET_BASED) {
		if (fs_assoc->usage->active_seqno ==
		    assoc_mgr_root_assoc->usage->active_seqno && max_tickets) {
			priority_fs = (double) fs_assoc->usage->tickets /
				      max_tickets;
		}
		if (priority_debug) {
			info("Fairshare priority of job %u for user %s in acct"
			     " %s is %f",
			     job_ptr->job_id, job_assoc->user, job_assoc->acct,
			     priority_fs);
		}
	} else {
		priority_fs = priority_p_calc_fs_factor(
				fs_assoc->usage->usage_efctv,
				(long double)fs_assoc->usage->shares_norm);
		if (priority_debug) {
			info("Fairshare priority of job %u for user %s in acct"
			     " %s is 2**(-%Lf/%f) = %f",
			     job_ptr->job_id, job_assoc->user, job_assoc->acct,
			     fs_assoc->usage->usage_efctv,
			     fs_assoc->usage->shares_norm, priority_fs);
		}
	}
	assoc_mgr_unlock(&locks);

	return priority_fs;
}

static void _get_priority_factors(time_t start_time, struct job_record *job_ptr)
{
	slurmdb_qos_rec_t *qos_ptr = NULL;

	xassert(job_ptr);

	if (!job_ptr->prio_factors)
		job_ptr->prio_factors =
			xmalloc(sizeof(priority_factors_object_t));
	else
		memset(job_ptr->prio_factors, 0,
		       sizeof(priority_factors_object_t));

	qos_ptr = (slurmdb_qos_rec_t *)job_ptr->qos_ptr;

	if (weight_age) {
		uint32_t diff = 0;
		time_t use_time;

		if (flags & PRIORITY_FLAGS_ACCRUE_ALWAYS)
			use_time = job_ptr->details->submit_time;
		else
			use_time = job_ptr->details->begin_time;

		/* Only really add an age priority if the use_time is
		   past the start_time.
		*/
		if (start_time > use_time)
			diff = start_time - use_time;

		if (job_ptr->details->begin_time) {
			if (diff < max_age) {
				job_ptr->prio_factors->priority_age =
					(double)diff / (double)max_age;
			} else
				job_ptr->prio_factors->priority_age = 1.0;
		} else if (flags & PRIORITY_FLAGS_ACCRUE_ALWAYS) {
			if (diff < max_age) {
				job_ptr->prio_factors->priority_age =
					(double)diff / (double)max_age;
			} else
				job_ptr->prio_factors->priority_age = 1.0;
		}
	}

	if (job_ptr->assoc_ptr && weight_fs) {
		job_ptr->prio_factors->priority_fs =
			_get_fairshare_priority(job_ptr);
	}

	if (weight_js) {
		uint32_t cpu_cnt = 0, min_nodes = 1;
		/* On the initial run of this we don't have total_cpus
		   so go off the requesting.  After the first shot
		   total_cpus should be filled in.
		*/
		if (job_ptr->total_cpus)
			cpu_cnt = job_ptr->total_cpus;
		else if (job_ptr->details
			 && (job_ptr->details->max_cpus != NO_VAL))
			cpu_cnt = job_ptr->details->max_cpus;
		else if (job_ptr->details && job_ptr->details->min_cpus)
			cpu_cnt = job_ptr->details->min_cpus;
		if (job_ptr->details)
			min_nodes = job_ptr->details->min_nodes;

		if (flags & PRIORITY_FLAGS_SIZE_RELATIVE) {
			uint32_t time_limit = 1;
			/* Job size in CPUs (based upon average CPUs/Node */
			job_ptr->prio_factors->priority_js =
				(double)min_nodes *
				(double)cluster_cpus /
				(double)node_record_count;
			if (cpu_cnt > job_ptr->prio_factors->priority_js) {
				job_ptr->prio_factors->priority_js =
					(double)cpu_cnt;
			}
			/* Divide by job time limit */
			if (job_ptr->time_limit != NO_VAL)
				time_limit = job_ptr->time_limit;
			else if (job_ptr->part_ptr)
				time_limit = job_ptr->part_ptr->max_time;
			job_ptr->prio_factors->priority_js /= time_limit;
			/* Normalize to max value of 1.0 */
			job_ptr->prio_factors->priority_js /= cluster_cpus;
			if (favor_small) {
				job_ptr->prio_factors->priority_js =
					(double) 1.0 -
					job_ptr->prio_factors->priority_js;
			}
		} else if (favor_small) {
			job_ptr->prio_factors->priority_js =
				(double)(node_record_count - min_nodes)
				/ (double)node_record_count;
			if (cpu_cnt) {
				job_ptr->prio_factors->priority_js +=
					(double)(cluster_cpus - cpu_cnt)
					/ (double)cluster_cpus;
				job_ptr->prio_factors->priority_js /= 2;
			}
		} else {	/* favor large */
			job_ptr->prio_factors->priority_js =
				(double)min_nodes / (double)node_record_count;
			if (cpu_cnt) {
				job_ptr->prio_factors->priority_js +=
					(double)cpu_cnt / (double)cluster_cpus;
				job_ptr->prio_factors->priority_js /= 2;
			}
		}
		if (job_ptr->prio_factors->priority_js < .0)
			job_ptr->prio_factors->priority_js = 0.0;
		else if (job_ptr->prio_factors->priority_js > 1.0)
			job_ptr->prio_factors->priority_js = 1.0;
	}

	if (job_ptr->part_ptr && job_ptr->part_ptr->priority && weight_part) {
		job_ptr->prio_factors->priority_part =
			job_ptr->part_ptr->norm_priority;
	}

	if (qos_ptr && qos_ptr->priority && weight_qos) {
		job_ptr->prio_factors->priority_qos =
			qos_ptr->usage->norm_priority;
	}

	if (job_ptr->details)
		job_ptr->prio_factors->nice = job_ptr->details->nice;
	else
		job_ptr->prio_factors->nice = NICE_OFFSET;
}

static uint32_t _get_priority_internal(time_t start_time,
				       struct job_record *job_ptr)
{
	double priority		= 0.0;
	priority_factors_object_t pre_factors;

	if (job_ptr->direct_set_prio && (job_ptr->priority > 0))
		return job_ptr->priority;

	if (!job_ptr->details) {
		error("_get_priority_internal: job %u does not have a "
		      "details symbol set, can't set priority",
		      job_ptr->job_id);
		return 0;
	}

	/* figure out the priority */
	_get_priority_factors(start_time, job_ptr);
	memcpy(&pre_factors, job_ptr->prio_factors,
	       sizeof(priority_factors_object_t));

	job_ptr->prio_factors->priority_age  *= (double)weight_age;
	job_ptr->prio_factors->priority_fs   *= (double)weight_fs;
	job_ptr->prio_factors->priority_js   *= (double)weight_js;
	job_ptr->prio_factors->priority_part *= (double)weight_part;
	job_ptr->prio_factors->priority_qos  *= (double)weight_qos;

	priority = job_ptr->prio_factors->priority_age
		+ job_ptr->prio_factors->priority_fs
		+ job_ptr->prio_factors->priority_js
		+ job_ptr->prio_factors->priority_part
		+ job_ptr->prio_factors->priority_qos
		- (double)(job_ptr->prio_factors->nice - NICE_OFFSET);

	if (job_ptr->part_ptr_list) {
		struct part_record *part_ptr;
		double priority_part;
		ListIterator part_iterator;
		int i = 0;

		if (!job_ptr->priority_array) {
			job_ptr->priority_array = xmalloc(sizeof(uint32_t) *
			                                  (list_count(job_ptr->part_ptr_list) + 1));
		}
		part_iterator = list_iterator_create(job_ptr->part_ptr_list);
		while ((part_ptr = (struct part_record *)
				   list_next(part_iterator))) {
			priority_part = part_ptr->priority /
					(double)part_max_priority *
					(double)weight_part;
			job_ptr->priority_array[i] = (uint32_t)
					(job_ptr->prio_factors->priority_age
					+ job_ptr->prio_factors->priority_fs
					+ job_ptr->prio_factors->priority_js
					+ priority_part
					+ job_ptr->prio_factors->priority_qos
					- (double)(job_ptr->prio_factors->nice
					- NICE_OFFSET));
			debug("Job %u has more than one partition (%s)(%u)",
			      job_ptr->job_id, part_ptr->name,
			      job_ptr->priority_array[i]);
			i++;
		}
	}
	/* Priority 0 is reserved for held jobs */
	if (priority < 1)
		priority = 1;

	if (priority_debug) {
		info("Weighted Age priority is %f * %u = %.2f",
		     pre_factors.priority_age, weight_age,
		     job_ptr->prio_factors->priority_age);
		info("Weighted Fairshare priority is %f * %u = %.2f",
		     pre_factors.priority_fs, weight_fs,
		     job_ptr->prio_factors->priority_fs);
		info("Weighted JobSize priority is %f * %u = %.2f",
		     pre_factors.priority_js, weight_js,
		     job_ptr->prio_factors->priority_js);
		info("Weighted Partition priority is %f * %u = %.2f",
		     pre_factors.priority_part, weight_part,
		     job_ptr->prio_factors->priority_part);
		info("Weighted QOS priority is %f * %u = %.2f",
		     pre_factors.priority_qos, weight_qos,
		     job_ptr->prio_factors->priority_qos);
		info("Job %u priority: %.2f + %.2f + %.2f + %.2f + %.2f - %d "
		     "= %.2f",
		     job_ptr->job_id, job_ptr->prio_factors->priority_age,
		     job_ptr->prio_factors->priority_fs,
		     job_ptr->prio_factors->priority_js,
		     job_ptr->prio_factors->priority_part,
		     job_ptr->prio_factors->priority_qos,
		     (job_ptr->prio_factors->nice - NICE_OFFSET),
		     priority);
	}
	return (uint32_t)priority;
}


/* Mark an association and its parents as active (i.e. it may be given
 * tickets) during the current scheduling cycle.  The association
 * manager lock should be held on entry.  */
static bool _mark_assoc_active(struct job_record *job_ptr)
{
	slurmdb_association_rec_t *job_assoc =
		(slurmdb_association_rec_t *)job_ptr->assoc_ptr,
		*assoc;

	if (!job_assoc) {
		error("Job %u has no association.  Unable to "
		      "mark assiciation as active.", job_ptr->job_id);
		return false;
	}

	for (assoc = job_assoc; assoc != assoc_mgr_root_assoc;
	     assoc = assoc->usage->parent_assoc_ptr) {
		if (assoc->usage->active_seqno
		    == assoc_mgr_root_assoc->usage->active_seqno)
			break;
		assoc->usage->active_seqno
			= assoc_mgr_root_assoc->usage->active_seqno;
	}
	return true;
}


/* based upon the last reset time, compute when the next reset should be */
static time_t _next_reset(uint16_t reset_period, time_t last_reset)
{
	struct tm last_tm;
	time_t tmp_time, now = time(NULL);

	if (localtime_r(&last_reset, &last_tm) == NULL)
		return (time_t) 0;

	last_tm.tm_sec   = 0;
	last_tm.tm_min   = 0;
	last_tm.tm_hour  = 0;
/*	last_tm.tm_wday = 0	ignored */
/*	last_tm.tm_yday = 0;	ignored */
	last_tm.tm_isdst = -1;
	switch (reset_period) {
	case PRIORITY_RESET_DAILY:
		tmp_time = mktime(&last_tm);
		tmp_time += SECS_PER_DAY;
		while ((tmp_time + SECS_PER_DAY) < now)
			tmp_time += SECS_PER_DAY;
		return tmp_time;
	case PRIORITY_RESET_WEEKLY:
		tmp_time = mktime(&last_tm);
		tmp_time += (SECS_PER_DAY * (7 - last_tm.tm_wday));
		while ((tmp_time + SECS_PER_WEEK) < now)
			tmp_time += SECS_PER_WEEK;
		return tmp_time;
	case PRIORITY_RESET_MONTHLY:
		last_tm.tm_mday = 1;
		if (last_tm.tm_mon < 11)
			last_tm.tm_mon++;
		else {
			last_tm.tm_mon  = 0;
			last_tm.tm_year++;
		}
		break;
	case PRIORITY_RESET_QUARTERLY:
		last_tm.tm_mday = 1;
		if (last_tm.tm_mon < 3)
			last_tm.tm_mon = 3;
		else if (last_tm.tm_mon < 6)
			last_tm.tm_mon = 6;
		else if (last_tm.tm_mon < 9)
			last_tm.tm_mon = 9;
		else {
			last_tm.tm_mon  = 0;
			last_tm.tm_year++;
		}
		break;
	case PRIORITY_RESET_YEARLY:
		last_tm.tm_mday = 1;
		last_tm.tm_mon  = 0;
		last_tm.tm_year++;
		break;
	default:
		return (time_t) 0;
	}
	return mktime(&last_tm);
}

/*
 * Remove previously used time from qos and assocs grp_used_cpu_run_secs.
 *
 * When restarting slurmctld acct_policy_job_begin() is called for all
 * running jobs. There every jobs total requested cputime (total_cpus *
 * time_limit) is added to grp_used_cpu_run_secs of assocs and qos.
 *
 * This function will subtract all cputime that was used until the
 * decay thread last ran. This kludge is necessary as the decay thread
 * last_ran variable can't be accessed from acct_policy_job_begin().
 */
static void _init_grp_used_cpu_run_secs(time_t last_ran)
{
	struct job_record *job_ptr = NULL;
	ListIterator itr;
	assoc_mgr_lock_t locks = { WRITE_LOCK, NO_LOCK,
				   WRITE_LOCK, NO_LOCK, NO_LOCK };
	slurmctld_lock_t job_read_lock =
		{ NO_LOCK, READ_LOCK, NO_LOCK, NO_LOCK };
	uint64_t delta;
	slurmdb_qos_rec_t *qos;
	slurmdb_association_rec_t *assoc;

	if (priority_debug)
		info("Initializing grp_used_cpu_run_secs");

	if (!(enforce & ACCOUNTING_ENFORCE_LIMITS))
		return;
	if (!(job_list && list_count(job_list)))
		return;

	lock_slurmctld(job_read_lock);
	itr = list_iterator_create(job_list);

	assoc_mgr_lock(&locks);
	while ((job_ptr = list_next(itr))) {
		if (priority_debug)
			debug2("job: %u", job_ptr->job_id);
		qos = NULL;
		assoc = NULL;
		delta = 0;

		if (!IS_JOB_RUNNING(job_ptr))
			continue;

		if (job_ptr->start_time > last_ran)
			continue;

		delta = job_ptr->total_cpus * (last_ran - job_ptr->start_time);

		qos = (slurmdb_qos_rec_t *) job_ptr->qos_ptr;
		assoc = (slurmdb_association_rec_t *) job_ptr->assoc_ptr;

		if (qos) {
			if (priority_debug) {
				info("Subtracting %"PRIu64" from qos "
				     "%s grp_used_cpu_run_secs "
				     "%"PRIu64" = %"PRIu64"",
				     delta,
				     qos->name,
				     qos->usage->grp_used_cpu_run_secs,
				     qos->usage->grp_used_cpu_run_secs -
				     delta);
			}
			if (qos->usage->grp_used_cpu_run_secs >= delta) {
				qos->usage->grp_used_cpu_run_secs -= delta;
			} else {
				error("qos %s grp_used_cpu_run_secs underflow",
				      qos->name);
				qos->usage->grp_used_cpu_run_secs = 0;
			}
		}

		while (assoc) {
			if (priority_debug) {
				info("Subtracting %"PRIu64" from assoc %u "
				     "grp_used_cpu_run_secs "
				     "%"PRIu64" = %"PRIu64"",
				     delta,
				     assoc->id,
				     assoc->usage->grp_used_cpu_run_secs,
				     assoc->usage->grp_used_cpu_run_secs -
				     delta);
			}
			if (assoc->usage->grp_used_cpu_run_secs >= delta) {
				assoc->usage->grp_used_cpu_run_secs -= delta;
			} else {
				error("assoc %u grp_used_cpu_run_secs "
				      "underflow", assoc->id);
				assoc->usage->grp_used_cpu_run_secs = 0;
			}
			assoc = assoc->usage->parent_assoc_ptr;
		}
	}
	assoc_mgr_unlock(&locks);
	list_iterator_destroy(itr);
	unlock_slurmctld(job_read_lock);
}

/* If the job is running then apply decay to the job.
 *
 * Return 0 if we don't need to process the job any further, 1 if
 * futher processing is needed.
 */
static int _apply_new_usage(struct job_record *job_ptr,
			    time_t start_period, time_t end_period)
{
	slurmdb_qos_rec_t *qos;
	slurmdb_association_rec_t *assoc;
	double run_delta = 0.0, run_decay = 0.0, real_decay = 0.0;
	uint64_t cpu_run_delta = 0;
	uint64_t job_time_limit_ends = 0;
	assoc_mgr_lock_t locks = { WRITE_LOCK, NO_LOCK,
				   WRITE_LOCK, NO_LOCK, NO_LOCK };

	/* Even if job_ptr->qos_ptr->usage_factor is 0 we need to
	 * handle other non-usage variables here
	 * (grp_used_cpu_run_secs), so don't return.
	 */

	if (job_ptr->start_time > start_period)
		start_period = job_ptr->start_time;

	if (job_ptr->end_time
	    && (end_period > job_ptr->end_time))
		end_period = job_ptr->end_time;

	run_delta = difftime(end_period, start_period);

	/* Even if run_delta is 0 we need to
	 * handle other non-usage variables here
	 * (grp_used_cpu_run_secs), so don't return.
	 */
	if (run_delta < 0)
		run_delta = 0;

	/* cpu_run_delta will is used to
	 * decrease qos and assocs
	 * grp_used_cpu_run_secs values. When
	 * a job is started only seconds until
	 * start_time+time_limit is added, so
	 * for jobs running over their
	 * timelimit we should only subtract
	 * the used time until the time limit. */
	job_time_limit_ends =
		(uint64_t)job_ptr->start_time +
		(uint64_t)job_ptr->time_limit * 60;

	if ((uint64_t)start_period >= job_time_limit_ends)
		cpu_run_delta = 0;
	else if (IS_JOB_FINISHED(job_ptr) || IS_JOB_COMPLETING(job_ptr)) {
		/* If a job is being requeued sometimes the state will
		   be pending + completing so handle that the same as
		   finished so we don't leave time in the mix.
		*/
		cpu_run_delta = job_ptr->total_cpus *
			(job_time_limit_ends - (uint64_t)start_period);
	} else
		cpu_run_delta = job_ptr->total_cpus * run_delta;

	if (priority_debug)
		info("job %u ran for %g seconds on %u cpus",
		     job_ptr->job_id, run_delta, job_ptr->total_cpus);

	/* get the time in decayed fashion */
	run_decay = run_delta * pow(decay_factor, run_delta);

	real_decay = run_decay * (double)job_ptr->total_cpus;

	assoc_mgr_lock(&locks);
	/* Just to make sure we don't make a
	   window where the qos_ptr could of
	   changed make sure we get it again
	   here.
	*/
	qos = (slurmdb_qos_rec_t *)job_ptr->qos_ptr;
	assoc = (slurmdb_association_rec_t *)job_ptr->assoc_ptr;

	/* now apply the usage factor for this qos */
	if (qos) {
		if (qos->usage_factor >= 0) {
			real_decay *= qos->usage_factor;
			run_decay *= qos->usage_factor;
		}
		qos->usage->grp_used_wall += run_decay;
		qos->usage->usage_raw += (long double)real_decay;
		if (qos->usage->grp_used_cpu_run_secs >= cpu_run_delta) {
			if (priority_debug)
				info("QOS %s has grp_used_cpu_run_secs "
				     "of %"PRIu64", will subtract %"PRIu64"",
				     qos->name,
				     qos->usage->grp_used_cpu_run_secs,
				     cpu_run_delta);
			qos->usage->grp_used_cpu_run_secs -= cpu_run_delta;
		} else {
			if (priority_debug)
				info("jobid %u, qos %s: setting "
				     "grp_used_cpu_run_secs "
				     "to 0 because %"PRIu64" < %"PRIu64"",
				     job_ptr->job_id, qos->name,
				     qos->usage->grp_used_cpu_run_secs,
				     cpu_run_delta);
			qos->usage->grp_used_cpu_run_secs = 0;
		}
	}

	/* We want to do this all the way up
	 * to and including root.  This way we
	 * can keep track of how much usage
	 * has occured on the entire system
	 * and use that to normalize against. */
	while (assoc) {
		if (assoc->usage->grp_used_cpu_run_secs >= cpu_run_delta) {
			if (priority_debug)
				info("assoc %u (user='%s' "
				     "acct='%s') has grp_used_cpu_run_secs "
				     "of %"PRIu64", will subtract %"PRIu64"",
				     assoc->id, assoc->user, assoc->acct,
				     assoc->usage->grp_used_cpu_run_secs,
				     cpu_run_delta);
			assoc->usage->grp_used_cpu_run_secs -= cpu_run_delta;
		} else {
			if (priority_debug)
				info("jobid %u, assoc %u: setting "
				     "grp_used_cpu_run_secs "
				     "to 0 because %"PRIu64" < %"PRIu64"",
				     job_ptr->job_id, assoc->id,
				     assoc->usage->grp_used_cpu_run_secs,
				     cpu_run_delta);
			assoc->usage->grp_used_cpu_run_secs = 0;
		}

		assoc->usage->grp_used_wall += run_decay;
		assoc->usage->usage_raw += (long double)real_decay;
		if (priority_debug)
			info("adding %f new usage to assoc %u (user='%s' "
			     "acct='%s') raw usage is now %Lf.  Group wall "
			     "added %f making it %f. GrpCPURunMins is "
			     "%"PRIu64"",
			     real_decay, assoc->id,
			     assoc->user, assoc->acct,
			     assoc->usage->usage_raw,
			     run_decay,
			     assoc->usage->grp_used_wall,
			     assoc->usage->grp_used_cpu_run_secs/60);
		assoc = assoc->usage->parent_assoc_ptr;
	}
	assoc_mgr_unlock(&locks);
	return 1;
}

static void *_decay_thread(void *no_data)
{
	struct job_record *job_ptr = NULL;
	ListIterator itr;
	time_t start_time = time(NULL);
	time_t last_reset = 0, next_reset = 0;
	uint32_t calc_period = slurm_get_priority_calc_period();
	double decay_hl = (double)slurm_get_priority_decay_hl();
	uint16_t reset_period = slurm_get_priority_reset_period();

	/* Write lock on jobs, read lock on nodes and partitions */
	slurmctld_lock_t job_write_lock =
		{ NO_LOCK, WRITE_LOCK, READ_LOCK, READ_LOCK };
	assoc_mgr_lock_t locks = { WRITE_LOCK, NO_LOCK,
				   NO_LOCK, NO_LOCK, NO_LOCK };

	/*
	 * DECAY_FACTOR DESCRIPTION:
	 *
	 * The decay thread applies an exponential decay over the past
	 * consumptions using a rolling approach.
	 * Every calc period p in seconds, the already computed usage is
	 * computed again applying the decay factor of that slice :
	 * decay_factor_slice.
	 *
	 * To ease the computation, the notion of decay_factor
	 * is introduced and corresponds to the decay factor
	 * required for a slice of 1 second. Thus, for any given
	 * slice ot time of n seconds, decay_factor_slice will be
	 * defined as : df_slice = pow(df,n)
	 *
	 * For a slice corresponding to the defined half life 'decay_hl' and
	 * a usage x, we will therefore have :
	 *    >>  x * pow(decay_factor,decay_hl) = 1/2 x  <<
	 *
	 * This expression helps to define the value of decay_factor that
	 * is necessary to apply the previously described logic.
	 *
	 * The expression is equivalent to :
	 *    >> decay_hl * ln(decay_factor) = ln(1/2)
	 *    >> ln(decay_factor) = ln(1/2) / decay_hl
	 *    >> decay_factor = e( ln(1/2) / decay_hl )
	 *
	 * Applying THe power series e(x) = sum(x^n/n!) for n from 0 to infinity
	 *    >> decay_factor = 1 + ln(1/2)/decay_hl
	 *    >> decay_factor = 1 - ( 0.693 / decay_hl)
	 *
	 * This explain the following declaration.
	 */
	if (decay_hl > 0)
		decay_factor = 1 - (0.693 / decay_hl);

	(void) pthread_setcancelstate(PTHREAD_CANCEL_ENABLE, NULL);
	(void) pthread_setcanceltype(PTHREAD_CANCEL_ASYNCHRONOUS, NULL);

	_read_last_decay_ran(&g_last_ran, &last_reset);
	if (last_reset == 0)
		last_reset = start_time;

	_init_grp_used_cpu_run_secs(g_last_ran);

	while (1) {
		time_t now = start_time;
		double run_delta = 0.0, real_decay = 0.0;

		slurm_mutex_lock(&decay_lock);
		running_decay = 1;

		/* If reconfig is called handle all that happens
		   outside of the loop here */
		if (reconfig) {
			/* if decay_hl is 0 or less that means no
			   decay is to be had.  This also means we
			   flush the used time at a certain time
			   set by PriorityUsageResetPeriod in the slurm.conf
			*/
			calc_period = slurm_get_priority_calc_period();
			reset_period = slurm_get_priority_reset_period();
			next_reset = 0;
			decay_hl = (double)slurm_get_priority_decay_hl();
			if (decay_hl > 0)
				decay_factor = 1 - (0.693 / decay_hl);
			else
				decay_factor = 1;

			reconfig = 0;
		}

		/* this needs to be done right away so as to
		 * incorporate it into the decay loop.
		 */
		switch(reset_period) {
		case PRIORITY_RESET_NONE:
			break;
		case PRIORITY_RESET_NOW:	/* do once */
			_reset_usage();
			reset_period = PRIORITY_RESET_NONE;
			last_reset = now;
			break;
		case PRIORITY_RESET_DAILY:
		case PRIORITY_RESET_WEEKLY:
		case PRIORITY_RESET_MONTHLY:
		case PRIORITY_RESET_QUARTERLY:
		case PRIORITY_RESET_YEARLY:
			if (next_reset == 0) {
				next_reset = _next_reset(reset_period,
							 last_reset);
			}
			if (now >= next_reset) {
				_reset_usage();
				last_reset = next_reset;
				next_reset = _next_reset(reset_period,
							 last_reset);
			}
		}

		/* now calculate all the normalized usage here */
		assoc_mgr_lock(&locks);
		_set_children_usage_efctv(
			assoc_mgr_root_assoc->usage->children_list);
		assoc_mgr_unlock(&locks);

		if (!g_last_ran)
			goto get_usage;
		else
			run_delta = difftime(start_time, g_last_ran);

		if (run_delta <= 0)
			goto get_usage;
		real_decay = pow(decay_factor, (double)run_delta);
#ifdef DBL_MIN
		if (real_decay < DBL_MIN)
			real_decay = DBL_MIN;
#endif
		if (priority_debug)
			info("Decay factor over %g seconds goes "
			     "from %.15f -> %.15f",
			     run_delta, decay_factor, real_decay);

		/* first apply decay to used time */
		if (_apply_decay(real_decay) != SLURM_SUCCESS) {
			error("priority/multifactor: problem applying decay");
			running_decay = 0;
			slurm_mutex_unlock(&decay_lock);
			break;
		}

		if (!(flags & PRIORITY_FLAGS_TICKET_BASED)) {
			lock_slurmctld(job_write_lock);
			itr = list_iterator_create(job_list);
			while ((job_ptr = list_next(itr))) {
				/* Don't need to handle finished jobs. */
				if (IS_JOB_FINISHED(job_ptr)
				    || IS_JOB_COMPLETING(job_ptr))
					continue;
				/* apply new usage */
				if (!IS_JOB_PENDING(job_ptr) &&
				    job_ptr->start_time && job_ptr->assoc_ptr) {
					if (!_apply_new_usage(
						    job_ptr,
						    g_last_ran, start_time))
						continue;
				}

				/*
				 * Priority 0 is reserved for held
				 * jobs. Also skip priority
				 * calculation for non-pending jobs.
				 */
				if ((job_ptr->priority == 0)
				    || !IS_JOB_PENDING(job_ptr))
					continue;

				job_ptr->priority = _get_priority_internal(
					start_time, job_ptr);
				last_job_update = time(NULL);
				debug2("priority for job %u is now %u",
				       job_ptr->job_id, job_ptr->priority);
			}
			list_iterator_destroy(itr);
			unlock_slurmctld(job_write_lock);
		}

	get_usage:
		if (flags & PRIORITY_FLAGS_TICKET_BASED) {
			/* Read lock on jobs, nodes, and partitions */
			slurmctld_lock_t job_read_lock =
				{ NO_LOCK, READ_LOCK, READ_LOCK, READ_LOCK };

			/* Multifactor Ticket Based core algo
			 * 1/3. Iterate through all jobs, mark parent
			 * associations with the current
			 * sequence id, so that we know which
			 * associations/users are active. At the same time as
			 * we're looping through all the jobs anyway, apply
			 * the new usage of running jobs too.
			 */

			lock_slurmctld(job_read_lock);
			assoc_mgr_lock(&locks);
			/* seqno 0 is a special invalid value. */
			assoc_mgr_root_assoc->usage->active_seqno++;
			if (!assoc_mgr_root_assoc->usage->active_seqno)
				assoc_mgr_root_assoc->usage->active_seqno++;
			assoc_mgr_unlock(&locks);
			itr = list_iterator_create(job_list);
			while ((job_ptr = list_next(itr))) {
				/* Don't need to handle finished jobs. */
				if (IS_JOB_FINISHED(job_ptr)
				    || IS_JOB_COMPLETING(job_ptr))
					continue;
				/* apply new usage */
				if (!IS_JOB_PENDING(job_ptr) &&
				    job_ptr->start_time && job_ptr->assoc_ptr
				    && g_last_ran)
					_apply_new_usage(job_ptr,
							 g_last_ran,
							 start_time);

				if (IS_JOB_PENDING(job_ptr)
				    && job_ptr->assoc_ptr) {
					assoc_mgr_lock(&locks);
					_mark_assoc_active(job_ptr);
					assoc_mgr_unlock(&locks);
				}
			}
			list_iterator_destroy(itr);
			unlock_slurmctld(job_read_lock);

			/* Multifactor Ticket Based core algo
			 * 2/3. Start from the root,
			 * distribute tickets to active child associations
			 * proportional to the fair share (s*F). We start with
			 * UINT32_MAX tickets at the root.
			 */
			assoc_mgr_lock(&locks);
			max_tickets = 0;
			assoc_mgr_root_assoc->usage->tickets = (uint32_t) -1;
			_distribute_tickets(
				assoc_mgr_root_assoc->usage->children_list,
				(uint32_t) -1);
			assoc_mgr_unlock(&locks);

			/* Multifactor Ticket Based core algo
			 * 3/3. Iterate through the job
			 * list again, give priorities proportional to the
			 * maximum number of tickets given to any user.
			 */
			lock_slurmctld(job_write_lock);
			itr = list_iterator_create(job_list);
			while ((job_ptr = list_next(itr))) {
				/*
				 * Priority 0 is reserved for held
				 * jobs. Also skip priority
				 * calculation for non-pending jobs.
				 */
				if ((job_ptr->priority == 0)
				    || !IS_JOB_PENDING(job_ptr))
					continue;

				job_ptr->priority = _get_priority_internal(
					start_time, job_ptr);
				last_job_update = time(NULL);
				debug2("priority for job %u is now %u",
				       job_ptr->job_id, job_ptr->priority);
			}
			list_iterator_destroy(itr);
			unlock_slurmctld(job_write_lock);

		}

		g_last_ran = start_time;

		_write_last_decay_ran(g_last_ran, last_reset);

		running_decay = 0;
		slurm_mutex_unlock(&decay_lock);

		/* Sleep until the next time. */
		now = time(NULL);
		double elapsed = difftime(now, start_time);
		if (elapsed < calc_period) {
			sleep(calc_period - elapsed);
			start_time = time(NULL);
		} else
			start_time = now;
		/* repeat ;) */
	}
	return NULL;
}

/* Selects the specific jobs that the user wanted to see
 * Requests that include job id(s) and user id(s) must match both to be passed.
 * Returns 1 if job should be omitted */
static int _filter_job(struct job_record *job_ptr, List req_job_list,
		       List req_user_list)
{
	int filter = 0;
	ListIterator iterator;
	uint32_t *job_id;
	uint32_t *user_id;

	if (req_job_list) {
		filter = 1;
		iterator = list_iterator_create(req_job_list);
		while ((job_id = list_next(iterator))) {
			if (*job_id == job_ptr->job_id) {
				filter = 0;
				break;
			}
		}
		list_iterator_destroy(iterator);
		if (filter == 1) {
			return 1;
		}
	}

	if (req_user_list) {
		filter = 1;
		iterator = list_iterator_create(req_user_list);
		while ((user_id = list_next(iterator))) {
			if (*user_id == job_ptr->user_id) {
				filter = 0;
				break;
			}
		}
		list_iterator_destroy(iterator);
		if (filter == 1)
			return 1;
	}

	return filter;
}

static void *_cleanup_thread(void *no_data)
{
	pthread_join(decay_handler_thread, NULL);
	return NULL;
}

static void _internal_setup(void)
{
	if (slurm_get_debug_flags() & DEBUG_FLAG_PRIO)
		priority_debug = 1;
	else
		priority_debug = 0;

	favor_small = slurm_get_priority_favor_small();

<<<<<<< HEAD
	damp_factor = (long double)slurm_get_fs_dampening_factor();
=======
	enforce = slurm_get_accounting_storage_enforce();
>>>>>>> 1e1d7fb3
	max_age = slurm_get_priority_max_age();
	weight_age = slurm_get_priority_weight_age();
	weight_fs = slurm_get_priority_weight_fairshare();
	weight_js = slurm_get_priority_weight_job_size();
	weight_part = slurm_get_priority_weight_partition();
	weight_qos = slurm_get_priority_weight_qos();
	flags = slurmctld_conf.priority_flags;

	if (priority_debug) {
<<<<<<< HEAD
		info("priority: Damp Factor is %u", damp_factor);
=======
		info("priority: AccountingStorageEnforce is %u", enforce);
>>>>>>> 1e1d7fb3
		info("priority: Max Age is %u", max_age);
		info("priority: Weight Age is %u", weight_age);
		info("priority: Weight Fairshare is %u", weight_fs);
		info("priority: Weight JobSize is %u", weight_js);
		info("priority: Weight Part is %u", weight_part);
		info("priority: Weight QOS is %u", weight_qos);
		info("priority: Flags is %u", flags);
	}
}

/*
 * init() is called when the plugin is loaded, before any other functions
 * are called.  Put global initialization here.
 */
int init ( void )
{
	pthread_attr_t thread_attr;
	char *temp = NULL;

	/* This means we aren't running from the controller so skip setup. */
	if (cluster_cpus == NO_VAL)
		return SLURM_SUCCESS;

	_internal_setup();

	/* Check to see if we are running a supported accounting plugin */
	temp = slurm_get_accounting_storage_type();
	if (strcasecmp(temp, "accounting_storage/slurmdbd")
	    && strcasecmp(temp, "accounting_storage/mysql")) {
		error("You are not running a supported "
		      "accounting_storage plugin\n(%s).\n"
		      "Fairshare can only be calculated with either "
		      "'accounting_storage/slurmdbd' "
		      "or 'accounting_storage/mysql' enabled.  "
		      "If you want multifactor priority without fairshare "
		      "ignore this message.",
		      temp);
		calc_fairshare = 0;
		weight_fs = 0;
	} else if (assoc_mgr_root_assoc) {
		if (!cluster_cpus)
			fatal("We need to have a cluster cpu count "
			      "before we can init the priority/multifactor "
			      "plugin");
		assoc_mgr_root_assoc->usage->usage_efctv = 1.0;
		slurm_attr_init(&thread_attr);
		if (pthread_create(&decay_handler_thread, &thread_attr,
				   _decay_thread, NULL))
			fatal("pthread_create error %m");

		/* This is here to join the decay thread so we don't core
		 * dump if in the sleep, since there is no other place to join
		 * we have to create another thread to do it. */
		slurm_attr_init(&thread_attr);
		if (pthread_create(&cleanup_handler_thread, &thread_attr,
				   _cleanup_thread, NULL))
			fatal("pthread_create error %m");

		slurm_attr_destroy(&thread_attr);
	} else {
		if (weight_fs) {
			fatal("It appears you don't have any association "
			      "data from your database.  "
			      "The priority/multifactor plugin requires "
			      "this information to run correctly.  Please "
			      "check your database connection and try again.");
		}
		calc_fairshare = 0;
	}

	xfree(temp);

	debug("%s loaded", plugin_name);
	return SLURM_SUCCESS;
}

int fini ( void )
{
	/* Daemon termination handled here */
	if (running_decay)
		debug("Waiting for decay thread to finish.");

	slurm_mutex_lock(&decay_lock);

	/* cancel the decay thread and then join the cleanup thread */
	if (decay_handler_thread)
		pthread_cancel(decay_handler_thread);
	if (cleanup_handler_thread)
		pthread_join(cleanup_handler_thread, NULL);

	slurm_mutex_unlock(&decay_lock);

	return SLURM_SUCCESS;
}

extern uint32_t priority_p_set(uint32_t last_prio, struct job_record *job_ptr)
{
	uint32_t priority = _get_priority_internal(time(NULL), job_ptr);

	debug2("initial priority for job %u is %u", job_ptr->job_id, priority);

	return priority;
}

extern void priority_p_reconfig(bool assoc_clear)
{
	reconfig = 1;
	_internal_setup();

	/* Since the used_cpu_run_secs has been reset by the reconfig,
	 * we need to remove the time that has past since the last
	 * poll.  We can't just do the correct calculation in the
	 * first place because it will mess up everything in the poll
	 * since it is based off the g_last_ran time.
	 */
	if (assoc_clear)
		_init_grp_used_cpu_run_secs(g_last_ran);
	debug2("%s reconfigured", plugin_name);

	return;
}

extern void priority_p_set_assoc_usage(slurmdb_association_rec_t *assoc)
{
	char *child;
	char *child_str;

	xassert(assoc_mgr_root_assoc);
	xassert(assoc);
	xassert(assoc->usage);
	xassert(assoc->usage->parent_assoc_ptr);

	if (assoc->user) {
		child = "user";
		child_str = assoc->user;
	} else {
		child = "account";
		child_str = assoc->acct;
	}

	if (assoc_mgr_root_assoc->usage->usage_raw) {
		assoc->usage->usage_norm = assoc->usage->usage_raw
			/ assoc_mgr_root_assoc->usage->usage_raw;
	} else {
		/* This should only happen when no usage has occured
		 * at all so no big deal, the other usage should be 0
		 * as well here. */
		assoc->usage->usage_norm = 0;
	}

	if (priority_debug) {
		info("Normalized usage for %s %s off %s %Lf / %Lf = %Lf",
		     child, child_str, assoc->usage->parent_assoc_ptr->acct,
		     assoc->usage->usage_raw,
		     assoc_mgr_root_assoc->usage->usage_raw,
		     assoc->usage->usage_norm);
	}
	/* This is needed in case someone changes the half-life on the
	 * fly and now we have used more time than is available under
	 * the new config */
	if (assoc->usage->usage_norm > 1.0)
		assoc->usage->usage_norm = 1.0;

	if (assoc->usage->parent_assoc_ptr == assoc_mgr_root_assoc) {
		assoc->usage->usage_efctv = assoc->usage->usage_norm;
		if (priority_debug)
			info("Effective usage for %s %s off %s %Lf %Lf",
			     child, child_str,
			     assoc->usage->parent_assoc_ptr->acct,
			     assoc->usage->usage_efctv,
			     assoc->usage->usage_norm);
	} else if (flags & PRIORITY_FLAGS_TICKET_BASED) {
		_set_usage_efctv(assoc);
		if (priority_debug) {
			info("Effective usage for %s %s off %s = %Lf",
			     child, child_str,
			     assoc->usage->parent_assoc_ptr->acct,
			     assoc->usage->usage_efctv);
		}
	} else if (assoc->shares_raw == SLURMDB_FS_USE_PARENT) {
		slurmdb_association_rec_t *parent_assoc =
			assoc->usage->parent_assoc_ptr;

		assoc->usage->usage_efctv =
			parent_assoc->usage->usage_efctv;
		if (priority_debug) {
			info("Effective usage for %s %s off %s %Lf",
			     child, child_str,
			     parent_assoc->acct,
			     parent_assoc->usage->usage_efctv);
		}
	} else if (flags & PRIORITY_FLAGS_DEPTH_OBLIVIOUS) {
		long double ratio_p, ratio_l, k, f, ratio_s;
		slurmdb_association_rec_t *parent_assoc = NULL;
		ListIterator sib_itr = NULL;
		slurmdb_association_rec_t *sibling = NULL;

		/* We want priority_fs = pow(2.0, -R); where
		   R = ratio_p * ratio_l^k
		*/

		/* ratio_p is R for our parent */

		/* ratio_l is our usage ratio r divided by ratio_s,
		 * the usage ratio of our siblings (including
		 * ourselves). In the standard case where everything
		 * is consumed at the leaf accounts ratio_s=ratio_p
		 */

		/* k is a factor which tends towards 0 when ratio_p
		   diverges from 1 and ratio_l would bring back R
		   towards 1
		*/

		/* Effective usage is now computed to be R*shares_norm
		   so that the general formula of
		   priority_fs = pow(2.0, -(usage_efctv / shares_norm))
		   gives what we want: priority_fs = pow(2.0, -R);
		*/

		f = 5.0; /* FIXME: This could be a tunable parameter
			    (higher f means more impact when parent consumption
			    is inadequate) */
		parent_assoc =  assoc->usage->parent_assoc_ptr;

		if (assoc->usage->shares_norm &&
		    parent_assoc->usage->shares_norm &&
		    parent_assoc->usage->usage_efctv &&
		    assoc->usage->usage_norm) {
			ratio_p = (parent_assoc->usage->usage_efctv /
			      parent_assoc->usage->shares_norm);

			ratio_s = 0;
			sib_itr = list_iterator_create(
				parent_assoc->usage->children_list);
			while ((sibling = list_next(sib_itr))) {
				if(sibling->shares_raw != SLURMDB_FS_USE_PARENT)
					ratio_s += sibling->usage->usage_norm;
			}
			list_iterator_destroy(sib_itr);
			ratio_s /= parent_assoc->usage->shares_norm;

			ratio_l = (assoc->usage->usage_norm /
			      assoc->usage->shares_norm) / ratio_s;

			if (!ratio_p || !ratio_l
			    || logl(ratio_p) * logl(ratio_l) >= 0) {
				k = 1;
			} else {
				k = 1 / (1 + powl(f * logl(ratio_p), 2));
			}

			assoc->usage->usage_efctv =
				ratio_p * powl(ratio_l, k) *
				assoc->usage->shares_norm;

			if (priority_debug) {
				info("Effective usage for %s %s off %s "
				     "(%Lf * %Lf ^ %Lf) * %f  = %Lf",
				     child, child_str,
				     assoc->usage->parent_assoc_ptr->acct,
				     ratio_p, ratio_l, k,
				     assoc->usage->shares_norm,
				     assoc->usage->usage_efctv);
			}
		} else {
			assoc->usage->usage_efctv = assoc->usage->usage_norm;
			if (priority_debug) {
				info("Effective usage for %s %s off %s %Lf",
				     child, child_str,
				     assoc->usage->parent_assoc_ptr->acct,
				     assoc->usage->usage_efctv);
			}
		}
	} else {
		assoc->usage->usage_efctv = assoc->usage->usage_norm +
			((assoc->usage->parent_assoc_ptr->usage->usage_efctv -
			  assoc->usage->usage_norm) *
			 (assoc->shares_raw /
			  (long double)assoc->usage->level_shares));
		if (priority_debug) {
			info("Effective usage for %s %s off %s "
			     "%Lf + ((%Lf - %Lf) * %d / %d) = %Lf",
			     child, child_str,
			     assoc->usage->parent_assoc_ptr->acct,
			     assoc->usage->usage_norm,
			     assoc->usage->parent_assoc_ptr->usage->usage_efctv,
			     assoc->usage->usage_norm,
			     assoc->shares_raw,
			     assoc->usage->level_shares,
			     assoc->usage->usage_efctv);
		}
	}
}

extern double priority_p_calc_fs_factor(long double usage_efctv,
					long double shares_norm)
{
	double priority_fs = 0.0;

	if (fuzzy_equal(usage_efctv, NO_VAL))
		return priority_fs;

	if (shares_norm <= 0)
		return priority_fs;

	if (flags & PRIORITY_FLAGS_TICKET_BASED) {
		if (usage_efctv < MIN_USAGE_FACTOR * shares_norm)
			usage_efctv = MIN_USAGE_FACTOR * shares_norm;
		priority_fs = shares_norm / usage_efctv;
	} else {
		priority_fs = pow(2.0,-((usage_efctv/shares_norm)/damp_factor));
	}

	return priority_fs;
}

extern List priority_p_get_priority_factors_list(
	priority_factors_request_msg_t *req_msg, uid_t uid)
{
	List req_job_list;
	List req_user_list;
	List ret_list = NULL;
	ListIterator itr;
	priority_factors_object_t *obj = NULL;
	struct job_record *job_ptr = NULL;
	time_t start_time = time(NULL);

	xassert(req_msg);
	req_job_list = req_msg->job_id_list;
	req_user_list = req_msg->uid_list;

	/* Read lock on jobs, nodes, and partitions */
	slurmctld_lock_t job_read_lock =
		{ NO_LOCK, READ_LOCK, READ_LOCK, READ_LOCK };

	lock_slurmctld(job_read_lock);
	if (job_list && list_count(job_list)) {
		ret_list = list_create(slurm_destroy_priority_factors_object);
		itr = list_iterator_create(job_list);
		while ((job_ptr = list_next(itr))) {
			/*
			 * We are only looking for pending jobs
			 */
			if (!IS_JOB_PENDING(job_ptr))
				continue;

			/*
			 * This means the job is not eligible yet
			 */
			if (!job_ptr->details->begin_time
			    || (job_ptr->details->begin_time > start_time))
				continue;

			/*
			 * 0 means the job is held
			 */
			if (job_ptr->priority == 0)
				continue;

			/*
			 * Priority has been set elsewhere (e.g. by SlurmUser)
			 */
			if (job_ptr->direct_set_prio)
				continue;

			if (_filter_job(job_ptr, req_job_list, req_user_list))
				continue;

			if ((slurmctld_conf.private_data & PRIVATE_DATA_JOBS)
			    && (job_ptr->user_id != uid)
			    && !validate_operator(uid)
			    && !assoc_mgr_is_user_acct_coord(
				    acct_db_conn, uid,
				    job_ptr->account))
				continue;

			obj = xmalloc(sizeof(priority_factors_object_t));
			memcpy(obj, job_ptr->prio_factors,
			       sizeof(priority_factors_object_t));
			obj->job_id = job_ptr->job_id;
			obj->user_id = job_ptr->user_id;
			list_append(ret_list, obj);
		}
		list_iterator_destroy(itr);
		if (!list_count(ret_list)) {
			list_destroy(ret_list);
			ret_list = NULL;
		}
	}
	unlock_slurmctld(job_read_lock);

	return ret_list;
}

/* at least slurmctld_lock_t job_write_lock = { NO_LOCK, WRITE_LOCK,
 * READ_LOCK, READ_LOCK }; should be locked before calling this */
extern void priority_p_job_end(struct job_record *job_ptr)
{
	if (priority_debug)
		info("priority_p_job_end: called for job %u", job_ptr->job_id);

	_apply_new_usage(job_ptr, g_last_ran, time(NULL));
}<|MERGE_RESOLUTION|>--- conflicted
+++ resolved
@@ -1484,12 +1484,8 @@
 		priority_debug = 0;
 
 	favor_small = slurm_get_priority_favor_small();
-
-<<<<<<< HEAD
 	damp_factor = (long double)slurm_get_fs_dampening_factor();
-=======
 	enforce = slurm_get_accounting_storage_enforce();
->>>>>>> 1e1d7fb3
 	max_age = slurm_get_priority_max_age();
 	weight_age = slurm_get_priority_weight_age();
 	weight_fs = slurm_get_priority_weight_fairshare();
@@ -1499,11 +1495,8 @@
 	flags = slurmctld_conf.priority_flags;
 
 	if (priority_debug) {
-<<<<<<< HEAD
 		info("priority: Damp Factor is %u", damp_factor);
-=======
 		info("priority: AccountingStorageEnforce is %u", enforce);
->>>>>>> 1e1d7fb3
 		info("priority: Max Age is %u", max_age);
 		info("priority: Weight Age is %u", weight_age);
 		info("priority: Weight Fairshare is %u", weight_fs);
