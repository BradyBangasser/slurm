--- conflicted
+++ resolved
@@ -290,12 +290,8 @@
 			rc = select_g_job_test(job_ptr, *avail_bitmap,
 					       high_cnt, max_nodes, req_nodes,
 					       SELECT_MODE_WILL_RUN,
-<<<<<<< HEAD
-					       preemptee_candidates, NULL, exc_core_bitmap);
-=======
 					       preemptee_candidates, NULL,
 					       exc_core_bitmap);
->>>>>>> 75190243
 		}
 
 		/* Restore the feature counts */
@@ -312,38 +308,23 @@
 		 * then on shared nodes (if so configured). */
 		uint16_t orig_shared;
 		time_t now = time(NULL);
-<<<<<<< HEAD
-        char str[100];
-=======
 		char str[100];
->>>>>>> 75190243
 
 		preemptee_candidates = slurm_find_preemptable_jobs(job_ptr);
 		orig_shared = job_ptr->details->shared;
 		job_ptr->details->shared = 0;
 		tmp_bitmap = bit_copy(*avail_bitmap);
 
-<<<<<<< HEAD
-        if(exc_core_bitmap){
-            bit_fmt(str, (sizeof(str) - 1), exc_core_bitmap);
-            debug2(" _try_sched with exclude core bitmap: %s", str);
-        }
-=======
 		if (exc_core_bitmap){
 			bit_fmt(str, (sizeof(str) - 1), exc_core_bitmap);
 			debug2(" _try_sched with exclude core bitmap: %s",str);
 		}
->>>>>>> 75190243
 
 		rc = select_g_job_test(job_ptr, *avail_bitmap, min_nodes,
 				       max_nodes, req_nodes,
 				       SELECT_MODE_WILL_RUN,
-<<<<<<< HEAD
-				       preemptee_candidates, NULL, exc_core_bitmap);
-=======
 				       preemptee_candidates, NULL,
 				       exc_core_bitmap);
->>>>>>> 75190243
 
 		job_ptr->details->shared = orig_shared;
 
@@ -354,12 +335,8 @@
 			rc = select_g_job_test(job_ptr, *avail_bitmap,
 					       min_nodes, max_nodes, req_nodes,
 					       SELECT_MODE_WILL_RUN,
-<<<<<<< HEAD
-					       preemptee_candidates, NULL, exc_core_bitmap);
-=======
 					       preemptee_candidates, NULL,
 					       exc_core_bitmap);
->>>>>>> 75190243
 		} else
 			FREE_NULL_BITMAP(tmp_bitmap);
 	}
@@ -724,14 +701,9 @@
  TRY_LATER:	FREE_NULL_BITMAP(avail_bitmap);
 		start_res   = later_start;
 		later_start = 0;
-<<<<<<< HEAD
-        exc_core_bitmap = NULL;
-		j = job_test_resv(job_ptr, &start_res, true, &avail_bitmap, &exc_core_bitmap);
-=======
 		exc_core_bitmap = NULL;
 		j = job_test_resv(job_ptr, &start_res, true, &avail_bitmap,
 				  &exc_core_bitmap);
->>>>>>> 75190243
 		if (j != SLURM_SUCCESS) {
 			job_ptr->time_limit = orig_time_limit;
 			continue;
@@ -818,13 +790,8 @@
 		       job_ptr->job_id);
 
 		slurmctld_diag_stats.bf_last_depth_try++;
-<<<<<<< HEAD
-		j = _try_sched(job_ptr, &avail_bitmap,
-			       min_nodes, max_nodes, req_nodes, exc_core_bitmap);
-=======
 		j = _try_sched(job_ptr, &avail_bitmap, min_nodes, max_nodes,
 			       req_nodes, exc_core_bitmap);
->>>>>>> 75190243
 		now = time(NULL);
 		if (j != SLURM_SUCCESS) {
 			job_ptr->time_limit = orig_time_limit;
