/*****************************************************************************\
 *  job_test.c - functions to test job on resources
 *****************************************************************************
 *  Copyright (C) 2019 SchedMD LLC
 *  Derived in large part from select/cons_[res|tres] plugins
 *
 *  This file is part of Slurm, a resource management program.
 *  For details, see <https://slurm.schedmd.com/>.
 *  Please also read the included file: DISCLAIMER.
 *
 *  Slurm is free software; you can redistribute it and/or modify it under
 *  the terms of the GNU General Public License as published by the Free
 *  Software Foundation; either version 2 of the License, or (at your option)
 *  any later version.
 *
 *  In addition, as a special exception, the copyright holders give permission
 *  to link the code of portions of this program with the OpenSSL library under
 *  certain conditions as described in each individual source file, and
 *  distribute linked combinations including the two. You must obey the GNU
 *  General Public License in all respects for all of the code used other than
 *  OpenSSL. If you modify file(s) with this exception, you may extend this
 *  exception to your version of the file(s), but you are not obligated to do
 *  so. If you do not wish to do so, delete this exception statement from your
 *  version.  If you delete this exception statement from all source files in
 *  the program, then also delete it here.
 *
 *  Slurm is distributed in the hope that it will be useful, but WITHOUT ANY
 *  WARRANTY; without even the implied warranty of MERCHANTABILITY or FITNESS
 *  FOR A PARTICULAR PURPOSE.  See the GNU General Public License for more
 *  details.
 *
 *  You should have received a copy of the GNU General Public License along
 *  with Slurm; if not, write to the Free Software Foundation, Inc.,
 *  51 Franklin Street, Fifth Floor, Boston, MA 02110-1301  USA.
\*****************************************************************************/

#include "cons_common.h"
#include "dist_tasks.h"
#include "gres_select_filter.h"
#include "gres_select_util.h"

#include "src/interfaces/preempt.h"
#include "src/interfaces/select.h"

#include "src/common/xstring.h"

#include "src/slurmctld/gres_ctld.h"

typedef struct {
	int action;
	bool job_fini;
	bitstr_t *node_map;
	node_use_record_t *node_usage;
	part_res_record_t *part_record_ptr;
	int rc;
} wrapper_rm_job_args_t;

typedef struct {
	List preemptee_candidates;
	List cr_job_list;
	node_use_record_t *future_usage;
	part_res_record_t *future_part;
	bitstr_t *orig_map;
	bool *qos_preemptor;
} cr_job_list_args_t;

uint64_t def_cpu_per_gpu = 0;
uint64_t def_mem_per_gpu = 0;
bool preempt_strict_order = false;
int preempt_reorder_cnt	= 1;

/* When any cores on a node are removed from being available for a job,
 * then remove the entire node from being available. */
static void _block_whole_nodes(bitstr_t *node_bitmap,
			       bitstr_t **orig_core_bitmap,
			       bitstr_t **new_core_bitmap)
{
	int i_node;
	int first_core, last_core, i_core;
	node_record_t *node_ptr;
	bitstr_t *cr_orig_core_bitmap = NULL;
	bitstr_t *cr_new_core_bitmap = NULL;

	if (!is_cons_tres) {
		cr_orig_core_bitmap = *orig_core_bitmap;
		cr_new_core_bitmap = *new_core_bitmap;
	}

	for (i_node = 0; (node_ptr = next_node_bitmap(node_bitmap, &i_node));
	     i_node++) {
		if (is_cons_tres) {
			first_core = 0;
			last_core = node_ptr->tot_cores;
			cr_orig_core_bitmap = orig_core_bitmap[i_node];
			cr_new_core_bitmap = new_core_bitmap[i_node];
		} else {
			first_core = cr_get_coremap_offset(i_node);
			last_core  = cr_get_coremap_offset(i_node + 1);
		}

		for (i_core = first_core; i_core < last_core; i_core++) {
			if (bit_test(cr_orig_core_bitmap, i_core) &&
			    !bit_test(cr_new_core_bitmap, i_core)) {
				bit_clear(node_bitmap, i_node);
				break;
			}
		}
	}
}

static uint16_t _valid_uint16(uint16_t arg)
{
	if ((arg == NO_VAL16) || (arg == INFINITE16))
		return 0;
	return arg;
}

static gres_mc_data_t *_build_gres_mc_data(job_record_t *job_ptr)
{
	gres_mc_data_t *tres_mc_ptr;

	tres_mc_ptr = xmalloc(sizeof(gres_mc_data_t));
	tres_mc_ptr->cpus_per_task =
		_valid_uint16(job_ptr->details->cpus_per_task);
	tres_mc_ptr->ntasks_per_job = job_ptr->details->num_tasks;
	tres_mc_ptr->ntasks_per_node =
		_valid_uint16(job_ptr->details->ntasks_per_node);
	tres_mc_ptr->overcommit = job_ptr->details->overcommit;
	tres_mc_ptr->task_dist = job_ptr->details->task_dist;
	tres_mc_ptr->whole_node = job_ptr->details->whole_node;
	if (job_ptr->details->mc_ptr) {
		multi_core_data_t *job_mc_ptr = job_ptr->details->mc_ptr;
		tres_mc_ptr->boards_per_node =
			_valid_uint16(job_mc_ptr->boards_per_node);
		tres_mc_ptr->sockets_per_board =
			_valid_uint16(job_mc_ptr->sockets_per_board);
		tres_mc_ptr->sockets_per_node =
			_valid_uint16(job_mc_ptr->sockets_per_node);
		tres_mc_ptr->cores_per_socket =
			_valid_uint16(job_mc_ptr->cores_per_socket);
		tres_mc_ptr->threads_per_core =
			_valid_uint16(job_mc_ptr->threads_per_core);
		tres_mc_ptr->ntasks_per_board =
			_valid_uint16(job_mc_ptr->ntasks_per_board);
		tres_mc_ptr->ntasks_per_socket =
			_valid_uint16(job_mc_ptr->ntasks_per_socket);
		tres_mc_ptr->ntasks_per_core =
			_valid_uint16(job_mc_ptr->ntasks_per_core);
	}
	if ((tres_mc_ptr->ntasks_per_core == 0) &&
	    (slurm_conf.select_type_param & CR_ONE_TASK_PER_CORE))
		tres_mc_ptr->ntasks_per_core = 1;

	return tres_mc_ptr;
}

static struct multi_core_data *_create_default_mc(void)
{
	struct multi_core_data *mc_ptr;

	mc_ptr = xmalloc(sizeof(struct multi_core_data));
	mc_ptr->sockets_per_node = NO_VAL16;
	mc_ptr->cores_per_socket = NO_VAL16;
	mc_ptr->threads_per_core = NO_VAL16;
	/* Other fields initialized to zero by xmalloc */

	return mc_ptr;
}

/* List sort function: sort by the job's expected end time */
static int _cr_job_list_sort(void *x, void *y)
{
	job_record_t *job1_ptr = *(job_record_t **) x;
	job_record_t *job2_ptr = *(job_record_t **) y;

	return (int) SLURM_DIFFTIME(job1_ptr->end_time, job2_ptr->end_time);
}

static int _find_job (void *x, void *key)
{
	job_record_t *job_ptr = (job_record_t *) x;
	if (job_ptr == (job_record_t *) key)
		return 1;
	return 0;
}

static void _free_avail_res_array(avail_res_t **avail_res_array)
{
	int n;
	if (!avail_res_array)
		return;

	for (n = 0; next_node(&n); n++)
		common_free_avail_res(avail_res_array[n]);
	xfree(avail_res_array);
}

/* Determine the node requirements for the job:
 * - does the job need exclusive nodes? (NODE_CR_RESERVED)
 * - can the job run on shared nodes?   (NODE_CR_ONE_ROW)
 * - can the job run on overcommitted resources? (NODE_CR_AVAILABLE)
 */
static uint16_t _get_job_node_req(job_record_t *job_ptr)
{
	int max_share = job_ptr->part_ptr->max_share;

	if (max_share == 0)	/* Partition OverSubscribe=EXCLUSIVE */
		return NODE_CR_RESERVED;

	/* Partition is OverSubscribe=FORCE */
	if (max_share & SHARED_FORCE)
		return NODE_CR_AVAILABLE;

	if ((max_share > 1) && (job_ptr->details->share_res == 1))
		/* part allows sharing, and the user has requested it */
		return NODE_CR_AVAILABLE;

	return NODE_CR_ONE_ROW;
}

static void _set_gpu_defaults(job_record_t *job_ptr)
{
	static part_record_t *last_part_ptr = NULL;
	static uint64_t last_cpu_per_gpu = NO_VAL64;
	static uint64_t last_mem_per_gpu = NO_VAL64;
	uint64_t cpu_per_gpu, mem_per_gpu;

	xassert(is_cons_tres);
	if (!job_ptr->gres_list_req)
		return;

	if (job_ptr->part_ptr != last_part_ptr) {
		/* Cache data from last partition referenced */
		last_part_ptr = job_ptr->part_ptr;
		last_cpu_per_gpu = common_get_def_cpu_per_gpu(
			last_part_ptr->job_defaults_list);
		last_mem_per_gpu = common_get_def_mem_per_gpu(
			last_part_ptr->job_defaults_list);
	}
	if ((last_cpu_per_gpu != NO_VAL64) &&
	    (job_ptr->details->orig_cpus_per_task == NO_VAL16))
		cpu_per_gpu = last_cpu_per_gpu;
	else if ((def_cpu_per_gpu != NO_VAL64) &&
		 (job_ptr->details->orig_cpus_per_task == NO_VAL16))
		cpu_per_gpu = def_cpu_per_gpu;
	else
		cpu_per_gpu = 0;
	if (last_mem_per_gpu != NO_VAL64)
		mem_per_gpu = last_mem_per_gpu;
	else if (def_mem_per_gpu != NO_VAL64)
		mem_per_gpu = def_mem_per_gpu;
	else
		mem_per_gpu = 0;

	gres_select_util_job_set_defs(job_ptr->gres_list_req, "gpu",
				      cpu_per_gpu, mem_per_gpu,
				      &job_ptr->cpus_per_tres,
				      &job_ptr->mem_per_tres,
				      &job_ptr->details->cpus_per_task);
}

/* Determine how many sockets per node this job requires for GRES */
static uint32_t _socks_per_node(job_record_t *job_ptr)
{
	multi_core_data_t *mc_ptr;
	uint32_t s_p_n = NO_VAL;
	uint32_t cpu_cnt, cpus_per_node, tasks_per_node;
	uint32_t min_nodes;

	if (!job_ptr->details)
		return s_p_n;

	/*
	 * FIXME: This was removed in cons_tres commit e82b9f17a23adf0, I am
	 * wondering if it is actually needed in cons_res.
	 */
	if (!is_cons_tres && ((job_ptr->gres_list_req == NULL) ||
			      ((job_ptr->bit_flags & GRES_ENFORCE_BIND) == 0)))
		return s_p_n;

	cpu_cnt = job_ptr->details->num_tasks * job_ptr->details->cpus_per_task;
	cpu_cnt = MAX(job_ptr->details->min_cpus, cpu_cnt);
	min_nodes = MAX(job_ptr->details->min_nodes, 1);
	cpus_per_node = cpu_cnt / min_nodes;
	if (cpus_per_node <= 1)
		return (uint32_t) 1;

	mc_ptr = job_ptr->details->mc_ptr;
	if ((mc_ptr->ntasks_per_socket != NO_VAL16) &&
	    (mc_ptr->ntasks_per_socket != INFINITE16)) {
		tasks_per_node = job_ptr->details->num_tasks / min_nodes;
		s_p_n = (tasks_per_node + mc_ptr->ntasks_per_socket - 1) /
			mc_ptr->ntasks_per_socket;
		return s_p_n;
	}

	/*
	 * This logic could be expanded to support additional cases, which may
	 * require information per node information (e.g. threads per core).
	 */

	return s_p_n;
}

/*
 * Determine resource availability for pending job
 *
 * IN: job_ptr       - pointer to the job requesting resources
 * IN: node_map      - bitmap of available nodes
 * IN/OUT: core_map  - per-node bitmaps of available cores
 * IN: cr_type       - resource type
 * IN: test_only     - Determine if job could ever run, ignore allocated memory
 *		       check
 * IN: will_run      - Determining when a pending job can start
 * IN: part_core_map - per-node bitmap of cores allocated to jobs of this
 *                     partition or NULL if don't care
 *
 * RET array of avail_res_t pointers, free using _free_avail_res_array()
 */
static avail_res_t **_get_res_avail(job_record_t *job_ptr,
				    bitstr_t *node_map, bitstr_t **core_map,
				    node_use_record_t *node_usage,
				    uint16_t cr_type, bool test_only,
				    bool will_run, bitstr_t **part_core_map)
{
	int i, i_first, i_last;
	avail_res_t **avail_res_array = NULL;
	uint32_t s_p_n = _socks_per_node(job_ptr);

	xassert(*cons_common_callbacks.can_job_run_on_node);

	avail_res_array = xcalloc(node_record_count, sizeof(avail_res_t *));
	i_first = bit_ffs(node_map);
	if (i_first != -1)
		i_last = bit_fls(node_map);
	else
		i_last = -2;
	for (i = i_first; i <= i_last; i++) {
		if (bit_test(node_map, i))
			avail_res_array[i] =
				(*cons_common_callbacks.can_job_run_on_node)(
					job_ptr, core_map, i,
					s_p_n, node_usage,
					cr_type, test_only, will_run,
					part_core_map);
		/*
		 * FIXME: This is a hack to make cons_res more bullet proof as
		 * there are places that don't always behave correctly with a
		 * sparce array.
		 */
		if (!is_cons_tres && !avail_res_array[i])
			avail_res_array[i] = xmalloc(sizeof(avail_res_t));
	}

	return avail_res_array;
}

/* For a given job already past it's end time, guess when it will actually end.
 * Used for backfill scheduling. */
static time_t _guess_job_end(job_record_t *job_ptr, time_t now)
{
	time_t end_time;
	uint16_t over_time_limit;

	if (job_ptr->part_ptr &&
	    (job_ptr->part_ptr->over_time_limit != NO_VAL16)) {
		over_time_limit = job_ptr->part_ptr->over_time_limit;
	} else {
		over_time_limit = slurm_conf.over_time_limit;
	}
	if (over_time_limit == 0) {
		end_time = job_ptr->end_time + slurm_conf.kill_wait;
	} else if (over_time_limit == INFINITE16) {
		/* No idea when the job might end, this is just a guess */
		if (job_ptr->time_limit && (job_ptr->time_limit != NO_VAL) &&
		    (job_ptr->time_limit != INFINITE)) {
			end_time = now + (job_ptr->time_limit * 60);
		} else {
			end_time = now + (365 * 24 * 60 * 60);	/* one year */
		}
	} else {
		end_time = job_ptr->end_time + slurm_conf.kill_wait +
			(over_time_limit  * 60);
	}
	if (end_time <= now)
		end_time = now + 1;

	return end_time;
}

/*
 * Test to see if a node already has running jobs for _other_ partitions.
 * If (sharing_only) then only check sharing partitions. This is because
 * the job was submitted to a single-row partition which does not share
 * allocated CPUs with multi-row partitions.
 */
static int _is_node_busy(part_res_record_t *p_ptr, uint32_t node_i,
			 int sharing_only, part_record_t *my_part_ptr,
			 bool qos_preemptor)
{
	uint32_t r, c, core_begin, core_end;
	uint16_t num_rows;
	bitstr_t *use_row_bitmap = NULL;

	for (; p_ptr; p_ptr = p_ptr->next) {
		num_rows = p_ptr->num_rows;
		if (preempt_by_qos && !qos_preemptor)
			num_rows--;	/* Don't use extra row */
		if (sharing_only &&
		    ((num_rows < 2) || (p_ptr->part_ptr == my_part_ptr)))
			continue;
		if (!p_ptr->row)
			continue;

		for (r = 0; r < num_rows; r++) {
			if (!p_ptr->row[r].row_bitmap)
				continue;

			if (is_cons_tres) {
				if (!p_ptr->row[r].row_bitmap[node_i])
					continue;
				use_row_bitmap =
					p_ptr->row[r].row_bitmap[node_i];
				core_begin = 0;
				core_end = bit_size(
					p_ptr->row[r].row_bitmap[node_i]);
			} else {
				if (!*p_ptr->row[r].row_bitmap)
					continue;
				use_row_bitmap = *p_ptr->row[r].row_bitmap;
				core_begin = cr_get_coremap_offset(node_i);
				core_end = cr_get_coremap_offset(node_i+1);
			}

			for (c = core_begin; c < core_end; c++)
				if (bit_test(use_row_bitmap, c))
					return 1;
		}
	}
	return 0;
}

static bool _is_preemptable(job_record_t *job_ptr, List preemptee_candidates)
{
	if (!preemptee_candidates)
		return false;
	if (list_find_first(preemptee_candidates, _find_job, job_ptr))
		return true;
	return false;
}

/*
 * Select the best set of resources for the given job
 * IN: job_ptr      - pointer to the job requesting resources
 * IN: min_nodes    - minimum number of nodes required
 * IN: max_nodes    - maximum number of nodes requested
 * IN: req_nodes    - number of requested nodes
 * IN/OUT: node_bitmap - bitmap of available nodes / bitmap of selected nodes
 * IN/OUT: avail_core - available/selected cores
 * IN: cr_type      - resource type
 * IN: test_only    - Determine if job could ever run, ignore allocated memory
 *		      check
 * IN: will_run     - Determining when a pending job can start
 * IN: part_core_map - per-node bitmap of cores allocated to jobs of this
 *                     partition or NULL if don't care
 * IN: prefer_alloc_nodes - select currently allocated nodes first
 * IN: tres_mc_ptr   - job's multi-core options
 * RET: array of avail_res_t pointers, free using _free_avail_res_array().
 *	NULL on error
 */
static avail_res_t **_select_nodes(job_record_t *job_ptr, uint32_t min_nodes,
				   uint32_t max_nodes, uint32_t req_nodes,
				   bitstr_t *node_bitmap, bitstr_t **avail_core,
				   node_use_record_t *node_usage,
				   uint16_t cr_type, bool test_only,
				   bool will_run,
				   bitstr_t **part_core_map,
				   bool prefer_alloc_nodes,
				   gres_mc_data_t *tres_mc_ptr)
{
	int i, rc;
	struct job_details *details_ptr = job_ptr->details;
	bitstr_t *req_map = details_ptr->req_node_bitmap;
	avail_res_t **avail_res_array;

	xassert(*cons_common_callbacks.choose_nodes);

	if (bit_set_count(node_bitmap) < min_nodes) {
#if _DEBUG
		info("AvailNodes < MinNodes (%u < %u)",
		     bit_set_count(node_bitmap), min_nodes);
#endif
		return NULL;
	}

	core_array_log("_select_nodes/enter", node_bitmap, avail_core);
	/* Determine resource availability on each node for pending job */
	avail_res_array = _get_res_avail(job_ptr, node_bitmap, avail_core,
					 node_usage, cr_type, test_only,
					 will_run, part_core_map);
	if (!avail_res_array)
		return avail_res_array;

	/* Eliminate nodes that don't have sufficient resources for this job */
	for (int n = 0; next_node_bitmap(node_bitmap, &n); n++) {
		if ((!avail_res_array[n] ||
		     !avail_res_array[n]->avail_cpus)) {
			/* insufficient resources available on this node */
			bit_clear(node_bitmap, n);
		}
	}
	if ((bit_set_count(node_bitmap) < min_nodes) ||
	    (req_map && !bit_super_set(req_map, node_bitmap))) {
		rc = SLURM_ERROR;
		goto fini;
	}
	core_array_log("_select_nodes/elim_nodes", node_bitmap, avail_core);

	/* Select the best nodes for this job */
	if (details_ptr->ntasks_per_node && details_ptr->num_tasks) {
		i  = details_ptr->num_tasks;
		i += (details_ptr->ntasks_per_node - 1);
		i /= details_ptr->ntasks_per_node;
		min_nodes = MAX(min_nodes, i);
	}
	rc = (*cons_common_callbacks.choose_nodes)(
		job_ptr, node_bitmap, avail_core, min_nodes,
		max_nodes, req_nodes, avail_res_array, cr_type,
		prefer_alloc_nodes, tres_mc_ptr);
	if (rc != SLURM_SUCCESS)
		goto fini;

	core_array_log("_select_nodes/choose_nodes", node_bitmap, avail_core);

	/* If successful, sync up the avail_core with the node_map */
	if (rc == SLURM_SUCCESS) {
		int n;
		if (is_cons_tres) {
			for (n = 0; n < bit_size(node_bitmap); n++) {
				if (!avail_res_array[n] ||
				    !bit_test(node_bitmap, n))
					FREE_NULL_BITMAP(avail_core[n]);
			}
		} else if (bit_set_count(node_bitmap)) {
			int start = 0, last = bit_fls(node_bitmap);
			for (n = 0; next_node_bitmap(node_bitmap, &n); n++) {
				if ((n != last) && !avail_res_array[n])
					continue;
				if (cr_get_coremap_offset(n) != start)
					bit_nclear(
						*avail_core, start,
						(cr_get_coremap_offset(n)) - 1);
				start = cr_get_coremap_offset(n + 1);
			}
		}
	}
	core_array_log("_select_nodes/sync_cores", node_bitmap, avail_core);

fini:	if (rc != SLURM_SUCCESS) {
		_free_avail_res_array(avail_res_array);
		return NULL;
	}

	return avail_res_array;
}

/*
 * Sort the usable_node element to put jobs in the correct
 * preemption order.
 */
static int _sort_usable_nodes_dec(void *j1, void *j2)
{
	job_record_t *job_a = *(job_record_t **) j1;
	job_record_t *job_b = *(job_record_t **) j2;

	if (job_a->details->usable_nodes > job_b->details->usable_nodes)
		return -1;
	else if (job_a->details->usable_nodes < job_b->details->usable_nodes)
		return 1;

	return 0;
}

/*
 * Determine which of these nodes are usable by this job
 *
 * Remove nodes from node_bitmap that don't have enough memory or other
 * resources to support this job.
 *
 * Return SLURM_ERROR if a required node can't be used.
 *
 * if node_state = NODE_CR_RESERVED, clear node_bitmap (if node is required
 *                                   then should we return NODE_BUSY!?!)
 *
 * if node_state = NODE_CR_ONE_ROW, then this node can only be used by
 *                                  another NODE_CR_ONE_ROW job
 *
 * if node_state = NODE_CR_AVAILABLE AND:
 *  - job_node_req = NODE_CR_RESERVED, then we need idle nodes
 *  - job_node_req = NODE_CR_ONE_ROW, then we need idle or non-sharing nodes
 */
static int _verify_node_state(part_res_record_t *cr_part_ptr,
			      job_record_t *job_ptr,
			      bitstr_t *node_bitmap,
			      uint16_t cr_type,
			      node_use_record_t *node_usage,
			      enum node_cr_state job_node_req,
			      bitstr_t **exc_cores, bool qos_preemptor)
{
	node_record_t *node_ptr;
	uint32_t gres_cpus, gres_cores;
	uint64_t free_mem, min_mem, avail_mem;
	List gres_list;
	bool disable_binding = false;

	if (is_cons_tres && !(job_ptr->bit_flags & JOB_MEM_SET) &&
	    (min_mem = gres_select_util_job_mem_max(job_ptr->gres_list_req))) {
		/*
		 * Clear default partition or system per-node memory limit.
		 * Rely exclusively upon the per-GRES memory limit.
		 */
		job_ptr->details->pn_min_memory = 0;
	} else if (job_ptr->details->pn_min_memory & MEM_PER_CPU) {
		uint16_t min_cpus;
		min_mem = job_ptr->details->pn_min_memory & (~MEM_PER_CPU);
		min_cpus = MAX(job_ptr->details->ntasks_per_node,
			       job_ptr->details->pn_min_cpus);
		min_cpus = MAX(min_cpus, job_ptr->details->cpus_per_task);
		if (min_cpus > 0)
			min_mem *= min_cpus;
	} else {
		min_mem = job_ptr->details->pn_min_memory;
	}

	if (!is_cons_tres && (job_ptr->bit_flags & GRES_DISABLE_BIND))
		disable_binding = true;
	for (int i = 0; (node_ptr = next_node_bitmap(node_bitmap, &i)); i++) {
		/* node-level memory check */
		if (min_mem && (cr_type & CR_MEMORY)) {
			avail_mem = node_ptr->real_memory -
				    node_ptr->mem_spec_limit;
			if (avail_mem > node_usage[i].alloc_memory) {
				free_mem = avail_mem -
					node_usage[i].alloc_memory;
			} else
				free_mem = 0;
			if (free_mem < min_mem) {
				debug3("Not considering node %s, free_mem < min_mem (%"PRIu64" < %"PRIu64") for %pJ",
				       node_ptr->name,
				       free_mem, min_mem, job_ptr);
				goto clear_bit;
			}
		} else if (cr_type & CR_MEMORY) {   /* --mem=0 for all memory */
			if (node_usage[i].alloc_memory) {
				debug3("Not considering node %s, allocated memory = %"PRIu64" and all memory requested for %pJ",
				       node_ptr->name,
				       node_usage[i].alloc_memory, job_ptr);
				goto clear_bit;
			}
		}

		/* Exclude nodes with reserved cores */
		if ((job_ptr->details->whole_node == 1) && exc_cores) {
			if (is_cons_tres) {
				if (exc_cores[i] &&
				    (bit_ffs(exc_cores[i]) != -1)) {
					debug3("node %s exclusive",
					       node_ptr->name);
					goto clear_bit;
				}
			} else if (*exc_cores) {
				for (int j = cr_get_coremap_offset(i);
				     j < cr_get_coremap_offset(i+1);
				     j++) {
					if (bit_test(*exc_cores, j))
						continue;
					debug3("_vns: node %s exc",
					       node_ptr->name);
					goto clear_bit;
				}
			}
		}

		/* node-level GRES check, assumes all cores usable */
		if (node_usage[i].gres_list)
			gres_list = node_usage[i].gres_list;
		else
			gres_list = node_ptr->gres_list;

		if ((job_ptr->details->whole_node == WHOLE_NODE_REQUIRED) &&
		    gres_node_state_list_has_alloc_gres(gres_list)) {
			debug3("node %s has GRES in use (whole node requested)",
			       node_ptr->name);
			goto clear_bit;
		}

		gres_cores = gres_job_test(job_ptr->gres_list_req,
					   gres_list, true,
					   NULL, 0, 0, job_ptr->job_id,
					   node_ptr->name,
					   disable_binding);
		gres_cpus = gres_cores;
		if (gres_cpus != NO_VAL)
			gres_cpus *= node_ptr->tpc;
		if (gres_cpus == 0) {
			debug3("node %s lacks GRES",
			       node_ptr->name);
			goto clear_bit;
		}

		/* exclusive node check */
		if (node_usage[i].node_state >= NODE_CR_RESERVED) {
			debug3("node %s in exclusive use",
			       node_ptr->name);
			goto clear_bit;

			/* non-resource-sharing node check */
		} else if (node_usage[i].node_state >= NODE_CR_ONE_ROW) {
			if ((job_node_req == NODE_CR_RESERVED) ||
			    (job_node_req == NODE_CR_AVAILABLE)) {
				debug3("node %s non-sharing",
				       node_ptr->name);
				goto clear_bit;
			}
			/*
			 * cannot use this node if it is running jobs
			 * in sharing partitions
			 */
			if (_is_node_busy(cr_part_ptr, i, 1,
					  job_ptr->part_ptr, qos_preemptor)) {
				debug3("node %s sharing?",
				       node_ptr->name);
				goto clear_bit;
			}

			/* node is NODE_CR_AVAILABLE - check job request */
		} else {
			if (job_node_req == NODE_CR_RESERVED) {
				if (_is_node_busy(cr_part_ptr, i, 0,
						  job_ptr->part_ptr,
						  qos_preemptor)) {
					debug3("node %s busy",
					       node_ptr->name);
					goto clear_bit;
				}
			} else if (job_node_req == NODE_CR_ONE_ROW) {
				/*
				 * cannot use this node if it is running jobs
				 * in sharing partitions
				 */
				if (_is_node_busy(cr_part_ptr, i, 1,
						  job_ptr->part_ptr,
						  qos_preemptor)) {
					debug3("node %s vbusy",
					       node_ptr->name);
					goto clear_bit;
				}
			}
		}
		continue;	/* node is usable, test next node */

	clear_bit:	/* This node is not usable by this job */
		bit_clear(node_bitmap, i);
		if (job_ptr->details->req_node_bitmap &&
		    bit_test(job_ptr->details->req_node_bitmap, i))
			return SLURM_ERROR;

	}

	return SLURM_SUCCESS;
}

/*
 * _job_test - does most of the real work for select_p_job_test(), which
 *	includes contiguous selection, load-leveling and max_share logic
 *
 * PROCEDURE:
 *
 * Step 1: compare nodes in "avail" node_bitmap with current node state data
 *         to find available nodes that match the job request
 *
 * Step 2: check resources in "avail" node_bitmap with allocated resources from
 *         higher priority partitions (busy resources are UNavailable)
 *
 * Step 3: select resource usage on remaining resources in "avail" node_bitmap
 *         for this job, with the placement influenced by existing
 *         allocations
 */
static int _job_test(job_record_t *job_ptr, bitstr_t *node_bitmap,
		     uint32_t min_nodes, uint32_t max_nodes,
		     uint32_t req_nodes, int mode, uint16_t cr_type,
		     enum node_cr_state job_node_req,
		     part_res_record_t *cr_part_ptr,
		     node_use_record_t *node_usage,
		     bitstr_t **exc_cores, bool prefer_alloc_nodes,
		     bool qos_preemptor, bool preempt_mode)
{
	int error_code = SLURM_SUCCESS;
	bitstr_t *orig_node_map, **part_core_map = NULL;
	bitstr_t **free_cores_tmp = NULL,  *node_bitmap_tmp = NULL;
	bitstr_t **free_cores_tmp2 = NULL, *node_bitmap_tmp2 = NULL;
	bitstr_t **avail_cores, **free_cores;
	bool test_only = false, will_run = false;
	uint32_t sockets_per_node = 1;
	uint32_t c, j, n, c_alloc = 0, c_size, total_cpus;
	uint32_t *gres_min_cpus;
	uint64_t save_mem = 0, avail_mem = 0, needed_mem = 0, lowest_mem = 0;
	int32_t build_cnt;
	job_resources_t *job_res;
	struct job_details *details_ptr = job_ptr->details;
	part_res_record_t *p_ptr, *jp_ptr;
	uint16_t *cpu_count;
	int i;
	avail_res_t **avail_res_array, **avail_res_array_tmp;
	gres_mc_data_t *tres_mc_ptr = NULL;
	List *node_gres_list = NULL, *sock_gres_list = NULL;
	uint32_t *gres_task_limit = NULL;
	char *nodename = NULL;
	bitstr_t *exc_core_bitmap = NULL;
	node_record_t *node_ptr;

	free_job_resources(&job_ptr->job_resrcs);

	if (mode == SELECT_MODE_TEST_ONLY)
		test_only = true;
	else if (mode == SELECT_MODE_WILL_RUN)
		will_run = true;

	/* check node_state and update the node_bitmap as necessary */
	if (!test_only) {
		error_code = _verify_node_state(
			cr_part_ptr, job_ptr, node_bitmap, cr_type,
			node_usage, job_node_req, exc_cores, qos_preemptor);
		if (error_code != SLURM_SUCCESS) {
			return error_code;
		}
	}

	/*
	 * Ensure sufficient resources to satisfy thread/core/socket
	 * specifications with -O/--overcommit option.
	 */
	if (details_ptr->overcommit &&
	    (details_ptr->min_cpus == details_ptr->min_nodes)) {
		struct multi_core_data *mc_ptr = details_ptr->mc_ptr;

		if ((mc_ptr->threads_per_core != NO_VAL16) &&
		    (mc_ptr->threads_per_core > 1))
			details_ptr->min_cpus *= mc_ptr->threads_per_core;
		if ((mc_ptr->cores_per_socket != NO_VAL16) &&
		    (mc_ptr->cores_per_socket > 1))
			details_ptr->min_cpus *= mc_ptr->cores_per_socket;
		if ((mc_ptr->sockets_per_node != NO_VAL16) &&
		    (mc_ptr->sockets_per_node > 1))
			details_ptr->min_cpus *= mc_ptr->sockets_per_node;
	}

	if (is_cons_tres) {
		uint32_t ntasks_per_node = details_ptr->ntasks_per_node;
		ntasks_per_node = MAX(ntasks_per_node, 1);
		if (details_ptr->mc_ptr &&
		    details_ptr->mc_ptr->sockets_per_node)
			sockets_per_node =
				details_ptr->mc_ptr->sockets_per_node;
		_set_gpu_defaults(job_ptr);
		if (!job_ptr->gres_list_req_accum)
			job_ptr->gres_list_req_accum =
				gres_select_util_create_list_req_accum(
					job_ptr->gres_list_req);
		details_ptr->min_gres_cpu = gres_select_util_job_min_cpu_node(
			sockets_per_node,
			details_ptr->ntasks_per_node,
			job_ptr->gres_list_req_accum);
		details_ptr->min_job_gres_cpu = gres_select_util_job_min_cpus(
			details_ptr->min_nodes,
			sockets_per_node,
			ntasks_per_node * details_ptr->min_nodes,
			job_ptr->gres_list_req_accum);
	} else if (exc_cores && *exc_cores)
		exc_core_bitmap = *exc_cores;

	log_flag(SELECT_TYPE, "evaluating %pJ on %u nodes",
	         job_ptr, bit_set_count(node_bitmap));

	orig_node_map = bit_copy(node_bitmap);
	avail_cores = common_mark_avail_cores(
		node_bitmap, job_ptr->details->core_spec);

	/*
	 * test to make sure that this job can succeed with all avail_cores
	 * if 'no' then return FAIL
	 * if 'yes' then we will seek the optimal placement for this job
	 *          within avail_cores
	 */
	free_cores = copy_core_array(avail_cores);
	if (is_cons_tres)
		tres_mc_ptr = _build_gres_mc_data(job_ptr);

	avail_res_array = _select_nodes(job_ptr, min_nodes, max_nodes,
					req_nodes, node_bitmap, free_cores,
					node_usage, cr_type, test_only,
					will_run, part_core_map,
					prefer_alloc_nodes, tres_mc_ptr);
	if (!avail_res_array) {
		/* job can not fit */
		xfree(tres_mc_ptr);
		FREE_NULL_BITMAP(orig_node_map);
		free_core_array(&avail_cores);
		free_core_array(&free_cores);
		log_flag(SELECT_TYPE, "test 0 fail: insufficient resources");
		return SLURM_ERROR;
	} else if (test_only) {
		xfree(tres_mc_ptr);
		FREE_NULL_BITMAP(orig_node_map);
		free_core_array(&avail_cores);
		free_core_array(&free_cores);
		_free_avail_res_array(avail_res_array);
		log_flag(SELECT_TYPE, "test 0 pass: test_only");
		return SLURM_SUCCESS;
	} else if (!job_ptr->best_switch) {
		xfree(tres_mc_ptr);
		FREE_NULL_BITMAP(orig_node_map);
		free_core_array(&avail_cores);
		free_core_array(&free_cores);
		_free_avail_res_array(avail_res_array);
		log_flag(SELECT_TYPE, "test 0 fail: waiting for switches");
		return SLURM_ERROR;
	}
	if (cr_type == CR_MEMORY) {
		/*
		 * CR_MEMORY does not care about existing CPU allocations,
		 * so we can jump right to job allocation from here
		 */
		goto alloc_job;
	}

	log_flag(SELECT_TYPE, "test 0 pass - job fits on given resources");
	_free_avail_res_array(avail_res_array);

	/*
	 * now that we know that this job can run with the given resources,
	 * let's factor in the existing allocations and seek the optimal set
	 * of resources for this job. Here is the procedure:
	 *
	 * Step 1: Seek idle CPUs across all partitions. If successful then
	 *         place job and exit. If not successful, then continue. Two
	 *         related items to note:
	 *          1. Jobs that don't share CPUs finish with step 1.
	 *          2. The remaining steps assume sharing or preemption.
	 *
	 * Step 2: Remove resources that are in use by higher-priority
	 *         partitions, and test that job can still succeed. If not
	 *         then exit.
	 *
	 * Step 3: Seek idle nodes among the partitions with the same
	 *         priority as the job's partition. If successful then
	 *         goto Step 6. If not then continue:
	 *
	 * Step 4: Seek placement within the job's partition. Search
	 *         row-by-row. If no placement if found, then exit. If a row
	 *         is found, then continue:
	 *
	 * Step 5: Place job and exit. FIXME! Here is where we need a
	 *         placement algorithm that recognizes existing job
	 *         boundaries and tries to "overlap jobs" as efficiently
	 *         as possible.
	 *
	 * Step 6: Place job and exit. FIXME! here is we use a placement
	 *         algorithm similar to Step 5 on jobs from lower-priority
	 *         partitions.
	 */

	/*** Step 1 ***/
	bit_copybits(node_bitmap, orig_node_map);

	free_core_array(&free_cores);
	free_cores = copy_core_array(avail_cores);
	if (exc_core_bitmap && !is_cons_tres) {
		int exc_core_size  = bit_size(exc_core_bitmap);
		int free_core_size = bit_size(*free_cores);
		if (exc_core_size != free_core_size) {
			/* This would indicate that cores were added to or
			 * removed from nodes in this reservation when the
			 * slurmctld daemon restarted with a new slurm.conf
			 * file. This can result in cores being lost from a
			 * reservation. */
			error("Bad core_bitmap size for reservation %s "
			      "(%d != %d), ignoring core reservation",
			      job_ptr->resv_name,
			      exc_core_size, free_core_size);
			exc_cores = NULL;	/* Clear local value */
		}
	}

	if (exc_cores) {
#if _DEBUG
		core_array_log("exclude reserved cores", NULL, exc_cores);
#endif
		core_array_and_not(free_cores, exc_cores);
	}

	/* remove all existing allocations from free_cores */
	for (p_ptr = cr_part_ptr; p_ptr; p_ptr = p_ptr->next) {
		if (!p_ptr->row)
			continue;
		for (i = 0; i < p_ptr->num_rows; i++) {
			if (!p_ptr->row[i].row_bitmap)
				continue;

			core_array_and_not(free_cores,
					   p_ptr->row[i].row_bitmap);
			if (p_ptr->part_ptr != job_ptr->part_ptr)
				continue;
			if (part_core_map) {
				core_array_or(part_core_map,
					      p_ptr->row[i].row_bitmap);
			} else {
				part_core_map = copy_core_array(
					p_ptr->row[i].row_bitmap);
			}
		}
	}
	if (job_ptr->details->whole_node == 1)
		_block_whole_nodes(node_bitmap, avail_cores, free_cores);

	avail_res_array = _select_nodes(job_ptr, min_nodes, max_nodes,
					req_nodes, node_bitmap, free_cores,
					node_usage, cr_type, test_only,
					will_run, part_core_map,
					prefer_alloc_nodes, tres_mc_ptr);
	if (avail_res_array && job_ptr->best_switch) {
		/* job fits! We're done. */
		log_flag(SELECT_TYPE, "test 1 pass - idle resources found");
		goto alloc_job;
	}
	_free_avail_res_array(avail_res_array);
	avail_res_array = NULL;

	if ((gang_mode == 0) && (job_node_req == NODE_CR_ONE_ROW)) {
		/*
		 * This job CANNOT share CPUs regardless of priority,
		 * so we fail here. Note that OverSubscribe=EXCLUSIVE was
		 * already addressed in _verify_node_state() and
		 * job preemption removes jobs from simulated resource
		 * allocation map before this point.
		 */
		log_flag(SELECT_TYPE, "test 1 fail - no idle resources available");
		goto alloc_job;
	}
	log_flag(SELECT_TYPE, "test 1 fail - not enough idle resources");

	/*** Step 2 ***/
	for (jp_ptr = cr_part_ptr; jp_ptr; jp_ptr = jp_ptr->next) {
		if (jp_ptr->part_ptr == job_ptr->part_ptr)
			break;
	}
	if (!jp_ptr) {
		error("could not find partition for %pJ",
		      job_ptr);
		goto alloc_job;
	}

	bit_copybits(node_bitmap, orig_node_map);
	free_core_array(&free_cores);
	free_cores = copy_core_array(avail_cores);
	if (exc_cores)
		core_array_and_not(free_cores, exc_cores);

	if (preempt_by_part) {
		/*
		 * Remove from avail_cores resources allocated to jobs which
		 * this job can not preempt
		 */
		log_flag(SELECT_TYPE, "looking for higher-priority or PREEMPT_MODE_OFF part's to remove from avail_cores");

		for (p_ptr = cr_part_ptr; p_ptr; p_ptr = p_ptr->next) {
			if ((p_ptr->part_ptr->priority_tier <=
			     jp_ptr->part_ptr->priority_tier) &&
			    (p_ptr->part_ptr->preempt_mode !=
			     PREEMPT_MODE_OFF)) {
				log_flag(SELECT_TYPE, "continuing on part: %s",
				         p_ptr->part_ptr->name);
				continue;
			}
			if (!p_ptr->row)
				continue;
			for (i = 0; i < p_ptr->num_rows; i++) {
				if (!p_ptr->row[i].row_bitmap)
					continue;
				core_array_and_not(free_cores,
						   p_ptr->row[i].row_bitmap);
			}
		}
	}

	if (job_ptr->details->whole_node == 1)
		_block_whole_nodes(node_bitmap, avail_cores, free_cores);

	/* make these changes permanent */
	free_core_array(&avail_cores);
	avail_cores = copy_core_array(free_cores);

	avail_res_array = _select_nodes(job_ptr, min_nodes, max_nodes,
					req_nodes, node_bitmap, free_cores,
					node_usage, cr_type, test_only,
					will_run, part_core_map,
					prefer_alloc_nodes, tres_mc_ptr);
	if (!avail_res_array) {
		/*
		 * job needs resources that are currently in use by
		 * higher-priority jobs, so fail for now
		 */
		log_flag(SELECT_TYPE, "test 2 fail - resources busy with higher priority jobs");
		goto alloc_job;
	}
	_free_avail_res_array(avail_res_array);
	log_flag(SELECT_TYPE, "test 2 pass - available resources for this priority");

	/*** Step 3 ***/
	bit_copybits(node_bitmap, orig_node_map);
	free_core_array(&free_cores);
	free_cores = copy_core_array(avail_cores);

	/*
	 * remove existing allocations (jobs) from same-priority partitions
	 * from avail_cores
	 */
	for (p_ptr = cr_part_ptr; p_ptr; p_ptr = p_ptr->next) {
		if (p_ptr->part_ptr->priority_tier !=
		    jp_ptr->part_ptr->priority_tier)
			continue;
		if (!p_ptr->row)
			continue;
		for (i = 0; i < p_ptr->num_rows; i++) {
			if (!p_ptr->row[i].row_bitmap)
				continue;
			core_array_and_not(free_cores,
					   p_ptr->row[i].row_bitmap);
		}
	}

	if (job_ptr->details->whole_node == 1)
		_block_whole_nodes(node_bitmap, avail_cores, free_cores);

	free_cores_tmp  = copy_core_array(free_cores);
	node_bitmap_tmp = bit_copy(node_bitmap);
	avail_res_array = _select_nodes(job_ptr, min_nodes, max_nodes,
					req_nodes, node_bitmap, free_cores,
					node_usage, cr_type, test_only,
					will_run, part_core_map,
					prefer_alloc_nodes, tres_mc_ptr);
	if (avail_res_array) {
		/*
		 * To the extent possible, remove from consideration resources
		 * which are allocated to jobs in lower priority partitions.
		 */
		log_flag(SELECT_TYPE, "test 3 pass - found resources");
		for (p_ptr = cr_part_ptr; p_ptr; p_ptr = p_ptr->next) {
			if (p_ptr->part_ptr->priority_tier >=
			    jp_ptr->part_ptr->priority_tier)
				continue;
			if (!p_ptr->row)
				continue;
			for (i = 0; i < p_ptr->num_rows; i++) {
				if (!p_ptr->row[i].row_bitmap)
					continue;
				core_array_and_not(free_cores_tmp,
						   p_ptr->row[i].row_bitmap);
			}
			if (job_ptr->details->whole_node == 1) {
				_block_whole_nodes(node_bitmap_tmp, avail_cores,
						   free_cores_tmp);
			}

			free_cores_tmp2  = copy_core_array(free_cores_tmp);
			node_bitmap_tmp2 = bit_copy(node_bitmap_tmp);
			avail_res_array_tmp = _select_nodes(
				job_ptr, min_nodes, max_nodes, req_nodes,
				node_bitmap_tmp, free_cores_tmp, node_usage,
				cr_type, test_only, will_run, part_core_map,
				prefer_alloc_nodes, tres_mc_ptr);
			if (!avail_res_array_tmp) {
				free_core_array(&free_cores_tmp2);
				FREE_NULL_BITMAP(node_bitmap_tmp2);
				break;
			}
			log_flag(SELECT_TYPE, "remove low-priority partition %s",
			         p_ptr->part_ptr->name);
			free_core_array(&free_cores);
			free_cores      = free_cores_tmp;
			free_cores_tmp  = free_cores_tmp2;
			free_cores_tmp2 = NULL;
			bit_copybits(node_bitmap, node_bitmap_tmp);
			FREE_NULL_BITMAP(node_bitmap_tmp);
			node_bitmap_tmp  = node_bitmap_tmp2;
			node_bitmap_tmp2 = NULL;
			_free_avail_res_array(avail_res_array);
			avail_res_array = avail_res_array_tmp;
		}
		goto alloc_job;
	}
	log_flag(SELECT_TYPE, "test 3 fail - not enough idle resources in same priority");

	/*** Step 4 ***/
	/*
	 * try to fit the job into an existing row
	 *
	 * free_cores = core_bitmap to be built
	 * avail_cores = static core_bitmap of all available cores
	 */

	if (!jp_ptr || !jp_ptr->row) {
		/*
		 * there's no existing jobs in this partition, so place
		 * the job in avail_cores. FIXME: still need a good
		 * placement algorithm here that optimizes "job overlap"
		 * between this job (in these idle nodes) and existing
		 * jobs in the other partitions with <= priority to
		 * this partition
		 */
		free_core_array(&free_cores);
		free_cores = copy_core_array(avail_cores);
		bit_copybits(node_bitmap, orig_node_map);
		avail_res_array = _select_nodes(job_ptr, min_nodes, max_nodes,
						req_nodes, node_bitmap,
						free_cores, node_usage, cr_type,
						test_only, will_run,
						part_core_map,
						prefer_alloc_nodes,
						tres_mc_ptr);
		if (avail_res_array)
			log_flag(SELECT_TYPE, "test 4 pass - first row found");
		goto alloc_job;
	}


	if ((jp_ptr->num_rows > 1) && !preempt_by_qos)
		part_data_sort_res(jp_ptr);	/* Preserve row order for QOS */
	c = jp_ptr->num_rows;
	if (preempt_by_qos && !qos_preemptor)
		c--;				/* Do not use extra row */
	if (preempt_by_qos && (job_node_req != NODE_CR_AVAILABLE))
		c = 1;
	for (i = 0; i < c; i++) {
		if (!jp_ptr->row[i].row_bitmap)
			break;
		free_core_array(&free_cores);
		free_cores = copy_core_array(avail_cores);
		core_array_and_not(free_cores, jp_ptr->row[i].row_bitmap);
		bit_copybits(node_bitmap, orig_node_map);
		if (job_ptr->details->whole_node == 1)
			_block_whole_nodes(node_bitmap, avail_cores,free_cores);
		avail_res_array = _select_nodes(job_ptr, min_nodes, max_nodes,
						req_nodes, node_bitmap,
						free_cores, node_usage, cr_type,
						test_only, will_run,
						part_core_map,
						prefer_alloc_nodes,
						tres_mc_ptr);
		if (avail_res_array) {
			log_flag(SELECT_TYPE, "test 4 pass - row %i",
			         i);
			break;
		}
		log_flag(SELECT_TYPE, "test 4 fail - row %i",
		         i);
	}

	if ((i < c) && !jp_ptr->row[i].row_bitmap) {
		/* we've found an empty row, so use it */
		free_core_array(&free_cores);
		free_cores = copy_core_array(avail_cores);
		bit_copybits(node_bitmap, orig_node_map);
		log_flag(SELECT_TYPE, "test 4 trying empty row %i",
		         i);
		avail_res_array = _select_nodes(job_ptr, min_nodes, max_nodes,
						req_nodes, node_bitmap,
						free_cores, node_usage, cr_type,
						test_only, will_run,
						part_core_map,
						prefer_alloc_nodes,
						tres_mc_ptr);
	}

	if (!avail_res_array) {
		/* job can't fit into any row, so exit */
		log_flag(SELECT_TYPE, "test 4 fail - busy partition");
		goto alloc_job;
	}

	/*
       *** CONSTRUCTION ZONE FOR STEPs 5 AND 6 ***
       * Note that while the job may have fit into a row, it should
       * still be run through a good placement algorithm here that
       * optimizes "job overlap" between this job (in these idle nodes)
       * and existing jobs in the other partitions with <= priority to
       * this partition
       */

alloc_job:
	/*
	 * at this point we've found a good set of nodes and cores for the job:
	 * - node_bitmap is the set of nodes to allocate
	 * - free_cores is the set of allocated cores
	 * - avail_res_array identifies cores and GRES
	 *
	 * Next steps are to cleanup the worker variables,
	 * create the job_resources struct,
	 * distribute the job on the bits, and exit
	 */
	FREE_NULL_BITMAP(orig_node_map);
	free_core_array(&part_core_map);
	free_core_array(&free_cores_tmp);
	FREE_NULL_BITMAP(node_bitmap_tmp);
	if (!avail_res_array || !job_ptr->best_switch) {
		/* we were sent here to cleanup and exit */
		xfree(tres_mc_ptr);
		free_core_array(&avail_cores);
		free_core_array(&free_cores);
		_free_avail_res_array(avail_res_array);
		log_flag(SELECT_TYPE, "exiting with no allocation");
		return SLURM_ERROR;
	}

	if ((mode != SELECT_MODE_WILL_RUN) && (job_ptr->part_ptr == NULL))
		error_code = EINVAL;
	if ((error_code == SLURM_SUCCESS) && (mode == SELECT_MODE_WILL_RUN)) {
		/*
		 * Set a reasonable value for the number of allocated CPUs.
		 * Without computing task distribution this is only a guess
		 */
		job_ptr->total_cpus = MAX(job_ptr->details->min_cpus,
					  job_ptr->details->min_nodes);
	}

	/*
	 * Defer checking select mode until we get a correct CPU count. Then
	 * exit if select mode is not SELECT_MODE_RUN_NOW, making sure to free
	 * job_ptr->job_resrcs.
	 */
	if (error_code != SLURM_SUCCESS) {
		xfree(tres_mc_ptr);
		free_core_array(&avail_cores);
		free_core_array(&free_cores);
		_free_avail_res_array(avail_res_array);
		return error_code;
	}

	log_flag(SELECT_TYPE, "distributing %pJ",
	         job_ptr);

	/** create the struct_job_res  **/
	n = bit_set_count(node_bitmap);
	cpu_count = xmalloc(sizeof(uint16_t) * n);
	for (i = 0, j = 0; next_node_bitmap(node_bitmap, &i); i++) {
		if (avail_res_array[i])
			cpu_count[j++] = avail_res_array[i]->avail_cpus;
	}
	if (j != n) {
		error("problem building cpu_count array (%d != %d)",
		      j, n);
	}

	job_res                   = create_job_resources();
	job_res->node_bitmap      = bit_copy(node_bitmap);
	job_res->nodes = bitmap2node_name_sortable(node_bitmap, false);
	job_res->nhosts           = n;
	job_res->ncpus            = job_res->nhosts;
	job_res->threads_per_core = job_ptr->details->mc_ptr->threads_per_core;
	job_res->cr_type = cr_type;

	if (job_ptr->details->ntasks_per_node)
		job_res->ncpus   *= details_ptr->ntasks_per_node;
	/* See if # of cpus increases with ntasks_per_tres */
	i = gres_select_util_job_min_tasks(job_res->nhosts, sockets_per_node,
					   details_ptr->ntasks_per_tres, "gpu",
					   job_ptr->gres_list_req);
	job_res->ncpus            = MAX(job_res->ncpus, i);
	job_res->ncpus            = MAX(job_res->ncpus,
					details_ptr->min_cpus);
	job_res->ncpus            = MAX(job_res->ncpus,
					(job_res->nhosts *
					 details_ptr->pn_min_cpus));
	if (job_ptr->details->mc_ptr)
		sockets_per_node = job_ptr->details->mc_ptr->sockets_per_node;
	if (!job_ptr->gres_list_req_accum)
		job_ptr->gres_list_req_accum =
			gres_select_util_create_list_req_accum(
				job_ptr->gres_list_req);
	i = gres_select_util_job_min_cpus(job_res->nhosts, sockets_per_node,
					  job_ptr->details->num_tasks,
					  job_ptr->gres_list_req_accum);
	job_res->ncpus            = MAX(job_res->ncpus, i);
	job_res->node_req         = job_node_req;
	job_res->cpus             = cpu_count;	/* Per node CPU counts */
	job_res->cpus_used        = xmalloc(job_res->nhosts *
					    sizeof(uint16_t));
	job_res->memory_allocated = xmalloc(job_res->nhosts *
					    sizeof(uint64_t));
	job_res->memory_used      = xmalloc(job_res->nhosts *
					    sizeof(uint64_t));
	job_res->whole_node       = job_ptr->details->whole_node;

	/* store the hardware data for the selected nodes */
	error_code = build_job_resources(job_res);
	if (error_code != SLURM_SUCCESS) {
		xfree(tres_mc_ptr);
		_free_avail_res_array(avail_res_array);
		free_job_resources(&job_res);
		free_core_array(&avail_cores);
		free_core_array(&free_cores);
		return error_code;
	}

	/* total up all CPUs and load the core_bitmap */
	total_cpus = 0;
	c = 0;
	if (job_res->core_bitmap)
		c_size = bit_size(job_res->core_bitmap);
	else
		c_size = 0;
<<<<<<< HEAD
	gres_min_cpus = 0;
	for (i = 0, n = 0; (node_ptr = next_node_bitmap(node_bitmap, &i));
	     i++) {
=======
	i_first = bit_ffs(node_bitmap);
	gres_min_cpus = xcalloc(job_res->nhosts, sizeof(uint32_t));
	for (i = 0, n = i_first; n < node_record_count; n++) {
>>>>>>> 1711dff8
		uint32_t gres_min_cores;
		int first_core, last_core;
		bitstr_t *use_free_cores = NULL;

		if (is_cons_tres) {
			first_core = 0;
			last_core = node_ptr->tot_cores;
			use_free_cores = free_cores[i];
		} else {
			first_core = cr_get_coremap_offset(i);
			last_core = cr_get_coremap_offset(i + 1);
			use_free_cores = *free_cores;
		}
		for (j = first_core; j < last_core; j++, c++) {
			if (!bit_test(use_free_cores, j))
				continue;
			if (c >= c_size) {
				error("core_bitmap index error on node %s (NODE_INX:%d, C_SIZE:%u)",
				      node_ptr->name, i, c_size);
				drain_nodes(node_ptr->name, "Bad core count",
					    getuid());
				_free_avail_res_array(avail_res_array);
				free_job_resources(&job_res);
				free_core_array(&free_cores);
				xfree(gres_min_cpus);
				return SLURM_ERROR;
			}
			bit_set(job_res->core_bitmap, c);
			c_alloc++;
		}
		gres_min_cores = avail_res_array[i]->gres_min_cores;
		if (gres_min_cores) {
			uint16_t vpus =
				common_cpus_per_core(job_ptr->details, i);
			uint32_t new_cpus = gres_min_cores * vpus;
<<<<<<< HEAD
			gres_min_cpus += new_cpus;
			log_flag(SELECT_TYPE, "Node=%s: gres_min_cores=%u, vpus=%u, job_res->cpus[%d]=%u, gres_min_cpus=%u (added %u)",
			     node_record_table_ptr[i]->name,
			     gres_min_cores, vpus, i,
			     job_res->cpus[i], gres_min_cpus, new_cpus);
		} else {
			gres_min_cpus += avail_res_array[i]->min_cpus;
=======
			gres_min_cpus[i] = new_cpus;
			log_flag(SELECT_TYPE, "%pJ: Node=%s: gres_min_cores=%u, vpus=%u, job_res->cpus[%d]=%u, gres_min_cpus[%d]=%u",
			     job_ptr,
			     node_record_table_ptr[n]->name,
			     gres_min_cores, vpus, i,
			     job_res->cpus[i], i, gres_min_cpus[i]);
>>>>>>> 1711dff8
		}
		total_cpus += job_res->cpus[n];
		n++;
	}

	/*
	 * When 'srun --overcommit' is used, ncpus is set to a minimum value
	 * in order to allocate the appropriate number of nodes based on the
	 * job request.
	 * For cons_tres, all available logical processors will be allocated on
	 * each allocated node in order to accommodate the overcommit request.
	 */
	if (details_ptr->overcommit && details_ptr->num_tasks)
		job_res->ncpus = MIN(total_cpus, details_ptr->num_tasks);

	log_flag(SELECT_TYPE, "%pJ ncpus %u cbits %u/%u nbits %u",
	         job_ptr, job_res->ncpus,
	         count_core_array_set(free_cores), c_alloc, job_res->nhosts);
	free_core_array(&free_cores);

	/* distribute the tasks, clear unused cores from job_res->core_bitmap */
	job_ptr->job_resrcs = job_res;
	if (is_cons_tres &&
	    job_ptr->gres_list_req && (error_code == SLURM_SUCCESS)) {
		bool have_gres_per_task, task_limit_set = false;

		/*
		 * Determine if any job gres_per_task specification here
		 * to avoid calling gres_get_task_limit unless needed
		 */
		have_gres_per_task = gres_select_util_job_tres_per_task(
			job_ptr->gres_list_req);
		if (have_gres_per_task) {
			gres_task_limit = xcalloc(job_res->nhosts,
						  sizeof(uint32_t));
		}
		node_gres_list = xcalloc(job_res->nhosts, sizeof(List));
		sock_gres_list = xcalloc(job_res->nhosts, sizeof(List));
		for (i = 0, j = 0;
		     (node_ptr = next_node_bitmap(job_res->node_bitmap, &i));
		     i++) {
			if (have_gres_per_task) {
				gres_task_limit[j] =
					gres_select_util_get_task_limit(
						avail_res_array[i]->
						sock_gres_list);
				if (gres_task_limit[j] != NO_VAL)
					task_limit_set = true;
			}
			node_gres_list[j] = node_ptr->gres_list;
			sock_gres_list[j] =
				avail_res_array[i]->sock_gres_list;
			j++;
		}
		if (!task_limit_set)
			xfree(gres_task_limit);
	}
	error_code = dist_tasks(job_ptr, cr_type, preempt_mode,
				avail_cores, gres_task_limit,
				gres_min_cpus);
	xfree(gres_min_cpus);
	if (is_cons_tres &&
	    job_ptr->gres_list_req && (error_code == SLURM_SUCCESS)) {
		error_code = gres_select_filter_select_and_set(
			sock_gres_list,
			job_ptr->job_id, job_res,
			job_ptr->details->overcommit,
			tres_mc_ptr);
	}
	xfree(gres_task_limit);
	xfree(node_gres_list);
	xfree(sock_gres_list);
	xfree(tres_mc_ptr);
	_free_avail_res_array(avail_res_array);
	free_core_array(&avail_cores);
	if (error_code != SLURM_SUCCESS) {
		free_job_resources(&job_ptr->job_resrcs);
		return error_code;
	}

	/* translate job_res->cpus array into format with repitition count */
	build_cnt = build_job_resources_cpu_array(job_res);
	if (job_ptr->details->whole_node == 1) {
		job_ptr->total_cpus = 0;
		for (i = 0;
		     (node_ptr = next_node_bitmap(job_res->node_bitmap, &i));
		     i++) {
			/*
			 * This could make the job_res->cpus incorrect.
			 * Don't use job_res->cpus when allocating
			 * whole nodes as the job is finishing to
			 * subtract from the total cpu count or you
			 * will get an incorrect count.
			 */
			job_ptr->total_cpus += node_ptr->cpus_efctv;
		}
	} else if (cr_type & CR_SOCKET) {
		int ci = 0;
		int s, last_s, sock_cnt = 0;

		job_ptr->total_cpus = 0;
		for (i = 0;
		     (node_ptr = next_node_bitmap(job_res->node_bitmap, &i));
		     i++) {

			sock_cnt = 0;
			for (s = 0; s < node_ptr->tot_sockets; s++) {
				last_s = -1;
				for (c = 0; c < node_ptr->cores; c++) {
					if (bit_test(job_res->core_bitmap,
						     ci)) {
						if (s != last_s) {
							sock_cnt++;
							last_s = s;
						}
					}
					ci++;
				}
			}
			job_ptr->total_cpus += (sock_cnt * node_ptr->cores *
						node_ptr->tpc);
		}
	} else if (build_cnt >= 0)
		job_ptr->total_cpus = build_cnt;
	else
		job_ptr->total_cpus = total_cpus;	/* best guess */

	/*
	 * Stop if we aren't trying to start the job right now. We needed to
	 * get to here to have an accurate total_cpus so that accounting limits
	 * checks are accurate later on.
	 */
	if (mode != SELECT_MODE_RUN_NOW) {
		free_job_resources(&job_ptr->job_resrcs);
		return error_code;
	}

	if (!(cr_type & CR_MEMORY))
		return error_code;

	if (is_cons_tres && !(job_ptr->bit_flags & JOB_MEM_SET) &&
	    gres_select_util_job_mem_set(job_ptr->gres_list_req, job_res)) {
		debug("%pJ memory set via GRES limit", job_ptr);
	} else {
		/* load memory allocated array */
		save_mem = details_ptr->pn_min_memory;
		for (i = 0, j = 0;
		     (node_ptr = next_node_bitmap(job_res->node_bitmap, &i));
		     i++) {
			nodename = node_ptr->name;
			avail_mem = node_ptr->real_memory -
				    node_ptr->mem_spec_limit;
			if (save_mem & MEM_PER_CPU) {	/* Memory per CPU */
				/*
				 * If the job requested less threads that we
				 * allocated but requested memory based on cpu
				 * count we would need to adjust that to avoid
				 * getting more memory than we are actually
				 * expecting.
				 */
				uint16_t cpu_count =
					job_resources_get_node_cpu_cnt(
						job_res, j, i);
				needed_mem = cpu_count *
					(save_mem & (~MEM_PER_CPU));
			} else if (save_mem) {		/* Memory per node */
				needed_mem = save_mem;
			} else {		/* Allocate all node memory */
				needed_mem = avail_mem;
				if (node_usage[i].alloc_memory > 0) {
					log_flag(SELECT_TYPE, "node %s has already alloc_memory=%"PRIu64". %pJ can't allocate all node memory",
					         nodename,
					         node_usage[i].alloc_memory,
					         job_ptr);
					error_code = SLURM_ERROR;
					break;
				}
				if ((j == 0) || (lowest_mem > avail_mem))
					lowest_mem = avail_mem;
			}
			if (save_mem) {
				if (node_usage[i].alloc_memory > avail_mem) {
					error("node %s memory is already overallocated (%"PRIu64" > %"PRIu64"). %pJ can't allocate any node memory",
					      nodename,
					      node_usage[i].alloc_memory,
					      avail_mem, job_ptr);
					error_code = SLURM_ERROR;
					break;
				}
				avail_mem -= node_usage[i].alloc_memory;
			}
			if (needed_mem > avail_mem) {
				log_flag(SELECT_TYPE, "%pJ would overallocate node %s memory (%"PRIu64" > %"PRIu64")",
				         job_ptr, nodename,
				         needed_mem, avail_mem);
				error_code = SLURM_ERROR;
				break;
			}
			job_res->memory_allocated[j] = needed_mem;
			j++;
		}
	}
	if (error_code == SLURM_ERROR)
		free_job_resources(&job_ptr->job_resrcs);

	return error_code;
}

static uint16_t _setup_cr_type(job_record_t *job_ptr)
{
	uint16_t tmp_cr_type = slurm_conf.select_type_param;

	if (job_ptr->part_ptr->cr_type) {
		if ((tmp_cr_type & CR_SOCKET) || (tmp_cr_type & CR_CORE)) {
			tmp_cr_type &= ~(CR_SOCKET | CR_CORE | CR_MEMORY);
			tmp_cr_type |= job_ptr->part_ptr->cr_type;
		} else
			info("%s: Can't use Partition SelectType unless using CR_Socket or CR_Core",
			     plugin_type);
	}

	return tmp_cr_type;
}

/* Determine if a job can ever run */
static int _test_only(job_record_t *job_ptr, bitstr_t *node_bitmap,
		      uint32_t min_nodes, uint32_t max_nodes,
		      uint32_t req_nodes, uint16_t job_node_req)
{
	int rc;
	uint16_t tmp_cr_type = _setup_cr_type(job_ptr);

	rc = _job_test(job_ptr, node_bitmap, min_nodes, max_nodes, req_nodes,
		       SELECT_MODE_TEST_ONLY, tmp_cr_type, job_node_req,
		       select_part_record, select_node_usage, NULL, false,
		       false, false);
	return rc;
}

static int _wrapper_get_usable_nodes(void *x, void *arg)
{
	job_record_t *job_ptr = (job_record_t *)x;
	wrapper_rm_job_args_t *wargs = (wrapper_rm_job_args_t *)arg;

	if ((!IS_JOB_RUNNING(job_ptr) && !IS_JOB_SUSPENDED(job_ptr)))
		return 0;

	wargs->rc += bit_overlap(wargs->node_map, job_ptr->node_bitmap);
	return 0;
}

static int _get_usable_nodes(bitstr_t *node_map, job_record_t *job_ptr)
{
	wrapper_rm_job_args_t wargs = {
		.node_map = node_map
	};

	if (!job_ptr->het_job_list)
		(void)_wrapper_get_usable_nodes(job_ptr, &wargs);
	else
		(void)list_for_each_nobreak(job_ptr->het_job_list,
					    _wrapper_get_usable_nodes,
					    &wargs);
	return wargs.rc;
}

static int _wrapper_job_res_rm_job(void *x, void *arg)
{
	job_record_t *job_ptr = (job_record_t *)x;
	wrapper_rm_job_args_t *wargs = (wrapper_rm_job_args_t *)arg;

	(void)job_res_rm_job(wargs->part_record_ptr, wargs->node_usage,
			     job_ptr, wargs->action, wargs->job_fini,
			     wargs->node_map);

	return 0;
}

static int _job_res_rm_job(part_res_record_t *part_record_ptr,
			   node_use_record_t *node_usage,
			   job_record_t *job_ptr, int action, bool job_fini,
			   bitstr_t *node_map)
{
	wrapper_rm_job_args_t wargs = {
		.action = action,
		.job_fini = job_fini,
		.node_usage = node_usage,
		.part_record_ptr = part_record_ptr,
		.node_map = node_map
	};

	if (!job_overlap_and_running(node_map, job_ptr))
		return 1;

	if (!job_ptr->het_job_list)
		(void)_wrapper_job_res_rm_job(job_ptr, &wargs);
	else
		(void)list_for_each(job_ptr->het_job_list,
				    _wrapper_job_res_rm_job,
				    &wargs);
	return 0;
}

static int _build_cr_job_list(void *x, void *arg)
{
	int action;
	job_record_t *tmp_job_ptr = (job_record_t *)x;
	job_record_t *job_ptr_preempt = NULL;
	cr_job_list_args_t *args = (cr_job_list_args_t *)arg;

	if (!IS_JOB_RUNNING(tmp_job_ptr) &&
	    !IS_JOB_SUSPENDED(tmp_job_ptr))
		return 0;
	if (tmp_job_ptr->end_time == 0) {
		error("Active %pJ has zero end_time", tmp_job_ptr);
		return 0;
	}
	if (tmp_job_ptr->node_bitmap == NULL) {
		/*
		 * This should indicate a requeued job was cancelled
		 * while NHC was running
		 */
		error("%pJ has NULL node_bitmap", tmp_job_ptr);
		return 0;
	}
	/*
	 * For hetjobs, only the leader component is potentially added
	 * to the preemptee_candidates. If the leader is preemptable,
	 * it will be removed in the else statement alongside all of the
	 * rest of the components. For such case, we don't want to
	 * append non-leaders to cr_job_list, otherwise we would be
	 * double deallocating them (once in this else statement and
	 * twice later in the simulation of jobs removal).
	 */
	job_ptr_preempt = tmp_job_ptr;
	if (tmp_job_ptr->het_job_id) {
		job_ptr_preempt = find_job_record(tmp_job_ptr->het_job_id);
		if (!job_ptr_preempt) {
			error("%pJ HetJob leader not found", tmp_job_ptr);
			return 0;
		}
	}
	if (!_is_preemptable(job_ptr_preempt, args->preemptee_candidates)) {
		/* Queue job for later removal from data structures */
		list_append(args->cr_job_list, tmp_job_ptr);
	} else if (tmp_job_ptr == job_ptr_preempt) {
		uint16_t mode = slurm_job_preempt_mode(tmp_job_ptr);
		if (mode == PREEMPT_MODE_OFF)
			return 0;
		if (mode == PREEMPT_MODE_SUSPEND) {
			action = 2;	/* remove cores, keep memory */
			if (preempt_by_qos)
				*args->qos_preemptor = true;
		} else
			action = 0;	/* remove cores and memory */
		/* Remove preemptable job now */
		_job_res_rm_job(args->future_part, args->future_usage,
				tmp_job_ptr, action, false,
				args->orig_map);
	}
	return 0;
}

/*
 * Determine where and when the job at job_ptr can begin execution by updating
 * a scratch cr_record structure to reflect each job terminating at the
 * end of its time limit and use this to show where and when the job at job_ptr
 * will begin execution. Used by Slurm's sched/backfill plugin.
 */
static int _will_run_test(job_record_t *job_ptr, bitstr_t *node_bitmap,
			  uint32_t min_nodes, uint32_t max_nodes,
			  uint32_t req_nodes, uint16_t job_node_req,
			  List preemptee_candidates,
			  List *preemptee_job_list,
			  bitstr_t **exc_core_bitmap)
{
	part_res_record_t *future_part;
	node_use_record_t *future_usage;
	job_record_t *tmp_job_ptr;
	List cr_job_list;
	ListIterator job_iterator, preemptee_iterator;
	bitstr_t *orig_map;
	int rc = SLURM_ERROR;
	time_t now = time(NULL);
	uint16_t tmp_cr_type = _setup_cr_type(job_ptr);
	bool qos_preemptor = false;
	cr_job_list_args_t args;

	orig_map = bit_copy(node_bitmap);

	/* Try to run with currently available nodes */
	rc = _job_test(job_ptr, node_bitmap, min_nodes, max_nodes, req_nodes,
		       SELECT_MODE_WILL_RUN, tmp_cr_type, job_node_req,
		       select_part_record, select_node_usage, exc_core_bitmap,
		       false, false, false);
	if (rc == SLURM_SUCCESS) {
		FREE_NULL_BITMAP(orig_map);
		job_ptr->start_time = now;
		return SLURM_SUCCESS;
	}

	if (!preemptee_candidates && (job_ptr->bit_flags & TEST_NOW_ONLY)) {
		FREE_NULL_BITMAP(orig_map);
		return SLURM_ERROR;
	}

	/*
	 * Job is still pending. Simulate termination of jobs one at a time
	 * to determine when and where the job can start.
	 */
	future_part = part_data_dup_res(select_part_record, orig_map);
	if (future_part == NULL) {
		FREE_NULL_BITMAP(orig_map);
		return SLURM_ERROR;
	}
	future_usage = node_data_dup_use(select_node_usage, orig_map);
	if (future_usage == NULL) {
		part_data_destroy_res(future_part);
		FREE_NULL_BITMAP(orig_map);
		return SLURM_ERROR;
	}

	/* Build list of running and suspended jobs */
	cr_job_list = list_create(NULL);
	args = (cr_job_list_args_t) {
		.preemptee_candidates = preemptee_candidates,
		.cr_job_list = cr_job_list,
		.future_usage = future_usage,
		.future_part = future_part,
		.orig_map = orig_map,
		.qos_preemptor = &qos_preemptor,
	};
	list_for_each(job_list, _build_cr_job_list, &args);

	/* Test with all preemptable jobs gone */
	if (preemptee_candidates) {
		bit_or(node_bitmap, orig_map);
		rc = _job_test(job_ptr, node_bitmap, min_nodes, max_nodes,
			       req_nodes, SELECT_MODE_WILL_RUN, tmp_cr_type,
			       job_node_req, future_part,
			       future_usage, exc_core_bitmap, false,
			       qos_preemptor, true);
		if (rc == SLURM_SUCCESS) {
			/*
			 * Actual start time will actually be later than "now",
			 * but return "now" for backfill scheduler to
			 * initiate preemption.
			 */
			job_ptr->start_time = now;
		}
	}

	/*
	 * Remove the running jobs from exp_node_cr and try scheduling the
	 * pending job after each one (or a few jobs that end close in time).
	 */
	if ((rc != SLURM_SUCCESS) &&
	    ((job_ptr->bit_flags & TEST_NOW_ONLY) == 0)) {
		int time_window = 30;
		time_t end_time = 0;
		bool more_jobs = true;
		DEF_TIMERS;
		list_sort(cr_job_list, _cr_job_list_sort);
		START_TIMER;
		job_iterator = list_iterator_create(cr_job_list);
		while (more_jobs) {
			job_record_t *last_job_ptr = NULL;
			job_record_t *next_job_ptr = NULL;
			int overlap, rm_job_cnt = 0;

			bit_or(node_bitmap, orig_map);
			while (true) {
				tmp_job_ptr = list_next(job_iterator);
				if (!tmp_job_ptr) {
					more_jobs = false;
					break;
				}
				if (slurm_conf.debug_flags &
				    DEBUG_FLAG_SELECT_TYPE) {
					overlap = bit_overlap(node_bitmap,
					                      tmp_job_ptr->
					                      node_bitmap);
					info("%pJ: overlap=%d", tmp_job_ptr,
					      overlap);
				} else
					overlap = bit_overlap_any(node_bitmap,
					                          tmp_job_ptr->
					                          node_bitmap);
				if (overlap == 0)  /* job has no usable nodes */
					continue;  /* skip it */
				if (!end_time) {
					time_t delta = 0;

					/*
					 * align all time windows on a
					 * time_window barrier from the original
					 * first job evaluated, this prevents
					 * data in the running set from skewing
					 * changing the results between
					 * scheduling evaluations
					 */
					delta = tmp_job_ptr->end_time %
								time_window;
					end_time = tmp_job_ptr->end_time +
							(time_window - delta);
				}
				last_job_ptr = tmp_job_ptr;
				(void) job_res_rm_job(
					future_part, future_usage,
					tmp_job_ptr, 0, false, orig_map);
				next_job_ptr = list_peek_next(job_iterator);
				if (!next_job_ptr) {
					more_jobs = false;
					break;
				} else if (next_job_ptr->end_time >
					   (end_time + time_window)) {
					break;
				}
				if (rm_job_cnt++ > 200)
					goto timer_check;
			}
			if (!last_job_ptr)	/* Should never happen */
				break;
			do {
				if (bf_window_scale)
					time_window += bf_window_scale;
				else
					time_window *= 2;
			} while (next_job_ptr && next_job_ptr->end_time >
				 (end_time + time_window));
			rc = _job_test(job_ptr, node_bitmap, min_nodes,
				       max_nodes, req_nodes,
				       SELECT_MODE_WILL_RUN, tmp_cr_type,
				       job_node_req, future_part, future_usage,
				       exc_core_bitmap, backfill_busy_nodes,
				       qos_preemptor, true);
			if (rc == SLURM_SUCCESS) {
				if (last_job_ptr->end_time <= now) {
					job_ptr->start_time =
						_guess_job_end(last_job_ptr,
							       now);
				} else {
					job_ptr->start_time =
						last_job_ptr->end_time;
				}
				break;
			}
timer_check:
			END_TIMER;
			if (DELTA_TIMER >= 2000000)
				break;	/* Quit after 2 seconds wall time */
		}
		list_iterator_destroy(job_iterator);
	}

	if ((rc == SLURM_SUCCESS) && preemptee_job_list &&
	    preemptee_candidates) {
		/*
		 * Build list of preemptee jobs whose resources are
		 * actually used. List returned even if not killed
		 * in selected plugin, but by Moab or something else.
		 */
		if (*preemptee_job_list == NULL) {
			*preemptee_job_list = list_create(NULL);
		}
		preemptee_iterator = list_iterator_create(preemptee_candidates);
		while ((tmp_job_ptr = list_next(preemptee_iterator))) {
			if (!bit_overlap_any(node_bitmap,
					     tmp_job_ptr->node_bitmap))
				continue;
			list_append(*preemptee_job_list, tmp_job_ptr);
		}
		list_iterator_destroy(preemptee_iterator);
	}

	FREE_NULL_LIST(cr_job_list);
	part_data_destroy_res(future_part);
	node_data_destroy(future_usage);
	FREE_NULL_BITMAP(orig_map);

	return rc;
}

/* Allocate resources for a job now, if possible */
static int _run_now(job_record_t *job_ptr, bitstr_t *node_bitmap,
		    uint32_t min_nodes, uint32_t max_nodes,
		    uint32_t req_nodes, uint16_t job_node_req,
		    List preemptee_candidates, List *preemptee_job_list,
		    bitstr_t **exc_cores)
{
	int rc;
	bitstr_t *orig_node_map = NULL, *save_node_map;
	job_record_t *tmp_job_ptr = NULL;
	ListIterator job_iterator, preemptee_iterator;
	part_res_record_t *future_part;
	node_use_record_t *future_usage;
	bool remove_some_jobs = false;
	uint16_t pass_count = 0;
	uint16_t mode = NO_VAL16;
	uint16_t tmp_cr_type = _setup_cr_type(job_ptr);
	bool preempt_mode = false;

	save_node_map = bit_copy(node_bitmap);
top:	orig_node_map = bit_copy(save_node_map);

	rc = _job_test(job_ptr, node_bitmap, min_nodes, max_nodes, req_nodes,
		       SELECT_MODE_RUN_NOW, tmp_cr_type, job_node_req,
		       select_part_record, select_node_usage, exc_cores, false,
		       false, preempt_mode);

	if ((rc != SLURM_SUCCESS) && preemptee_candidates && preempt_by_qos) {
		/* Determine QOS preempt mode of first job */
		job_iterator = list_iterator_create(preemptee_candidates);
		if ((tmp_job_ptr = list_next(job_iterator))) {
			mode = slurm_job_preempt_mode(tmp_job_ptr);
		}
		list_iterator_destroy(job_iterator);
	}
	if ((rc != SLURM_SUCCESS) && preemptee_candidates && preempt_by_qos &&
	    (mode == PREEMPT_MODE_SUSPEND) &&
	    (job_ptr->priority != 0)) {	/* Job can be held by bad allocate */
		/* Try to schedule job using extra row of core bitmap */
		bit_or(node_bitmap, orig_node_map);
		rc = _job_test(job_ptr, node_bitmap, min_nodes, max_nodes,
			       req_nodes, SELECT_MODE_RUN_NOW, tmp_cr_type,
			       job_node_req, select_part_record,
			       select_node_usage, exc_cores, false, true,
			       preempt_mode);
	} else if ((rc != SLURM_SUCCESS) && preemptee_candidates) {
		int preemptee_cand_cnt = list_count(preemptee_candidates);
		/* Remove preemptable jobs from simulated environment */
		preempt_mode = true;
		future_part = part_data_dup_res(select_part_record,
						orig_node_map);
		if (future_part == NULL) {
			FREE_NULL_BITMAP(orig_node_map);
			FREE_NULL_BITMAP(save_node_map);
			return SLURM_ERROR;
		}
		future_usage = node_data_dup_use(select_node_usage,
						 orig_node_map);
		if (future_usage == NULL) {
			part_data_destroy_res(future_part);
			FREE_NULL_BITMAP(orig_node_map);
			FREE_NULL_BITMAP(save_node_map);
			return SLURM_ERROR;
		}

		job_iterator = list_iterator_create(preemptee_candidates);
		while ((tmp_job_ptr = list_next(job_iterator))) {
			mode = slurm_job_preempt_mode(tmp_job_ptr);
			if ((mode != PREEMPT_MODE_REQUEUE)    &&
			    (mode != PREEMPT_MODE_CANCEL))
				continue;	/* can't remove job */
			/* Remove preemptable job now */
			if(_job_res_rm_job(future_part, future_usage,
					   tmp_job_ptr, 0, false,
					   orig_node_map))
				continue;
			bit_or(node_bitmap, orig_node_map);
			rc = _job_test(job_ptr, node_bitmap, min_nodes,
				       max_nodes, req_nodes,
				       SELECT_MODE_WILL_RUN,
				       tmp_cr_type, job_node_req,
				       future_part, future_usage, exc_cores,
				       false, false, preempt_mode);
			tmp_job_ptr->details->usable_nodes = 0;
			if (rc != SLURM_SUCCESS)
				continue;

			if ((pass_count++ > preempt_reorder_cnt) ||
			    (preemptee_cand_cnt <= pass_count)) {
				/*
				 * Ignore remaining jobs, but keep in the list
				 * since the code can get called multiple times
				 * for different node/feature sets --
				 * _get_req_features().
				 */
				while ((tmp_job_ptr = list_next(job_iterator))) {
					tmp_job_ptr->details->usable_nodes = 1;
				}
				break;
			}

			/*
			 * Reorder preemption candidates to minimize number
			 * of preempted jobs and their priorities.
			 */
			if (preempt_strict_order) {
				/*
				 * Move last preempted job to top of preemption
				 * candidate list, preserving order of other
				 * jobs.
				 */
				tmp_job_ptr = list_remove(job_iterator);
				list_prepend(preemptee_candidates, tmp_job_ptr);
			} else {
				/*
				 * Set the last job's usable count to a large
				 * value and re-sort preempted jobs. usable_nodes
				 * count set to zero above to eliminate values
				 * previously set to 99999. Note: usable_count
				 * is only used for sorting purposes.
				 */
				tmp_job_ptr->details->usable_nodes = 99999;
				list_iterator_reset(job_iterator);
				while ((tmp_job_ptr = list_next(job_iterator))) {
					if (tmp_job_ptr->details->usable_nodes
					    == 99999)
						break;
					tmp_job_ptr->details->usable_nodes =
						_get_usable_nodes(node_bitmap,
								  tmp_job_ptr);
				}
				while ((tmp_job_ptr = list_next(job_iterator))) {
					tmp_job_ptr->details->usable_nodes = 0;
				}
				list_sort(preemptee_candidates,
					  (ListCmpF)_sort_usable_nodes_dec);
			}
			FREE_NULL_BITMAP(orig_node_map);
			list_iterator_destroy(job_iterator);
			part_data_destroy_res(future_part);
			node_data_destroy(future_usage);
			goto top;
		}
		list_iterator_destroy(job_iterator);

		if ((rc == SLURM_SUCCESS) && preemptee_job_list &&
		    preemptee_candidates) {
			/*
			 * Build list of preemptee jobs whose resources are
			 * actually used
			 */
			if (*preemptee_job_list == NULL) {
				*preemptee_job_list = list_create(NULL);
			}
			preemptee_iterator = list_iterator_create(
				preemptee_candidates);
			while ((tmp_job_ptr = list_next(preemptee_iterator))) {
				mode = slurm_job_preempt_mode(tmp_job_ptr);
				if ((mode != PREEMPT_MODE_REQUEUE)    &&
				    (mode != PREEMPT_MODE_CANCEL))
					continue;
				if (!job_overlap_and_running(
					    node_bitmap, tmp_job_ptr))
					continue;
				if (tmp_job_ptr->details->usable_nodes)
					break;
				list_append(*preemptee_job_list,
					    tmp_job_ptr);
				remove_some_jobs = true;
			}
			list_iterator_destroy(preemptee_iterator);
			if (!remove_some_jobs) {
				FREE_NULL_LIST(*preemptee_job_list);
			}
		}

		part_data_destroy_res(future_part);
		node_data_destroy(future_usage);
	}
	FREE_NULL_BITMAP(orig_node_map);
	FREE_NULL_BITMAP(save_node_map);

	return rc;
}

/*
 * common_job_test - Given a specification of scheduling requirements,
 *	identify the nodes which "best" satisfy the request.
 *	"best" is defined as either a minimal number of consecutive nodes
 *	or if sharing resources then sharing them with a job of similar size.
 * IN/OUT job_ptr - pointer to job being considered for initiation,
 *                  set's start_time when job expected to start
 * IN/OUT bitmap - usable nodes are set on input, nodes not required to
 *	satisfy the request are cleared, other left set
 * IN min_nodes - minimum count of nodes
 * IN req_nodes - requested (or desired) count of nodes
 * IN max_nodes - maximum count of nodes (0==don't care)
 * IN mode - SELECT_MODE_RUN_NOW   (0): try to schedule job now
 *           SELECT_MODE_TEST_ONLY (1): test if job can ever run
 *           SELECT_MODE_WILL_RUN  (2): determine when and where job can run
 * IN preemptee_candidates - List of pointers to jobs which can be preempted.
 * IN/OUT preemptee_job_list - Pointer to list of job pointers. These are the
 *		jobs to be preempted to initiate the pending job. Not set
 *		if mode=SELECT_MODE_TEST_ONLY or input pointer is NULL.
 * IN exc_cores - Cores to be excluded for use (in advanced reservation)
 * RET zero on success, EINVAL otherwise
 * globals (passed via select_p_node_init):
 *	node_record_count - count of nodes configured
 *	node_record_table_ptr - pointer to global node table
 * NOTE: the job information that is considered for scheduling includes:
 *	req_node_bitmap: bitmap of specific nodes required by the job
 *	contiguous: allocated nodes must be sequentially located
 *	num_cpus: minimum number of processors required by the job
 * NOTE: bitmap must be a superset of req_nodes at the time that
 *	select_p_job_test is called
 */
extern int common_job_test(job_record_t *job_ptr, bitstr_t *node_bitmap,
			   uint32_t min_nodes, uint32_t max_nodes,
			   uint32_t req_nodes, uint16_t mode,
			   List preemptee_candidates,
			   List *preemptee_job_list,
			   bitstr_t **exc_cores)
{
	int rc = EINVAL;
	uint16_t job_node_req;

	if (!(slurm_conf.conf_flags & CTL_CONF_ASRU))
		job_ptr->details->core_spec = NO_VAL16;
	if ((job_ptr->details->core_spec != NO_VAL16) &&
	    (job_ptr->details->whole_node != 1)) {
		info("Setting Exclusive mode for %pJ with CoreSpec=%u",
		     job_ptr,
		     job_ptr->details->core_spec);
		job_ptr->details->whole_node = 1;
	}

	if (!job_ptr->details->mc_ptr)
		job_ptr->details->mc_ptr = _create_default_mc();
	job_node_req = _get_job_node_req(job_ptr);

	if (slurm_conf.debug_flags & DEBUG_FLAG_SELECT_TYPE) {
		char *node_mode = "Unknown", *alloc_mode = "Unknown";
		if (job_node_req == NODE_CR_RESERVED)
			node_mode = "Exclusive";
		else if (job_node_req == NODE_CR_AVAILABLE)
			node_mode = "OverCommit";
		else if (job_node_req == NODE_CR_ONE_ROW)
			node_mode = "Normal";
		if (mode == SELECT_MODE_WILL_RUN)
			alloc_mode = "Will_Run";
		else if (mode == SELECT_MODE_TEST_ONLY)
			alloc_mode = "Test_Only";
		else if (mode == SELECT_MODE_RUN_NOW)
			alloc_mode = "Run_Now";
		verbose("%pJ node_mode:%s alloc_mode:%s",
			job_ptr, node_mode, alloc_mode);

		core_array_log("node_list & exc_cores", node_bitmap, exc_cores);

		verbose("nodes: min:%u max:%u requested:%u avail:%u",
			min_nodes, max_nodes, req_nodes,
			bit_set_count(node_bitmap));
		node_data_dump();
	}

	if (mode == SELECT_MODE_WILL_RUN) {
		rc = _will_run_test(job_ptr, node_bitmap, min_nodes,
				    max_nodes,
				    req_nodes, job_node_req,
				    preemptee_candidates,
				    preemptee_job_list,
				    exc_cores);
	} else if (mode == SELECT_MODE_TEST_ONLY) {
		rc = _test_only(job_ptr, node_bitmap, min_nodes,
				max_nodes, req_nodes, job_node_req);
	} else if (mode == SELECT_MODE_RUN_NOW) {
		rc = _run_now(job_ptr, node_bitmap, min_nodes, max_nodes,
			      req_nodes, job_node_req,
			      preemptee_candidates,
			      preemptee_job_list, exc_cores);
	} else {
		/* Should never get here */
		error("Mode %d is invalid",
		      mode);
		return EINVAL;
	}

	if ((slurm_conf.debug_flags & DEBUG_FLAG_CPU_BIND) ||
	    (slurm_conf.debug_flags & DEBUG_FLAG_SELECT_TYPE)) {
		if (job_ptr->job_resrcs) {
			verbose("Test returned:%s", slurm_strerror(rc));
			log_job_resources(job_ptr);
			if (is_cons_tres)
				gres_job_state_log(job_ptr->gres_list_req,
						   job_ptr->job_id);
		} else {
			verbose("no job_resources info for %pJ rc=%d",
				job_ptr, rc);
		}
	}

	return rc;
}<|MERGE_RESOLUTION|>--- conflicted
+++ resolved
@@ -1419,15 +1419,9 @@
 		c_size = bit_size(job_res->core_bitmap);
 	else
 		c_size = 0;
-<<<<<<< HEAD
-	gres_min_cpus = 0;
+	gres_min_cpus = xcalloc(job_res->nhosts, sizeof(uint32_t));
 	for (i = 0, n = 0; (node_ptr = next_node_bitmap(node_bitmap, &i));
 	     i++) {
-=======
-	i_first = bit_ffs(node_bitmap);
-	gres_min_cpus = xcalloc(job_res->nhosts, sizeof(uint32_t));
-	for (i = 0, n = i_first; n < node_record_count; n++) {
->>>>>>> 1711dff8
 		uint32_t gres_min_cores;
 		int first_core, last_core;
 		bitstr_t *use_free_cores = NULL;
@@ -1463,22 +1457,12 @@
 			uint16_t vpus =
 				common_cpus_per_core(job_ptr->details, i);
 			uint32_t new_cpus = gres_min_cores * vpus;
-<<<<<<< HEAD
-			gres_min_cpus += new_cpus;
-			log_flag(SELECT_TYPE, "Node=%s: gres_min_cores=%u, vpus=%u, job_res->cpus[%d]=%u, gres_min_cpus=%u (added %u)",
+			gres_min_cpus[n] = new_cpus;
+			log_flag(SELECT_TYPE, "%pJ: Node=%s: gres_min_cores=%u, vpus=%u, job_res->cpus[%d]=%u, gres_min_cpus[%d]=%u",
+			     job_ptr,
 			     node_record_table_ptr[i]->name,
 			     gres_min_cores, vpus, i,
-			     job_res->cpus[i], gres_min_cpus, new_cpus);
-		} else {
-			gres_min_cpus += avail_res_array[i]->min_cpus;
-=======
-			gres_min_cpus[i] = new_cpus;
-			log_flag(SELECT_TYPE, "%pJ: Node=%s: gres_min_cores=%u, vpus=%u, job_res->cpus[%d]=%u, gres_min_cpus[%d]=%u",
-			     job_ptr,
-			     node_record_table_ptr[n]->name,
-			     gres_min_cores, vpus, i,
-			     job_res->cpus[i], i, gres_min_cpus[i]);
->>>>>>> 1711dff8
+			     job_res->cpus[i], i, gres_min_cpus[n]);
 		}
 		total_cpus += job_res->cpus[n];
 		n++;
