/*****************************************************************************\
 *  gpu.c - driver for gpu plugin
 *****************************************************************************
 *  Copyright (C) SchedMD LLC.
 *
 *  This file is part of Slurm, a resource management program.
 *  For details, see <https://slurm.schedmd.com/>.
 *  Please also read the included file: DISCLAIMER.
 *
 *  Slurm is free software; you can redistribute it and/or modify it under
 *  the terms of the GNU General Public License as published by the Free
 *  Software Foundation; either version 2 of the License, or (at your option)
 *  any later version.
 *
 *  In addition, as a special exception, the copyright holders give permission
 *  to link the code of portions of this program with the OpenSSL library under
 *  certain conditions as described in each individual source file, and
 *  distribute linked combinations including the two. You must obey the GNU
 *  General Public License in all respects for all of the code used other than
 *  OpenSSL. If you modify file(s) with this exception, you may extend this
 *  exception to your version of the file(s), but you are not obligated to do
 *  so. If you do not wish to do so, delete this exception statement from your
 *  version.  If you delete this exception statement from all source files in
 *  the program, then also delete it here.
 *
 *  Slurm is distributed in the hope that it will be useful, but WITHOUT ANY
 *  WARRANTY; without even the implied warranty of MERCHANTABILITY or FITNESS
 *  FOR A PARTICULAR PURPOSE.  See the GNU General Public License for more
 *  details.
 *
 *  You should have received a copy of the GNU General Public License along
 *  with Slurm; if not, write to the Free Software Foundation, Inc.,
 *  51 Franklin Street, Fifth Floor, Boston, MA 02110-1301  USA.
\*****************************************************************************/

#include <dlfcn.h>

#include "src/common/assoc_mgr.h"
#include "src/interfaces/gpu.h"
#include "src/common/plugin.h"

/* Gres symbols provided by the plugin */
typedef struct slurm_ops {
	list_t *(*get_system_gpu_list) 	(node_config_load_t *node_conf);
	void	(*step_hardware_init)	(bitstr_t *usable_gpus,
					 char *tres_freq);
	void	(*step_hardware_fini)	(void);
	char   *(*test_cpu_conv)	(char *cpu_range);
	int     (*energy_read)          (uint32_t dv_ind, gpu_status_t *gpu);
	void    (*get_device_count)     (uint32_t *device_count);
	int (*usage_read) (pid_t pid, acct_gather_data_t *data);

} slurm_ops_t;

/*
 * These strings must be kept in the same order as the fields
 * declared for slurm_ops_t.
 */
static const char *syms[] = {
	"gpu_p_get_system_gpu_list",
	"gpu_p_step_hardware_init",
	"gpu_p_step_hardware_fini",
	"gpu_p_test_cpu_conv",
	"gpu_p_energy_read",
	"gpu_p_get_device_count",
	"gpu_p_usage_read",
};

/* Local variables */
static slurm_ops_t ops;
static plugin_context_t *g_context = NULL;
static pthread_mutex_t g_context_lock =	PTHREAD_MUTEX_INITIALIZER;

/*
 *  Common function to dlopen() the appropriate gpu libraries, and
 *   report back type needed.
 */
static char *_get_gpu_type(void)
{
	/*
	 *  Here we are dlopening the gpu .so to verify it exists on this node.
	 *
	 *  NOTE: We are dlopening these genericly on purpose.  This is to make
	 *  it so we always use the lib that the card is running regardless of
	 *  what was put in configure.  This dlopen is what will load the
	 *  symbols for the plugin to use.
	 *
	 *  We are also doing this outside of the plugins on purpose as we want
	 *  to be able to deal with heterogenous systems where not all the nodes
	 *  will have cards and we want the slurmds to still run there with only
	 *  1 gres.conf file.
	 */
	uint32_t autodetect_flags = gres_get_autodetect_flags();

	if (autodetect_flags & GRES_AUTODETECT_GPU_NVML) {
#ifdef HAVE_NVML
<<<<<<< HEAD
		(void) dlerror();
		if (!dlopen("libnvidia-ml.so", RTLD_NOW | RTLD_GLOBAL))
			info("We were configured with nvml functionality, but that lib wasn't found on the system. %s",
			     dlerror());
=======
		if (!dlopen("libnvidia-ml.so", RTLD_NOW | RTLD_GLOBAL) &&
		    !dlopen("libnvidia-ml.so.1", RTLD_NOW | RTLD_GLOBAL))
			info("We were configured with nvml functionality, but that lib wasn't found on the system. Attempted loading libnvidia-ml.so and libnvidia-ml.so.1 without success.");
>>>>>>> 12cea079
		else
			return "gpu/nvml";
#else
		info("We were configured to autodetect nvml functionality, but we weren't able to find that lib when Slurm was configured.");
#endif
	} else if (autodetect_flags & GRES_AUTODETECT_GPU_RSMI) {
#ifdef HAVE_RSMI
		(void) dlerror();
		if (!dlopen("librocm_smi64.so", RTLD_NOW | RTLD_GLOBAL))
			info("Configured with rsmi, but that lib wasn't found. %s",
			     dlerror());
		else
			return "gpu/rsmi";
#else
		info("Configured with rsmi, but rsmi isn't enabled during the build.");
#endif
	} else if (autodetect_flags & GRES_AUTODETECT_GPU_ONEAPI) {
#ifdef HAVE_ONEAPI
		(void) dlerror();
		if (!dlopen("libze_loader.so", RTLD_NOW | RTLD_GLOBAL))
			info("Configured with oneAPI, but that lib wasn't found. %s",
			     dlerror());
		else
			return "gpu/oneapi";
#else
		info("Configured with oneAPI, but oneAPI isn't enabled during the build.");
#endif
	} else if (autodetect_flags & GRES_AUTODETECT_GPU_NRT) {
		return "gpu/nrt";
	} else if (autodetect_flags & GRES_AUTODETECT_GPU_NVIDIA) {
		return "gpu/nvidia";
	}

	return "gpu/generic";
}


/*
 * Initialize the GRES plugins.
 *
 * Returns a Slurm errno.
 */
extern int gpu_plugin_init(void)
{
	int retval = SLURM_SUCCESS;
	char *plugin_type = "gpu";
	char *type = NULL;

	slurm_mutex_lock(&g_context_lock);

	if (g_context)
		goto done;

	type = _get_gpu_type();

	g_context = plugin_context_create(
		plugin_type, type, (void **)&ops, syms, sizeof(syms));

	if (!g_context) {
		error("cannot create %s context for %s", plugin_type, type);
		retval = SLURM_ERROR;
		goto done;
	}

done:
	slurm_mutex_unlock(&g_context_lock);

	return retval;
}

extern int gpu_plugin_fini(void)
{
	int rc;

	if (!g_context)
		return SLURM_SUCCESS;

	slurm_mutex_lock(&g_context_lock);
	rc = plugin_context_destroy(g_context);
	g_context = NULL;
	slurm_mutex_unlock(&g_context_lock);

	return rc;
}

extern void gpu_get_tres_pos(int *gpumem_pos, int *gpuutil_pos)
{
	static int loc_gpumem_pos = -1;
	static int loc_gpuutil_pos = -1;
	static bool inited = false;

	if (!inited) {
		slurmdb_tres_rec_t tres_rec;

		memset(&tres_rec, 0, sizeof(slurmdb_tres_rec_t));
		tres_rec.type = "gres";
		tres_rec.name = "gpuutil";
		loc_gpuutil_pos = assoc_mgr_find_tres_pos(&tres_rec, false);
		tres_rec.name = "gpumem";
		loc_gpumem_pos = assoc_mgr_find_tres_pos(&tres_rec, false);
		inited = true;
	}

	if (gpumem_pos)
		*gpumem_pos = loc_gpumem_pos;
	if (gpuutil_pos)
		*gpuutil_pos = loc_gpuutil_pos;
}

extern list_t *gpu_g_get_system_gpu_list(node_config_load_t *node_conf)
{
	xassert(g_context);
	return (*(ops.get_system_gpu_list))(node_conf);
}

extern void gpu_g_step_hardware_init(bitstr_t *usable_gpus, char *tres_freq)
{
	xassert(g_context);
	(*(ops.step_hardware_init))(usable_gpus, tres_freq);
}

extern void gpu_g_step_hardware_fini(void)
{
	xassert(g_context);
	(*(ops.step_hardware_fini))();
}

extern char *gpu_g_test_cpu_conv(char *cpu_range)
{
	xassert(g_context);
	return (*(ops.test_cpu_conv))(cpu_range);

}

extern int gpu_g_energy_read(uint32_t dv_ind, gpu_status_t *gpu)
{
	xassert(g_context);
	return (*(ops.energy_read))(dv_ind, gpu);
}

extern void gpu_g_get_device_count(uint32_t *device_count)
{
	xassert(g_context);
	(*(ops.get_device_count))(device_count);
}

extern int gpu_g_usage_read(pid_t pid, acct_gather_data_t *data)
{
	xassert(g_context);
	return (*(ops.usage_read))(pid, data);

}<|MERGE_RESOLUTION|>--- conflicted
+++ resolved
@@ -94,16 +94,11 @@
 
 	if (autodetect_flags & GRES_AUTODETECT_GPU_NVML) {
 #ifdef HAVE_NVML
-<<<<<<< HEAD
 		(void) dlerror();
-		if (!dlopen("libnvidia-ml.so", RTLD_NOW | RTLD_GLOBAL))
-			info("We were configured with nvml functionality, but that lib wasn't found on the system. %s",
-			     dlerror());
-=======
 		if (!dlopen("libnvidia-ml.so", RTLD_NOW | RTLD_GLOBAL) &&
 		    !dlopen("libnvidia-ml.so.1", RTLD_NOW | RTLD_GLOBAL))
-			info("We were configured with nvml functionality, but that lib wasn't found on the system. Attempted loading libnvidia-ml.so and libnvidia-ml.so.1 without success.");
->>>>>>> 12cea079
+			info("We were configured with nvml functionality, but that lib wasn't found on the system. Attempted loading libnvidia-ml.so and libnvidia-ml.so.1 without success. Last error is: %s",
+			     dlerror());
 		else
 			return "gpu/nvml";
 #else
