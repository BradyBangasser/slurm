/*****************************************************************************\
 *  proc_req.c - functions for processing incoming RPCs.
 *****************************************************************************
 *  Copyright (C) 2008-2010 Lawrence Livermore National Security.
 *  Produced at Lawrence Livermore National Laboratory (cf, DISCLAIMER).
 *  Written by Morris Jette <jette1@llnl.gov>, Danny Auble <da@llnl.gov>
 *  CODE-OCEC-09-009. All rights reserved.
 *
 *  This file is part of Slurm, a resource management program.
 *  For details, see <https://slurm.schedmd.com/>.
 *  Please also read the included file: DISCLAIMER.
 *
 *  Slurm is free software; you can redistribute it and/or modify it under
 *  the terms of the GNU General Public License as published by the Free
 *  Software Foundation; either version 2 of the License, or (at your option)
 *  any later version.
 *
 *  In addition, as a special exception, the copyright holders give permission
 *  to link the code of portions of this program with the OpenSSL library under
 *  certain conditions as described in each individual source file, and
 *  distribute linked combinations including the two. You must obey the GNU
 *  General Public License in all respects for all of the code used other than
 *  OpenSSL. If you modify file(s) with this exception, you may extend this
 *  exception to your version of the file(s), but you are not obligated to do
 *  so. If you do not wish to do so, delete this exception statement from your
 *  version.  If you delete this exception statement from all source files in
 *  the program, then also delete it here.
 *
 *  Slurm is distributed in the hope that it will be useful, but WITHOUT ANY
 *  WARRANTY; without even the implied warranty of MERCHANTABILITY or FITNESS
 *  FOR A PARTICULAR PURPOSE.  See the GNU General Public License for more
 *  details.
 *
 *  You should have received a copy of the GNU General Public License along
 *  with Slurm; if not, write to the Free Software Foundation, Inc.,
 *  51 Franklin Street, Fifth Floor, Boston, MA 02110-1301  USA.
\*****************************************************************************/

#include "config.h"

#include <signal.h>

#if HAVE_SYS_PRCTL_H
  #include <sys/prctl.h>
#endif

#include "src/interfaces/auth.h"
#include "src/interfaces/gres.h"
#include "src/common/macros.h"
#include "src/common/pack.h"
#include "src/common/slurmdbd_defs.h"
#include "src/common/slurmdbd_pack.h"
#include "src/interfaces/accounting_storage.h"
#include "src/interfaces/jobacct_gather.h"
#include "src/common/slurm_protocol_api.h"
#include "src/common/slurm_protocol_defs.h"
#include "src/common/timers.h"
#include "src/common/uid.h"
#include "src/common/xstring.h"
#include "src/slurmdbd/read_config.h"
#include "src/slurmdbd/rpc_mgr.h"
#include "src/slurmdbd/proc_req.h"
#include "src/slurmdbd/slurmdbd.h"
#include "src/slurmctld/slurmctld.h"

/* Local functions */
static bool _validate_slurm_user(slurmdbd_conn_t *dbd_conn);
static bool _validate_super_user(slurmdbd_conn_t *dbd_conn);
static bool _validate_operator(slurmdbd_conn_t *dbd_conn);
static int   _find_rpc_obj_in_list(void *x, void *key);
static void _process_job_start(slurmdbd_conn_t *slurmdbd_conn,
			       dbd_job_start_msg_t *job_start_msg,
			       dbd_id_rc_msg_t *id_rc_msg);

#ifndef NDEBUG
/*
 * Used alongside the testsuite to signal that the RPC should be processed
 * as an untrusted user, rather than the "real" account. (Which in a lot of
 * testing is likely SlurmUser, and thus allowed to bypass many security
 * checks.
 *
 * Implemented with a thread-local variable to apply only to the current
 * RPC handling thread. Set by SLURM_DROP_PRIV bit in the slurm_msg_t flags.
 */
__thread bool drop_priv = false;
#endif

/*
 * _validate_slurm_user - validate that the uid is authorized to see
 *      privileged data (either user root or SlurmUser)
 */
static bool _validate_slurm_user(slurmdbd_conn_t *dbd_conn)
{
	uint32_t uid = dbd_conn->conn->auth_uid;
#ifndef NDEBUG
	if (drop_priv)
		return false;
#endif
	if ((uid == 0) || (uid == slurm_conf.slurm_user_id))
		return true;

	return false;
}

/*
 * _validate_super_user - validate that the uid is authorized at the
 *      root, SlurmUser, or SLURMDB_ADMIN_SUPER_USER level
 */
static bool _validate_super_user(slurmdbd_conn_t *dbd_conn)
{
	uint32_t uid = dbd_conn->conn->auth_uid;
#ifndef NDEBUG
	if (drop_priv)
		return false;
#endif
	if ((uid == 0) || (uid == slurm_conf.slurm_user_id) ||
	    assoc_mgr_get_admin_level(dbd_conn, uid) >= SLURMDB_ADMIN_SUPER_USER)
		return true;

	return false;
}

/*
 * _validate_operator - validate that the uid is authorized at the
 *      root, SlurmUser, or SLURMDB_ADMIN_OPERATOR level
 */
static bool _validate_operator(slurmdbd_conn_t *dbd_conn)
{
	uint32_t uid = dbd_conn->conn->auth_uid;
#ifndef NDEBUG
	if (drop_priv)
		return false;
#endif
	if ((uid == 0) || (uid == slurm_conf.slurm_user_id) ||
	    assoc_mgr_get_admin_level(dbd_conn, uid) >= SLURMDB_ADMIN_OPERATOR)
		return true;

	return false;
}

static void _add_registered_cluster(slurmdbd_conn_t *db_conn)
{
	ListIterator itr;
	slurmdbd_conn_t *slurmdbd_conn;

	if (!db_conn->conn->rem_port) {
		error("%s: trying to register a cluster (%s) with no remote port",
		      __func__, db_conn->conn->cluster_name);
		return;
	}

	slurm_mutex_lock(&registered_lock);
	itr = list_iterator_create(registered_clusters);
	while ((slurmdbd_conn = list_next(itr))) {
		if (db_conn == slurmdbd_conn)
			break;

		if (!xstrcmp(db_conn->conn->cluster_name,
			     slurmdbd_conn->conn->cluster_name) &&
		    (db_conn->conn->fd != slurmdbd_conn->conn->fd)) {
			error("A new registration for cluster %s CONN:%d just came in, but I am already talking to that cluster (CONN:%d), closing other connection.",
			      db_conn->conn->cluster_name, db_conn->conn->fd,
			      slurmdbd_conn->conn->fd);
			slurmdbd_conn->conn->rem_port = 0;
			list_delete_item(itr);
		}
	}
	list_iterator_destroy(itr);
	if (!slurmdbd_conn) {
		/* This version check can go away 2 versions after 23.02 */
		if (db_conn->conn->version >= SLURM_23_02_PROTOCOL_VERSION) {
			db_conn->conn_send =
				xmalloc(sizeof(slurm_persist_conn_t));
			db_conn->conn_send->cluster_name =
				xstrdup(db_conn->conn->cluster_name);
			db_conn->conn_send->fd = PERSIST_CONN_NOT_INITED;
			db_conn->conn_send->persist_type =
				PERSIST_TYPE_ACCT_UPDATE;
			db_conn->conn_send->my_port = slurmdbd_conf->dbd_port;
			db_conn->conn_send->rem_host =
				xstrdup(db_conn->conn->rem_host);
			db_conn->conn_send->rem_port = db_conn->conn->rem_port;
			db_conn->conn_send->version = db_conn->conn->version;
			db_conn->conn_send->shutdown = &shutdown_time;
			/* we want timeout to be zero */
			db_conn->conn_send->timeout = 0;
			db_conn->conn_send->r_uid = SLURM_AUTH_UID_ANY;
			db_conn->conn_send->flags |= PERSIST_FLAG_RECONNECT;
			/*
			 * We can't open a pipe back to the slurmctld right
			 * now, the slurmctld might just be starting up and the
			 * rpc_mgr might not be listening yet, so we will handle
			 * this in the mysql plugin on the first commit.
			 */
			/* if (slurm_persist_conn_open(db_conn->conn_send) != */
			/*     SLURM_SUCCESS) { */
			/* 	error("persist_conn_send: Unable to open connection to cluster %s who is actively talking to us.", */
			/* 	      db_conn->conn->cluster_name); */
			/* } */
		}

		list_append(registered_clusters, db_conn);
	}
	slurm_mutex_unlock(&registered_lock);
}


/* replace \" with \` return is the same as what is given */
static char * _replace_double_quotes(char *option)
{
	int i=0;

	if (!option)
		return NULL;

	while (option[i]) {
		if (option[i] == '\"')
			option[i] = '`';
		i++;
	}
	return option;
}

static int _handle_init_msg(slurmdbd_conn_t *slurmdbd_conn,
			    persist_init_req_msg_t *init_msg)
{
	int rc = SLURM_SUCCESS;

#if HAVE_SYS_PRCTL_H
	{
	char *name = xstrdup_printf("p-%s", init_msg->cluster_name);
	if (prctl(PR_SET_NAME, name, NULL, NULL, NULL) < 0)
		error("%s: cannot set my name to %s %m", __func__, name);
	xfree(name);
	}
#endif

	debug("REQUEST_PERSIST_INIT: CLUSTER:%s VERSION:%u UID:%u IP:%s CONN:%d",
	      init_msg->cluster_name, init_msg->version,
	      slurmdbd_conn->conn->auth_uid, slurmdbd_conn->conn->rem_host,
	      slurmdbd_conn->conn->fd);

	slurmdbd_conn->conn->cluster_name = xstrdup(init_msg->cluster_name);

	/* When dealing with rollbacks it turns out it is much faster
	   to do the commit once or once in a while instead of
	   autocommit.  The SlurmDBD will periodically do a commit to
	   avoid such a slow down.
	*/
	slurmdbd_conn->db_conn = acct_storage_g_get_connection(
		slurmdbd_conn->conn->fd, NULL, true,
		slurmdbd_conn->conn->cluster_name);
	slurmdbd_conn->conn->version = init_msg->version;
	if (errno)
		rc = errno;

	return rc;
}

static int _unpack_persist_init(slurmdbd_conn_t *slurmdbd_conn,
				persist_msg_t *msg, buf_t **out_buffer)
{
	int rc;
	slurm_msg_t *smsg = msg->data;
	persist_init_req_msg_t *req_msg = smsg->data;
	char *comment = NULL;

#ifndef NDEBUG
	if ((smsg->flags & SLURM_DROP_PRIV))
		drop_priv = true;
#endif

	req_msg->uid = auth_g_get_uid(slurmdbd_conn->conn->auth_cred);

	rc = _handle_init_msg(slurmdbd_conn, req_msg);

	if (rc != SLURM_SUCCESS)
		comment = slurm_strerror(rc);

	*out_buffer = slurm_persist_make_rc_msg_flags(
		slurmdbd_conn->conn, rc, comment,
		slurmdbd_conf->persist_conn_rc_flags,
		req_msg->version);

	return rc;
}

static int _add_accounts(slurmdbd_conn_t *slurmdbd_conn, persist_msg_t *msg,
			 buf_t **out_buffer)
{
	int rc = SLURM_SUCCESS;
	dbd_list_msg_t *get_msg = msg->data;
	char *comment = NULL;

	debug2("DBD_ADD_ACCOUNTS: called in CONN %d", slurmdbd_conn->conn->fd);

	rc = acct_storage_g_add_accounts(slurmdbd_conn->db_conn,
					 slurmdbd_conn->conn->auth_uid,
					 get_msg->my_list);
	if (rc == ESLURM_ACCESS_DENIED)
		comment = "Your user doesn't have privilege to perform this action";
	*out_buffer = slurm_persist_make_rc_msg(slurmdbd_conn->conn,
						rc, comment, DBD_ADD_ACCOUNTS);
	return rc;
}

static int _add_accounts_cond(slurmdbd_conn_t *slurmdbd_conn,
			      persist_msg_t *msg,
			      buf_t **out_buffer)
{
	int rc = SLURM_SUCCESS;
	dbd_modify_msg_t *modify_msg = msg->data;
	char *comment = NULL;
	bool free_comment = true;

	debug2("DBD_ADD_ACCOUNTS_COND: called in CONN %d",
	       slurmdbd_conn->conn->fd);

	/*
	 * All authentication needs to be done inside the plugin since we are
	 * unable to know what accounts this request is talking about
	 * until we process it through the database.
	 */

	if (!(comment = acct_storage_g_add_accounts_cond(
		      slurmdbd_conn->db_conn,
		      slurmdbd_conn->conn->auth_uid,
		      modify_msg->cond,
		      modify_msg->rec))) {
		free_comment = false;
		if (errno == ESLURM_ACCESS_DENIED) {
			comment = "Your user doesn't have privilege to perform this action\n";
			rc = ESLURM_ACCESS_DENIED;
		} else if (errno == SLURM_ERROR) {
			comment = "Something was wrong with your query\n";
			rc = SLURM_ERROR;
		} else if (errno == SLURM_NO_CHANGE_IN_DATA) {
			comment = "Request didn't affect anything\n";
			rc = errno;
		} else if (errno == ESLURM_DB_CONNECTION) {
			comment = slurm_strerror(errno);
			rc = errno;
		} else {
			rc = errno;
			if (!(comment = slurm_strerror(errno)))
				comment = "Unknown issue\n";
		}
		error("CONN:%d %s", slurmdbd_conn->conn->fd, comment);
	} else
		rc = errno;

	*out_buffer = slurm_persist_make_rc_msg(slurmdbd_conn->conn,
						rc, comment,
						DBD_ADD_ACCOUNTS_COND);
	if (free_comment)
		xfree(comment);
	return rc;
}

static int _fix_runaway_jobs(slurmdbd_conn_t *slurmdbd_conn, persist_msg_t *msg,
			     buf_t **out_buffer)
{
	int rc = SLURM_SUCCESS;
	dbd_list_msg_t *get_msg = msg->data;
	char *comment = NULL;

	if (!_validate_operator(slurmdbd_conn))
		rc = ESLURM_ACCESS_DENIED;
	else
		rc = acct_storage_g_fix_runaway_jobs(
			slurmdbd_conn->db_conn, slurmdbd_conn->conn->auth_uid,
			get_msg->my_list);

	if (rc == ESLURM_ACCESS_DENIED) {
		comment = "You must have an AdminLevel>=Operator to fix runaway jobs";
		error("CONN:%d %s", slurmdbd_conn->conn->fd, comment);
	}

	*out_buffer = slurm_persist_make_rc_msg(slurmdbd_conn->conn,
						rc, comment,
						DBD_FIX_RUNAWAY_JOB);

	return rc;
}

static int _add_account_coords(slurmdbd_conn_t *slurmdbd_conn,
			       persist_msg_t *msg, buf_t **out_buffer)
{
	int rc = SLURM_SUCCESS;
	dbd_acct_coord_msg_t *get_msg = msg->data;
	char *comment = NULL;

	debug2("DBD_ADD_ACCOUNT_COORDS: called in CONN %d",
	       slurmdbd_conn->conn->fd);

	rc = acct_storage_g_add_coord(slurmdbd_conn->db_conn,
				      slurmdbd_conn->conn->auth_uid,
				      get_msg->acct_list, get_msg->cond);

	if (rc == ESLURM_ACCESS_DENIED) {
		comment = "Your user doesn't have privilege to perform this action";
		error("CONN:%d %s", slurmdbd_conn->conn->fd, comment);
	}

	*out_buffer = slurm_persist_make_rc_msg(slurmdbd_conn->conn,
						rc, comment,
						DBD_ADD_ACCOUNT_COORDS);
	return rc;
}

static int _add_tres(slurmdbd_conn_t *slurmdbd_conn, persist_msg_t *msg,
		     buf_t **out_buffer)
{
	int rc = SLURM_SUCCESS;
	dbd_list_msg_t *get_msg = msg->data;
	char *comment = NULL;

	debug2("DBD_ADD_TRES: called in CONN %d", slurmdbd_conn->conn->fd);

	rc = acct_storage_g_add_tres(slurmdbd_conn->db_conn,
				     slurmdbd_conn->conn->auth_uid,
				     get_msg->my_list);

	*out_buffer = slurm_persist_make_rc_msg(slurmdbd_conn->conn,
						rc, comment, DBD_ADD_TRES);

	/* This happens before the slurmctld registers and only when
	   the slurmctld starts up.  So always commit, success or not.
	   (don't ever use autocommit with innodb)
	*/
	acct_storage_g_commit(slurmdbd_conn->db_conn, 1);

	return rc;
}

static int _add_assocs(slurmdbd_conn_t *slurmdbd_conn, persist_msg_t *msg,
		       buf_t **out_buffer)
{
	int rc = SLURM_SUCCESS;
	dbd_list_msg_t *get_msg = msg->data;
	char *comment = NULL;

	debug2("DBD_ADD_ASSOCS: called in CONN %d", slurmdbd_conn->conn->fd);

	if (!_validate_operator(slurmdbd_conn)) {
		ListIterator itr = NULL;
		ListIterator itr2 = NULL;
		slurmdb_user_rec_t user;
		slurmdb_coord_rec_t *coord = NULL;
		slurmdb_assoc_rec_t *object = NULL;

		memset(&user, 0, sizeof(slurmdb_user_rec_t));
		user.uid = slurmdbd_conn->conn->auth_uid;
		if (assoc_mgr_fill_in_user(
			    slurmdbd_conn->db_conn, &user, 1, NULL, false)
		    != SLURM_SUCCESS) {
			comment = "Your user has not been added to the accounting system yet.";
			error("CONN:%d %s", slurmdbd_conn->conn->fd, comment);
			rc = SLURM_ERROR;
			goto end_it;
		}
		if (!user.coord_accts || !list_count(user.coord_accts)) {
			comment = "Your user doesn't have privilege to perform this action";
			error("CONN:%d %s", slurmdbd_conn->conn->fd, comment);
			rc = ESLURM_ACCESS_DENIED;
			goto end_it;
		}
		itr = list_iterator_create(get_msg->my_list);
		itr2 = list_iterator_create(user.coord_accts);
		while ((object = list_next(itr))) {
			char *account = "root";
			if (object->user)
				account = object->acct;
			else if (object->parent_acct)
				account = object->parent_acct;
			list_iterator_reset(itr2);
			while ((coord = list_next(itr2))) {
				if (!xstrcasecmp(coord->name, account))
					break;
			}
			if (!coord)
				break;
		}
		list_iterator_destroy(itr2);
		list_iterator_destroy(itr);
		if (!coord)  {
			comment = "Your user doesn't have privilege to perform this action";
			error("CONN:%d %s", slurmdbd_conn->conn->fd, comment);
			rc = ESLURM_ACCESS_DENIED;
			goto end_it;
		}
	}

	rc = acct_storage_g_add_assocs(slurmdbd_conn->db_conn,
				       slurmdbd_conn->conn->auth_uid,
				       get_msg->my_list);
end_it:
	*out_buffer = slurm_persist_make_rc_msg(slurmdbd_conn->conn,
						rc, comment, DBD_ADD_ASSOCS);
	return rc;
}

static int _add_clusters(slurmdbd_conn_t *slurmdbd_conn, persist_msg_t *msg,
			 buf_t **out_buffer)
{
	int rc = SLURM_SUCCESS;
	dbd_list_msg_t *get_msg = msg->data;
	char *comment = NULL;

	debug2("DBD_ADD_CLUSTERS: called in CONN %d", slurmdbd_conn->conn->fd);

	rc = acct_storage_g_add_clusters(slurmdbd_conn->db_conn,
					 slurmdbd_conn->conn->auth_uid,
					 get_msg->my_list);
	if (rc == ESLURM_ACCESS_DENIED)
		comment = "Your user doesn't have privilege to perform this action";
	else if (rc != SLURM_SUCCESS)
		comment = "Failed to add cluster.";

	*out_buffer = slurm_persist_make_rc_msg(slurmdbd_conn->conn,
						rc, comment, DBD_ADD_CLUSTERS);
	return rc;
}

static int _add_federations(slurmdbd_conn_t *slurmdbd_conn, persist_msg_t *msg,
			    buf_t **out_buffer)
{
	int rc = SLURM_SUCCESS;
	dbd_list_msg_t *get_msg = msg->data;
	char *comment = NULL;

	debug2("DBD_ADD_FEDERATIONS: called in CONN %d",
	       slurmdbd_conn->conn->fd);

	rc = acct_storage_g_add_federations(slurmdbd_conn->db_conn,
					    slurmdbd_conn->conn->auth_uid,
					    get_msg->my_list);
	if (rc == ESLURM_ACCESS_DENIED)
		comment = "Your user doesn't have privilege to perform this "
			"action";
	else if (rc != SLURM_SUCCESS)
		comment = "Failed to add cluster.";

	*out_buffer = slurm_persist_make_rc_msg(slurmdbd_conn->conn,
						rc, comment,
						DBD_ADD_FEDERATIONS);
	return rc;
}

static int _add_qos(slurmdbd_conn_t *slurmdbd_conn, persist_msg_t *msg,
		    buf_t **out_buffer)
{
	int rc = SLURM_SUCCESS;
	dbd_list_msg_t *get_msg = msg->data;
	char *comment = NULL;

	debug2("DBD_ADD_QOS: called in CONN %d", slurmdbd_conn->conn->fd);

	rc = acct_storage_g_add_qos(slurmdbd_conn->db_conn,
				    slurmdbd_conn->conn->auth_uid,
				    get_msg->my_list);
	if (rc == ESLURM_ACCESS_DENIED)
		comment = "Your user doesn't have privilege to perform this action";
	else if (rc != SLURM_SUCCESS)
		comment = "Failed to add qos.";

	*out_buffer = slurm_persist_make_rc_msg(slurmdbd_conn->conn,
						rc, comment, DBD_ADD_QOS);
	return rc;
}

static int _add_res(slurmdbd_conn_t *slurmdbd_conn, persist_msg_t *msg,
		    buf_t **out_buffer)
{
	int rc = SLURM_SUCCESS;
	dbd_list_msg_t *get_msg = msg->data;
	char *comment = NULL;

	debug2("DBD_ADD_RES: called in CONN %d", slurmdbd_conn->conn->fd);


	rc = acct_storage_g_add_res(slurmdbd_conn->db_conn,
				    slurmdbd_conn->conn->auth_uid,
				    get_msg->my_list);
	if (rc == ESLURM_ACCESS_DENIED)
		comment = "Your user doesn't have privilege to perform this action";
	else if (rc != SLURM_SUCCESS)
		comment = "Failed to add system resource.";

	*out_buffer = slurm_persist_make_rc_msg(slurmdbd_conn->conn,
						rc, comment, DBD_ADD_RES);
	return rc;
}

static int _add_users(slurmdbd_conn_t *slurmdbd_conn, persist_msg_t *msg,
		      buf_t **out_buffer)
{
	int rc = SLURM_SUCCESS;
	dbd_list_msg_t *get_msg = msg->data;
	char *comment = NULL;
	debug2("DBD_ADD_USERS: called in CONN %d", slurmdbd_conn->conn->fd);

	rc = acct_storage_g_add_users(slurmdbd_conn->db_conn,
				      slurmdbd_conn->conn->auth_uid,
				      get_msg->my_list);

	if (rc == ESLURM_ACCESS_DENIED)
		comment = "Your user doesn't have privilege to perform this action";

	*out_buffer = slurm_persist_make_rc_msg(slurmdbd_conn->conn,
						rc, comment, DBD_ADD_USERS);
	return rc;
}

static int _add_users_cond(slurmdbd_conn_t *slurmdbd_conn,
			   persist_msg_t *msg,
			   buf_t **out_buffer)
{
	int rc = SLURM_SUCCESS;
	dbd_modify_msg_t *modify_msg = msg->data;
	char *comment = NULL;
	bool free_comment = true;

	debug2("DBD_ADD_USERS_COND: called in CONN %d",
	       slurmdbd_conn->conn->fd);

	/*
	 * All authentication needs to be done inside the plugin since we are
	 * unable to know what users this request is talking about
	 * until we process it through the database.
	 */

	if (!(comment = acct_storage_g_add_users_cond(
		      slurmdbd_conn->db_conn,
		      slurmdbd_conn->conn->auth_uid,
		      modify_msg->cond,
		      modify_msg->rec))) {
		free_comment = false;
		if (errno == ESLURM_ACCESS_DENIED) {
			comment = "Your user doesn't have privilege to perform this action\n";
			rc = ESLURM_ACCESS_DENIED;
		} else if (errno == SLURM_ERROR) {
			comment = "Something was wrong with your query\n";
			rc = SLURM_ERROR;
		} else if (errno == SLURM_NO_CHANGE_IN_DATA) {
			comment = "Request didn't affect anything\n";
			rc = errno;
		} else if (errno == ESLURM_DB_CONNECTION) {
			comment = slurm_strerror(errno);
			rc = errno;
		} else {
			rc = errno;
			if (!(comment = slurm_strerror(errno)))
				comment = "Unknown issue\n";
		}
		error("CONN:%d %s", slurmdbd_conn->conn->fd, comment);
	}

	*out_buffer = slurm_persist_make_rc_msg(slurmdbd_conn->conn,
						rc, comment,
						DBD_ADD_USERS_COND);
	if (free_comment)
		xfree(comment);
	return rc;
}

static int _add_wckeys(slurmdbd_conn_t *slurmdbd_conn, persist_msg_t *msg,
		       buf_t **out_buffer)
{
	int rc = SLURM_SUCCESS;
	dbd_list_msg_t *get_msg = msg->data;
	char *comment = NULL;

	debug2("DBD_ADD_WCKEYS: called in CONN %d", slurmdbd_conn->conn->fd);

	rc = acct_storage_g_add_wckeys(slurmdbd_conn->db_conn,
				       slurmdbd_conn->conn->auth_uid,
				       get_msg->my_list);

	*out_buffer = slurm_persist_make_rc_msg(slurmdbd_conn->conn,
						rc, comment, DBD_ADD_WCKEYS);
	return rc;
}

static int _add_reservation(slurmdbd_conn_t *slurmdbd_conn, persist_msg_t *msg,
			    buf_t **out_buffer)
{
	int rc = SLURM_SUCCESS;
	dbd_rec_msg_t *rec_msg = msg->data;
	char *comment = NULL;

	if (!_validate_slurm_user(slurmdbd_conn)) {
		comment = "DBD_ADD_RESV message from invalid uid";
		error("DBD_ADD_RESV message from invalid uid %u",
		      slurmdbd_conn->conn->auth_uid);
		rc = ESLURM_ACCESS_DENIED;
		goto end_it;
	}

	debug2("DBD_ADD_RESV: called in CONN %d", slurmdbd_conn->conn->fd);

	rc = acct_storage_g_add_reservation(slurmdbd_conn->db_conn,
					    rec_msg->rec);

end_it:
	*out_buffer = slurm_persist_make_rc_msg(slurmdbd_conn->conn,
						rc, comment, DBD_ADD_RESV);
	return rc;
}

static int _archive_dump(slurmdbd_conn_t *slurmdbd_conn, persist_msg_t *msg,
			 buf_t **out_buffer)
{
	int rc = SLURM_SUCCESS;
	dbd_cond_msg_t *get_msg = msg->data;
	char *comment = "SUCCESS";
	slurmdb_archive_cond_t *arch_cond = NULL;

	debug2("DBD_ARCHIVE_DUMP: called in CONN %d", slurmdbd_conn->conn->fd);

	if (!_validate_super_user(slurmdbd_conn)) {
		comment = "Your user doesn't have privilege to perform this action";
		error("CONN:%d %s", slurmdbd_conn->conn->fd, comment);
		rc = ESLURM_ACCESS_DENIED;
		goto end_it;
	}

	arch_cond = (slurmdb_archive_cond_t *)get_msg->cond;
	/* set up some defaults */
	if (!arch_cond->archive_dir)
		arch_cond->archive_dir = xstrdup(slurmdbd_conf->archive_dir);
	if (!arch_cond->archive_script)
		arch_cond->archive_script =
			xstrdup(slurmdbd_conf->archive_script);

	if (arch_cond->purge_event == NO_VAL)
		arch_cond->purge_event = slurmdbd_conf->purge_event;
	if (arch_cond->purge_job == NO_VAL)
		arch_cond->purge_job = slurmdbd_conf->purge_job;
	if (arch_cond->purge_resv == NO_VAL)
		arch_cond->purge_resv = slurmdbd_conf->purge_resv;
	if (arch_cond->purge_step == NO_VAL)
		arch_cond->purge_step = slurmdbd_conf->purge_step;
	if (arch_cond->purge_suspend == NO_VAL)
		arch_cond->purge_suspend = slurmdbd_conf->purge_suspend;
	if (arch_cond->purge_txn == NO_VAL)
		arch_cond->purge_txn = slurmdbd_conf->purge_txn;
	if (arch_cond->purge_usage == NO_VAL)
		arch_cond->purge_usage = slurmdbd_conf->purge_usage;

	rc = jobacct_storage_g_archive(slurmdbd_conn->db_conn, arch_cond);
	if (rc != SLURM_SUCCESS) {
		if (errno == EACCES)
			comment = "Problem accessing file.";
		else
			comment = "Error with request.";
	}
end_it:
	*out_buffer = slurm_persist_make_rc_msg(slurmdbd_conn->conn,
						rc, comment, DBD_ARCHIVE_DUMP);
	return rc;
}

static int _archive_load(slurmdbd_conn_t *slurmdbd_conn, persist_msg_t *msg,
			 buf_t **out_buffer)
{
	int rc = SLURM_SUCCESS;
	slurmdb_archive_rec_t *arch_rec = msg->data;
	char *comment = "SUCCESS";

	debug2("DBD_ARCHIVE_LOAD: called in CONN %d", slurmdbd_conn->conn->fd);

	if (!_validate_super_user(slurmdbd_conn)) {
		comment = "Your user doesn't have privilege to perform this action";
		error("CONN:%d %s", slurmdbd_conn->conn->fd, comment);
		rc = ESLURM_ACCESS_DENIED;
		goto end_it;
	}

	rc = jobacct_storage_g_archive_load(slurmdbd_conn->db_conn, arch_rec);

	if (rc == ENOENT)
		comment = "No archive file given to recover.";
	else if (rc != SLURM_SUCCESS)
		comment = "Error with request.";

end_it:
	*out_buffer = slurm_persist_make_rc_msg(slurmdbd_conn->conn,
						rc, comment, DBD_ARCHIVE_LOAD);
	return rc;
}

static int _cluster_tres(slurmdbd_conn_t *slurmdbd_conn, persist_msg_t *msg,
			 buf_t **out_buffer)
{
	dbd_cluster_tres_msg_t *cluster_tres_msg = msg->data;
	int rc = SLURM_SUCCESS;
	char *comment = NULL;

	if (!_validate_slurm_user(slurmdbd_conn)) {
		comment = "DBD_CLUSTER_TRES message from invalid uid";
		error("DBD_CLUSTER_TRES message from invalid uid %u",
		      slurmdbd_conn->conn->auth_uid);
		rc = ESLURM_ACCESS_DENIED;
		goto end_it;
	}

	debug2("DBD_CLUSTER_TRES: called in CONN %d for %s(%s)",
	       slurmdbd_conn->conn->fd, slurmdbd_conn->conn->cluster_name,
	       cluster_tres_msg->tres_str);

	rc = clusteracct_storage_g_cluster_tres(
		slurmdbd_conn->db_conn,
		cluster_tres_msg->cluster_nodes,
		cluster_tres_msg->tres_str,
		cluster_tres_msg->event_time,
		slurmdbd_conn->conn->version);
	if (rc == ESLURM_ACCESS_DENIED) {
		comment = "This cluster hasn't been added to accounting yet";
		rc = SLURM_ERROR;
	}
end_it:
	if (rc == SLURM_SUCCESS) {
		xfree(slurmdbd_conn->tres_str);
		slurmdbd_conn->tres_str = cluster_tres_msg->tres_str;
		cluster_tres_msg->tres_str = NULL;
	}
	if (!slurmdbd_conn->conn->rem_port) {
		debug3("DBD_CLUSTER_TRES: cluster not registered");
		slurmdbd_conn->conn->rem_port =
			clusteracct_storage_g_register_disconn_ctld(
				slurmdbd_conn->db_conn,
				slurmdbd_conn->conn->rem_host);

		_add_registered_cluster(slurmdbd_conn);
	}

	*out_buffer = slurm_persist_make_rc_msg(slurmdbd_conn->conn,
						rc, comment, DBD_CLUSTER_TRES);
	return rc;
}

static int _get_accounts(slurmdbd_conn_t *slurmdbd_conn, persist_msg_t *msg,
			 buf_t **out_buffer)
{
	dbd_cond_msg_t *get_msg = msg->data;
	dbd_list_msg_t list_msg = { NULL };
	int rc = SLURM_SUCCESS;

	debug2("DBD_GET_ACCOUNTS: called in CONN %d", slurmdbd_conn->conn->fd);

	list_msg.my_list = acct_storage_g_get_accounts(
		slurmdbd_conn->db_conn, slurmdbd_conn->conn->auth_uid,
		get_msg->cond);

	if (!errno) {
		if (!list_msg.my_list)
			list_msg.my_list = list_create(NULL);
		*out_buffer = init_buf(1024);
		pack16((uint16_t) DBD_GOT_ACCOUNTS, *out_buffer);
		slurmdbd_pack_list_msg(&list_msg, slurmdbd_conn->conn->version,
				       DBD_GOT_ACCOUNTS,
				       *out_buffer);
	} else {
		*out_buffer = slurm_persist_make_rc_msg(slurmdbd_conn->conn,
							errno,
							slurm_strerror(errno),
							DBD_GET_ACCOUNTS);
		rc = SLURM_ERROR;
	}

	FREE_NULL_LIST(list_msg.my_list);

	return rc;
}

static int _get_tres(slurmdbd_conn_t *slurmdbd_conn, persist_msg_t *msg,
		     buf_t **out_buffer)
{
	dbd_cond_msg_t *get_msg = msg->data;
	dbd_list_msg_t list_msg = { NULL };
	int rc = SLURM_SUCCESS;

	debug2("DBD_GET_TRES: called in CONN %d", slurmdbd_conn->conn->fd);

	list_msg.my_list = acct_storage_g_get_tres(
		slurmdbd_conn->db_conn, slurmdbd_conn->conn->auth_uid,
		get_msg->cond);

	if (!errno) {
		if (!list_msg.my_list)
			list_msg.my_list = list_create(NULL);
		*out_buffer = init_buf(1024);
		pack16((uint16_t) DBD_GOT_TRES, *out_buffer);
		slurmdbd_pack_list_msg(&list_msg, slurmdbd_conn->conn->version,
				       DBD_GOT_TRES, *out_buffer);
	} else {
		*out_buffer = slurm_persist_make_rc_msg(slurmdbd_conn->conn,
							errno,
							slurm_strerror(errno),
							DBD_GET_TRES);
		rc = SLURM_ERROR;
	}

	FREE_NULL_LIST(list_msg.my_list);

	return rc;
}

static int _get_assocs(slurmdbd_conn_t *slurmdbd_conn, persist_msg_t *msg,
		       buf_t **out_buffer)
{
	dbd_cond_msg_t *get_msg = msg->data;
	dbd_list_msg_t list_msg = { NULL };
	int rc = SLURM_SUCCESS;

	debug2("DBD_GET_ASSOCS: called in CONN %d", slurmdbd_conn->conn->fd);

	list_msg.my_list = acct_storage_g_get_assocs(
		slurmdbd_conn->db_conn, slurmdbd_conn->conn->auth_uid,
		get_msg->cond);

	if (!errno) {
		if (!list_msg.my_list)
			list_msg.my_list = list_create(NULL);
		*out_buffer = init_buf(1024);
		pack16((uint16_t) DBD_GOT_ASSOCS, *out_buffer);
		slurmdbd_pack_list_msg(&list_msg, slurmdbd_conn->conn->version,
				       DBD_GOT_ASSOCS, *out_buffer);
	} else {
		*out_buffer = slurm_persist_make_rc_msg(slurmdbd_conn->conn,
							errno,
							slurm_strerror(errno),
							DBD_GET_ASSOCS);
		rc = SLURM_ERROR;
	}

	FREE_NULL_LIST(list_msg.my_list);

	return rc;
}

static int _get_clusters(slurmdbd_conn_t *slurmdbd_conn, persist_msg_t *msg,
			 buf_t **out_buffer)
{
	dbd_cond_msg_t *get_msg = msg->data;
	dbd_list_msg_t list_msg = { NULL };
	int rc = SLURM_SUCCESS;

	debug2("DBD_GET_CLUSTERS: called in CONN %d", slurmdbd_conn->conn->fd);

	list_msg.my_list = acct_storage_g_get_clusters(
		slurmdbd_conn->db_conn, slurmdbd_conn->conn->auth_uid,
		get_msg->cond);

	if (!errno) {
		if (!list_msg.my_list)
			list_msg.my_list = list_create(NULL);
		*out_buffer = init_buf(1024);
		pack16((uint16_t) DBD_GOT_CLUSTERS, *out_buffer);
		slurmdbd_pack_list_msg(&list_msg, slurmdbd_conn->conn->version,
				       DBD_GOT_CLUSTERS,
				       *out_buffer);
	} else {
		*out_buffer = slurm_persist_make_rc_msg(slurmdbd_conn->conn,
							errno,
							slurm_strerror(errno),
							DBD_GET_CLUSTERS);
		rc = SLURM_ERROR;
	}

	FREE_NULL_LIST(list_msg.my_list);

	return rc;
}

static int _get_federations(slurmdbd_conn_t *slurmdbd_conn, persist_msg_t *msg,
			    buf_t **out_buffer)
{
	dbd_cond_msg_t *get_msg = msg->data;
	dbd_list_msg_t list_msg = { NULL };
	int rc = SLURM_SUCCESS;

	debug2("DBD_GET_FEDERATIONS: called in CONN %d",
	       slurmdbd_conn->conn->fd);

	list_msg.my_list = acct_storage_g_get_federations(
		slurmdbd_conn->db_conn, slurmdbd_conn->conn->auth_uid,
		get_msg->cond);

	if (!errno) {
		if (!list_msg.my_list)
			list_msg.my_list = list_create(NULL);
		*out_buffer = init_buf(1024);
		pack16((uint16_t) DBD_GOT_FEDERATIONS, *out_buffer);
		slurmdbd_pack_list_msg(&list_msg, slurmdbd_conn->conn->version,
				       DBD_GOT_FEDERATIONS,
				       *out_buffer);
	} else {
		*out_buffer = slurm_persist_make_rc_msg(slurmdbd_conn->conn,
							errno,
							slurm_strerror(errno),
							DBD_GET_FEDERATIONS);
		rc = SLURM_ERROR;
	}

	FREE_NULL_LIST(list_msg.my_list);

	return rc;
}

static int _get_config(slurmdbd_conn_t *slurmdbd_conn, persist_msg_t *msg,
		       buf_t **out_buffer)
{
	char *config_name = msg->data;
	dbd_list_msg_t list_msg = { NULL };

	debug2("DBD_GET_CONFIG: called in CONN %d", slurmdbd_conn->conn->fd);

	if (config_name == NULL ||
	    xstrcmp(config_name, "slurmdbd.conf") == 0)
		list_msg.my_list = dump_config();
	else if ((list_msg.my_list = acct_storage_g_get_config(
			  slurmdbd_conn->db_conn, config_name)) == NULL) {
		*out_buffer = slurm_persist_make_rc_msg(slurmdbd_conn->conn,
							errno,
							slurm_strerror(errno),
							DBD_GET_CONFIG);
		xfree(config_name);
		return SLURM_ERROR;
	}

	*out_buffer = init_buf(1024);
	pack16((uint16_t) DBD_GOT_CONFIG, *out_buffer);
	slurmdbd_pack_list_msg(&list_msg, slurmdbd_conn->conn->version,
			       DBD_GOT_CONFIG, *out_buffer);
	FREE_NULL_LIST(list_msg.my_list);
	xfree(config_name);

	return SLURM_SUCCESS;
}

static int _get_events(slurmdbd_conn_t *slurmdbd_conn, persist_msg_t *msg,
		       buf_t **out_buffer)
{
	dbd_cond_msg_t *get_msg = msg->data;
	dbd_list_msg_t list_msg = { NULL };
	int rc = SLURM_SUCCESS;

	debug2("DBD_GET_EVENTS: called in CONN %d", slurmdbd_conn->conn->fd);

	list_msg.my_list = acct_storage_g_get_events(
		slurmdbd_conn->db_conn, slurmdbd_conn->conn->auth_uid,
		get_msg->cond);

	if (!errno) {
		if (!list_msg.my_list)
			list_msg.my_list = list_create(NULL);
		*out_buffer = init_buf(1024);
		pack16((uint16_t) DBD_GOT_EVENTS, *out_buffer);
		slurmdbd_pack_list_msg(&list_msg, slurmdbd_conn->conn->version,
				       DBD_GOT_EVENTS,
				       *out_buffer);
	} else {
		*out_buffer = slurm_persist_make_rc_msg(slurmdbd_conn->conn,
							errno,
							slurm_strerror(errno),
							DBD_GET_EVENTS);
		rc = SLURM_ERROR;
	}

	FREE_NULL_LIST(list_msg.my_list);

	return rc;
}

static int _get_instances(slurmdbd_conn_t *slurmdbd_conn, persist_msg_t *msg,
		       buf_t **out_buffer)
{
	dbd_cond_msg_t *get_msg = msg->data;
	dbd_list_msg_t list_msg = { NULL };
	int rc = SLURM_SUCCESS;

	debug2("DBD_GET_INSTANCES: called in CONN %d", slurmdbd_conn->conn->fd);

	list_msg.my_list = acct_storage_g_get_instances(
		slurmdbd_conn->db_conn, slurmdbd_conn->conn->auth_uid,
		get_msg->cond);

	if (!errno) {
		if (!list_msg.my_list)
			list_msg.my_list = list_create(NULL);
		*out_buffer = init_buf(1024);
		pack16((uint16_t) DBD_GOT_INSTANCES, *out_buffer);
		slurmdbd_pack_list_msg(&list_msg, slurmdbd_conn->conn->version,
				       DBD_GOT_INSTANCES,
				       *out_buffer);
	} else {
		*out_buffer = slurm_persist_make_rc_msg(slurmdbd_conn->conn,
							errno,
							slurm_strerror(errno),
							DBD_GET_INSTANCES);
		rc = SLURM_ERROR;
	}

	FREE_NULL_LIST(list_msg.my_list);

	return rc;
}

static int _get_jobs_cond(slurmdbd_conn_t *slurmdbd_conn, persist_msg_t *msg,
			  buf_t **out_buffer)
{
	dbd_cond_msg_t *cond_msg = msg->data;
	dbd_list_msg_t list_msg = { NULL };
	slurmdb_job_cond_t *job_cond = cond_msg->cond;
	int rc = SLURM_SUCCESS;

	debug2("DBD_GET_JOBS_COND: called in CONN %d", slurmdbd_conn->conn->fd);

	/* fail early if requesting runaways and not super user */
	if ((job_cond->flags & JOBCOND_FLAG_RUNAWAY) &&
	    !_validate_operator(slurmdbd_conn)) {
		debug("Rejecting query of runaways from uid %u",
		      slurmdbd_conn->conn->auth_uid);
		*out_buffer = slurm_persist_make_rc_msg(
			slurmdbd_conn->conn,
			ESLURM_ACCESS_DENIED,
			"You must have an AdminLevel>=Operator to fix runaway jobs",
			DBD_GET_JOBS_COND);
		return SLURM_ERROR;
	}
	/* fail early if too wide a query */
	if (!job_cond->step_list && !_validate_operator(slurmdbd_conn)
	    && (slurmdbd_conf->max_time_range != INFINITE)) {
		time_t start, end;

		start = job_cond->usage_start;

		if (job_cond->usage_end)
			end = job_cond->usage_end;
		else
			end = time(NULL);

		if ((end - start) > slurmdbd_conf->max_time_range) {
			info("Rejecting query > MaxQueryTimeRange from uid %u",
			     slurmdbd_conn->conn->auth_uid);
			*out_buffer = slurm_persist_make_rc_msg(slurmdbd_conn->conn,
								ESLURM_DB_QUERY_TOO_WIDE,
								slurm_strerror(ESLURM_DB_QUERY_TOO_WIDE),
								DBD_GET_JOBS_COND);
			return SLURM_ERROR;
		}
	}

	list_msg.my_list = jobacct_storage_g_get_jobs_cond(
		slurmdbd_conn->db_conn, slurmdbd_conn->conn->auth_uid,
		job_cond);

	if (!errno) {
		if (!list_msg.my_list)
			list_msg.my_list = list_create(NULL);
		*out_buffer = init_buf(1024);
		pack16((uint16_t) DBD_GOT_JOBS, *out_buffer);
		slurmdbd_pack_list_msg(&list_msg, slurmdbd_conn->conn->version,
				       DBD_GOT_JOBS, *out_buffer);
	} else {
		*out_buffer = slurm_persist_make_rc_msg(slurmdbd_conn->conn,
							errno,
							slurm_strerror(errno),
							DBD_GET_JOBS_COND);
		rc = SLURM_ERROR;
	}

	FREE_NULL_LIST(list_msg.my_list);

	return rc;
}

static int _get_probs(slurmdbd_conn_t *slurmdbd_conn, persist_msg_t *msg,
		      buf_t **out_buffer)
{
	dbd_cond_msg_t *get_msg = msg->data;
	dbd_list_msg_t list_msg = { NULL };
	int rc = SLURM_SUCCESS;

	debug2("DBD_GET_PROBS: called in CONN %d", slurmdbd_conn->conn->fd);

	list_msg.my_list = acct_storage_g_get_problems(
		slurmdbd_conn->db_conn, slurmdbd_conn->conn->auth_uid,
		get_msg->cond);

	if (!errno) {
		if (!list_msg.my_list)
			list_msg.my_list = list_create(NULL);
		*out_buffer = init_buf(1024);
		pack16((uint16_t) DBD_GOT_PROBS, *out_buffer);
		slurmdbd_pack_list_msg(&list_msg, slurmdbd_conn->conn->version,
				       DBD_GOT_PROBS, *out_buffer);
	} else {
		*out_buffer = slurm_persist_make_rc_msg(slurmdbd_conn->conn,
							errno,
							slurm_strerror(errno),
							DBD_GET_PROBS);
		rc = SLURM_ERROR;
	}

	FREE_NULL_LIST(list_msg.my_list);

	return rc;
}

static int _get_qos(slurmdbd_conn_t *slurmdbd_conn, persist_msg_t *msg,
		    buf_t **out_buffer)
{
	dbd_cond_msg_t *cond_msg = msg->data;
	dbd_list_msg_t list_msg = { NULL };
	int rc = SLURM_SUCCESS;

	debug2("DBD_GET_QOS: called in CONN %d", slurmdbd_conn->conn->fd);

	list_msg.my_list = acct_storage_g_get_qos(slurmdbd_conn->db_conn,
						  slurmdbd_conn->conn->auth_uid,
						  cond_msg->cond);

	if (errno == ESLURM_ACCESS_DENIED && !list_msg.my_list)
		list_msg.my_list = list_create(NULL);

	if (!errno) {
		if (!list_msg.my_list)
			list_msg.my_list = list_create(NULL);
		*out_buffer = init_buf(1024);
		pack16((uint16_t) DBD_GOT_QOS, *out_buffer);
		slurmdbd_pack_list_msg(&list_msg, slurmdbd_conn->conn->version,
				       DBD_GOT_QOS, *out_buffer);
	} else {
		*out_buffer = slurm_persist_make_rc_msg(slurmdbd_conn->conn,
							errno,
							slurm_strerror(errno),
							DBD_GET_QOS);
		rc = SLURM_ERROR;
	}

	FREE_NULL_LIST(list_msg.my_list);

	return rc;
}

static int _get_res(slurmdbd_conn_t *slurmdbd_conn, persist_msg_t *msg,
		    buf_t **out_buffer)
{
	dbd_cond_msg_t *get_msg = msg->data;
	dbd_list_msg_t list_msg = { NULL };
	int rc = SLURM_SUCCESS;

	debug2("DBD_GET_RES: called in CONN %d", slurmdbd_conn->conn->fd);

	list_msg.my_list = acct_storage_g_get_res(
		slurmdbd_conn->db_conn, slurmdbd_conn->conn->auth_uid,
		get_msg->cond);

	if (!errno) {
		if (!list_msg.my_list)
			list_msg.my_list = list_create(NULL);
		*out_buffer = init_buf(1024);
		pack16((uint16_t) DBD_GOT_RES, *out_buffer);
		slurmdbd_pack_list_msg(&list_msg, slurmdbd_conn->conn->version,
				       DBD_GOT_RES,
				       *out_buffer);
	} else {
		*out_buffer = slurm_persist_make_rc_msg(slurmdbd_conn->conn,
							errno,
							slurm_strerror(errno),
							DBD_GET_RES);
		rc = SLURM_ERROR;
	}

	FREE_NULL_LIST(list_msg.my_list);
	return rc;
}

static int _get_txn(slurmdbd_conn_t *slurmdbd_conn, persist_msg_t *msg,
		    buf_t **out_buffer)
{
	dbd_cond_msg_t *cond_msg = msg->data;
	dbd_list_msg_t list_msg = { NULL };
	int rc = SLURM_SUCCESS;

	debug2("DBD_GET_TXN: called in CONN %d", slurmdbd_conn->conn->fd);

	list_msg.my_list = acct_storage_g_get_txn(slurmdbd_conn->db_conn,
						  slurmdbd_conn->conn->auth_uid,
						  cond_msg->cond);

	if (!errno) {
		if (!list_msg.my_list)
			list_msg.my_list = list_create(NULL);
		*out_buffer = init_buf(1024);
		pack16((uint16_t) DBD_GOT_TXN, *out_buffer);
		slurmdbd_pack_list_msg(&list_msg, slurmdbd_conn->conn->version,
				       DBD_GOT_TXN, *out_buffer);
	} else {
		*out_buffer = slurm_persist_make_rc_msg(slurmdbd_conn->conn,
							errno,
							slurm_strerror(errno),
							DBD_GET_TXN);
		rc = SLURM_ERROR;
	}

	FREE_NULL_LIST(list_msg.my_list);

	return rc;
}

static int _get_usage(slurmdbd_conn_t *slurmdbd_conn, persist_msg_t *msg,
		      buf_t **out_buffer)
{
	dbd_usage_msg_t *get_msg = msg->data;
	dbd_usage_msg_t got_msg;
	uint16_t ret_type = 0;
	int rc = SLURM_SUCCESS;
	char *comment = NULL;

	info("DBD_GET_USAGE: called in CONN %d. Type is %s",
	     slurmdbd_conn->conn->fd,
	     slurmdbd_msg_type_2_str(msg->msg_type, 1));

	switch(msg->msg_type) {
	case DBD_GET_ASSOC_USAGE:
		ret_type = DBD_GOT_ASSOC_USAGE;
		break;
	case DBD_GET_WCKEY_USAGE:
		ret_type = DBD_GOT_WCKEY_USAGE;
		break;
	case DBD_GET_CLUSTER_USAGE:
		ret_type = DBD_GOT_CLUSTER_USAGE;
		break;
	default:
		comment = "Unknown type of usage to get";
		error("%s %u", comment, msg->msg_type);
		*out_buffer = slurm_persist_make_rc_msg(slurmdbd_conn->conn,
							SLURM_ERROR, comment,
							msg->msg_type);
		return SLURM_ERROR;
	}

	rc = acct_storage_g_get_usage(slurmdbd_conn->db_conn,
				      slurmdbd_conn->conn->auth_uid,
				      get_msg->rec, msg->msg_type,
				      get_msg->start, get_msg->end);

	if (rc != SLURM_SUCCESS) {
		comment = "Problem getting usage info";
		error("CONN:%d %s", slurmdbd_conn->conn->fd, comment);
		*out_buffer = slurm_persist_make_rc_msg(slurmdbd_conn->conn,
							rc, comment,
							msg->msg_type);
		return rc;

	}
	memset(&got_msg, 0, sizeof(dbd_usage_msg_t));
	got_msg.rec = get_msg->rec;
	get_msg->rec = NULL;
	*out_buffer = init_buf(1024);
	pack16((uint16_t) ret_type, *out_buffer);
	slurmdbd_pack_usage_msg(&got_msg, slurmdbd_conn->conn->version,
				ret_type, *out_buffer);

	return SLURM_SUCCESS;
}

static int _get_users(slurmdbd_conn_t *slurmdbd_conn, persist_msg_t *msg,
		      buf_t **out_buffer)
{
	dbd_cond_msg_t *get_msg = msg->data;
	dbd_list_msg_t list_msg = { NULL };
	int rc = SLURM_SUCCESS;
	slurmdb_user_cond_t * user_cond = NULL;

	debug2("DBD_GET_USERS: called in CONN %d", slurmdbd_conn->conn->fd);

	user_cond = get_msg->cond;
	if ((!user_cond->with_assocs && !user_cond->with_wckeys)
	    && ((slurmdbd_conn->conn->version < 8)
		|| (user_cond->assoc_cond->only_defs))) {
		List cluster_list = user_cond->assoc_cond->cluster_list;
		/* load up with just this cluster to query against
		 * since befor 2.2 we had only 1 default account so
		 * send the default for this cluster. */
		if (!cluster_list) {
			cluster_list = list_create(NULL);
			list_append(cluster_list,
				    slurmdbd_conn->conn->cluster_name);
			user_cond->assoc_cond->cluster_list = cluster_list;
		}
	}

	list_msg.my_list = acct_storage_g_get_users(
		slurmdbd_conn->db_conn, slurmdbd_conn->conn->auth_uid,
		user_cond);

	if (!errno) {
		if (!list_msg.my_list)
			list_msg.my_list = list_create(NULL);
		*out_buffer = init_buf(1024);
		pack16((uint16_t) DBD_GOT_USERS, *out_buffer);
		slurmdbd_pack_list_msg(&list_msg, slurmdbd_conn->conn->version,
				       DBD_GOT_USERS, *out_buffer);
	} else {
		*out_buffer = slurm_persist_make_rc_msg(slurmdbd_conn->conn,
							errno,
							slurm_strerror(errno),
							DBD_GET_USERS);
		rc = SLURM_ERROR;
	}

	FREE_NULL_LIST(list_msg.my_list);

	return rc;
}

static int _get_wckeys(slurmdbd_conn_t *slurmdbd_conn, persist_msg_t *msg,
		       buf_t **out_buffer)
{
	dbd_cond_msg_t *get_msg = msg->data;
	dbd_list_msg_t list_msg = { NULL };
	char *comment = NULL;
	int rc = SLURM_SUCCESS;

	debug2("DBD_GET_WCKEYS: called in CONN %d", slurmdbd_conn->conn->fd);

	/* We have to check this here, and not in the plugin.  There
	 * are places in the plugin that a non-admin can call this and
	 * it be ok. */
	if (!_validate_operator(slurmdbd_conn)) {
		comment = "Your user doesn't have privilege to perform this action";
		error("CONN:%d %s", slurmdbd_conn->conn->fd, comment);
		*out_buffer = slurm_persist_make_rc_msg(slurmdbd_conn->conn,
							ESLURM_ACCESS_DENIED,
							comment,
							DBD_GET_WCKEYS);
		return ESLURM_ACCESS_DENIED;
	}

	list_msg.my_list = acct_storage_g_get_wckeys(
		slurmdbd_conn->db_conn, slurmdbd_conn->conn->auth_uid,
		get_msg->cond);

	if (!errno) {
		if (!list_msg.my_list)
			list_msg.my_list = list_create(NULL);
		*out_buffer = init_buf(1024);
		pack16((uint16_t) DBD_GOT_WCKEYS, *out_buffer);
		slurmdbd_pack_list_msg(&list_msg, slurmdbd_conn->conn->version,
				       DBD_GOT_WCKEYS, *out_buffer);
	} else {
		*out_buffer = slurm_persist_make_rc_msg(slurmdbd_conn->conn,
							errno,
							slurm_strerror(errno),
							DBD_GET_WCKEYS);
		rc = SLURM_ERROR;
	}

	FREE_NULL_LIST(list_msg.my_list);

	return rc;
}

static int _get_reservations(slurmdbd_conn_t *slurmdbd_conn,
			     persist_msg_t *msg, buf_t **out_buffer)
{
	dbd_cond_msg_t *get_msg = msg->data;
	dbd_list_msg_t list_msg = { NULL };
	int rc = SLURM_SUCCESS;

	debug2("DBD_GET_RESVS: called in CONN %d", slurmdbd_conn->conn->fd);

	list_msg.my_list = acct_storage_g_get_reservations(
		slurmdbd_conn->db_conn, slurmdbd_conn->conn->auth_uid,
		get_msg->cond);

	if (!errno) {
		if (!list_msg.my_list)
			list_msg.my_list = list_create(NULL);
		*out_buffer = init_buf(1024);
		pack16((uint16_t) DBD_GOT_RESVS, *out_buffer);
		slurmdbd_pack_list_msg(&list_msg, slurmdbd_conn->conn->version,
				       DBD_GOT_RESVS, *out_buffer);
	} else {
		*out_buffer = slurm_persist_make_rc_msg(slurmdbd_conn->conn,
							errno,
							slurm_strerror(errno),
							DBD_GET_RESVS);
		rc = SLURM_ERROR;
	}

	FREE_NULL_LIST(list_msg.my_list);

	return rc;
}

static int _find_rpc_obj_in_list(void *x, void *key)
{
	slurmdb_rpc_obj_t *obj = (slurmdb_rpc_obj_t *)x;

	if (obj->id == *(int *)key)
		return 1;
	return 0;
}

static int _flush_jobs(slurmdbd_conn_t *slurmdbd_conn, persist_msg_t *msg,
		       buf_t **out_buffer)
{
	dbd_cluster_tres_msg_t *cluster_tres_msg = msg->data;
	int rc = SLURM_SUCCESS;
	char *comment = NULL;

	if (!_validate_slurm_user(slurmdbd_conn)) {
		comment = "DBD_FLUSH_JOBS message from invalid uid";
		error("DBD_FLUSH_JOBS message from invalid uid %u",
		      slurmdbd_conn->conn->auth_uid);
		rc = ESLURM_ACCESS_DENIED;
		goto end_it;
	}

	debug2("DBD_FLUSH_JOBS: called in CONN %d for %s",
	       slurmdbd_conn->conn->fd, slurmdbd_conn->conn->cluster_name);

	rc = acct_storage_g_flush_jobs_on_cluster(
		slurmdbd_conn->db_conn,
		cluster_tres_msg->event_time);
end_it:
	*out_buffer = slurm_persist_make_rc_msg(slurmdbd_conn->conn,
						rc, comment, DBD_FLUSH_JOBS);
	return rc;
}

static int _fini_conn(slurmdbd_conn_t *slurmdbd_conn, persist_msg_t *msg,
		      buf_t **out_buffer)
{
	dbd_fini_msg_t *fini_msg = msg->data;
	char *comment = NULL;
	int rc = SLURM_SUCCESS;
	bool locked = false;


	debug2("DBD_FINI: CLOSE:%u COMMIT:%u",
	       fini_msg->close_conn, fini_msg->commit);

	if (slurmdbd_conn->conn->rem_port && slurmdbd_conf->commit_delay) {
		slurm_mutex_lock(&registered_lock);
		locked = true;
	}

	if (fini_msg->close_conn == 1)
		rc = acct_storage_g_close_connection(&slurmdbd_conn->db_conn);
	else
		rc = acct_storage_g_commit(slurmdbd_conn->db_conn,
					   fini_msg->commit);
	if (locked)
		slurm_mutex_unlock(&registered_lock);

	*out_buffer = slurm_persist_make_rc_msg(slurmdbd_conn->conn,
						rc, comment, DBD_FINI);
	return rc;

}

static int _job_complete(slurmdbd_conn_t *slurmdbd_conn, persist_msg_t *msg,
			 buf_t **out_buffer)
{
	dbd_job_comp_msg_t *job_comp_msg = msg->data;
	job_record_t job;
	job_details_t details;
	int rc = SLURM_SUCCESS;
	char *comment = NULL;

	if (!_validate_slurm_user(slurmdbd_conn)) {
		comment = "DBD_JOB_COMPLETE message from invalid uid";
		error("CONN:%d %s %u",
		      slurmdbd_conn->conn->fd, comment,
		      slurmdbd_conn->conn->auth_uid);
		rc = ESLURM_ACCESS_DENIED;
		goto end_it;
	}

	memset(&job, 0, sizeof(job_record_t));
	memset(&details, 0, sizeof(job_details_t));

	job.admin_comment = job_comp_msg->admin_comment;
	job.assoc_id = job_comp_msg->assoc_id;
	job.comment = job_comp_msg->comment;
	if (job_comp_msg->db_index != NO_VAL64)
		job.db_index = job_comp_msg->db_index;
	job.derived_ec = job_comp_msg->derived_ec;
	job.end_time = job_comp_msg->end_time;
	job.exit_code = job_comp_msg->exit_code;
	job.extra = job_comp_msg->extra;
	job.failed_node = job_comp_msg->failed_node;
	job.job_id = job_comp_msg->job_id;
	job.job_state = job_comp_msg->job_state;
	job.requid = job_comp_msg->req_uid;
	job.nodes = job_comp_msg->nodes;
	job.start_time = job_comp_msg->start_time;
	details.submit_time = job_comp_msg->submit_time;
	job.start_protocol_ver = slurmdbd_conn->conn->version;
	job.system_comment = job_comp_msg->system_comment;
	job.tres_alloc_str = job_comp_msg->tres_alloc_str;

	job.details = &details;

	if (job.job_state & JOB_RESIZING) {
		job.resize_time = job_comp_msg->end_time;
		debug2("DBD_JOB_COMPLETE: RESIZE ID:%u", job_comp_msg->job_id);
	} else
		debug2("DBD_JOB_COMPLETE: ID:%u", job_comp_msg->job_id);

	rc = jobacct_storage_g_job_complete(slurmdbd_conn->db_conn, &job);

	if (rc && errno == 740) /* meaning data is already there */
		rc = SLURM_SUCCESS;

	/* just in case this gets set we need to clear it */
	xfree(job.wckey);

	if (!slurmdbd_conn->conn->rem_port) {
		debug3("DBD_JOB_COMPLETE: cluster not registered");
		slurmdbd_conn->conn->rem_port =
			clusteracct_storage_g_register_disconn_ctld(
				slurmdbd_conn->db_conn,
				slurmdbd_conn->conn->rem_host);

		_add_registered_cluster(slurmdbd_conn);
	}

end_it:
	*out_buffer = slurm_persist_make_rc_msg(slurmdbd_conn->conn,
						rc, comment, DBD_JOB_COMPLETE);
	return SLURM_SUCCESS;
}

static int _job_start(slurmdbd_conn_t *slurmdbd_conn, persist_msg_t *msg,
		      buf_t **out_buffer)
{
	dbd_job_start_msg_t *job_start_msg = msg->data;
	dbd_id_rc_msg_t id_rc_msg;
	char *comment = NULL;

	if (!_validate_slurm_user(slurmdbd_conn)) {
		comment = "DBD_JOB_START message from invalid uid";
		error("CONN:%d %s %u",
		      slurmdbd_conn->conn->fd, comment,
		      slurmdbd_conn->conn->auth_uid);
		*out_buffer = slurm_persist_make_rc_msg(slurmdbd_conn->conn,
							ESLURM_ACCESS_DENIED,
							comment,
							DBD_JOB_START);
		return SLURM_ERROR;
	}

	_process_job_start(slurmdbd_conn, job_start_msg, &id_rc_msg);

	*out_buffer = init_buf(1024);
	pack16((uint16_t) DBD_ID_RC, *out_buffer);
	slurmdbd_pack_id_rc_msg(&id_rc_msg,
				slurmdbd_conn->conn->version, *out_buffer);
	return SLURM_SUCCESS;
}

static int _job_heavy(slurmdbd_conn_t *slurmdbd_conn, persist_msg_t *msg,
		      buf_t **out_buffer)
{
	dbd_job_heavy_msg_t *job_heavy_msg = msg->data;
	job_record_t job;
	job_details_t details;
	char *comment = NULL;
	int rc;

	if (!_validate_slurm_user(slurmdbd_conn)) {
		comment = "DBD_JOB_HEAVY message from invalid uid";
		error("CONN:%d %s %u",
		      slurmdbd_conn->conn->fd, comment,
		      slurmdbd_conn->conn->auth_uid);
		*out_buffer = slurm_persist_make_rc_msg(slurmdbd_conn->conn,
							ESLURM_ACCESS_DENIED,
							comment,
							DBD_JOB_HEAVY);
		return SLURM_ERROR;
	}

	debug2("DBD_JOB_HEAVY: SCRIPT:%s ENV:%s",
	       job_heavy_msg->script ? "yes" : "no",
	       job_heavy_msg->env ? "yes" : "no");

	memset(&job, 0, sizeof(job_record_t));
	memset(&details, 0, sizeof(job_details_t));

	if (job_heavy_msg->env) {
		details.env_sup = xmalloc(sizeof(*details.env_sup));
		details.env_sup[0] = job_heavy_msg->env;
	}
	details.env_hash = job_heavy_msg->env_hash;
	details.script = job_heavy_msg->script;
	details.script_hash = job_heavy_msg->script_hash;

	job.details = &details;

	rc = jobacct_storage_g_job_heavy(slurmdbd_conn->db_conn, &job);

	xfree(details.env_sup);

	*out_buffer = slurm_persist_make_rc_msg(slurmdbd_conn->conn,
						rc, comment,
						DBD_JOB_HEAVY);
	return SLURM_SUCCESS;
}

static int _job_suspend(slurmdbd_conn_t *slurmdbd_conn, persist_msg_t *msg,
			buf_t **out_buffer)
{
	dbd_job_suspend_msg_t *job_suspend_msg = msg->data;
	job_record_t job;
	job_details_t details;
	int rc = SLURM_SUCCESS;
	char *comment = NULL;

	if (!_validate_slurm_user(slurmdbd_conn)) {
		comment = "DBD_JOB_SUSPEND message from invalid uid";
		error("CONN:%d %s %u",
		      slurmdbd_conn->conn->fd, comment,
		      slurmdbd_conn->conn->auth_uid);
		rc = ESLURM_ACCESS_DENIED;
		goto end_it;
	}

	debug2("DBD_JOB_SUSPEND: ID:%u STATE:%s",
	       job_suspend_msg->job_id,
	       job_state_string(job_suspend_msg->job_state));

	memset(&job, 0, sizeof(job_record_t));
	memset(&details, 0, sizeof(job_details_t));

	job.assoc_id = job_suspend_msg->assoc_id;
	if (job_suspend_msg->db_index != NO_VAL64)
		job.db_index = job_suspend_msg->db_index;
	job.job_id = job_suspend_msg->job_id;
	job.job_state = job_suspend_msg->job_state;
	details.submit_time = job_suspend_msg->submit_time;
	job.start_protocol_ver = slurmdbd_conn->conn->version;
	job.suspend_time = job_suspend_msg->suspend_time;

	job.details = &details;
	rc = jobacct_storage_g_job_suspend(slurmdbd_conn->db_conn, &job);

	if (rc && errno == 740) /* meaning data is already there */
		rc = SLURM_SUCCESS;

	/* just in case this gets set we need to clear it */
	xfree(job.wckey);
end_it:
	*out_buffer = slurm_persist_make_rc_msg(slurmdbd_conn->conn,
						rc, comment,
						DBD_JOB_SUSPEND);
	return SLURM_SUCCESS;
}

static int _modify_accounts(slurmdbd_conn_t *slurmdbd_conn, persist_msg_t *msg,
			    buf_t **out_buffer)
{
	dbd_list_msg_t list_msg = { NULL };
	int rc = SLURM_SUCCESS;
	dbd_modify_msg_t *get_msg = msg->data;
	char *comment = NULL;

	debug2("DBD_MODIFY_ACCOUNTS: called in CONN %d",
	       slurmdbd_conn->conn->fd);

	if (!(list_msg.my_list = acct_storage_g_modify_accounts(
		      slurmdbd_conn->db_conn, slurmdbd_conn->conn->auth_uid,
		      get_msg->cond, get_msg->rec))) {
		if (errno == ESLURM_ACCESS_DENIED) {
			comment = "Your user doesn't have privilege to perform this action";
			rc = ESLURM_ACCESS_DENIED;
		} else if (errno == SLURM_ERROR) {
			comment = "Something was wrong with your query";
			rc = SLURM_ERROR;
		} else if (errno == SLURM_NO_CHANGE_IN_DATA) {
			comment = "Request didn't affect anything";
			rc = SLURM_SUCCESS;
		} else if (errno == ESLURM_DB_CONNECTION) {
			comment = slurm_strerror(errno);
			rc = errno;
		} else {
			rc = errno;
			if (!(comment = slurm_strerror(errno)))
				comment = "Unknown issue";
		}
		error("CONN:%d %s", slurmdbd_conn->conn->fd, comment);
		*out_buffer = slurm_persist_make_rc_msg(slurmdbd_conn->conn,
							rc, comment,
							DBD_MODIFY_ACCOUNTS);
		return rc;
	}

	*out_buffer = init_buf(1024);
	pack16((uint16_t) DBD_GOT_LIST, *out_buffer);
	slurmdbd_pack_list_msg(&list_msg, slurmdbd_conn->conn->version,
			       DBD_GOT_LIST, *out_buffer);
	FREE_NULL_LIST(list_msg.my_list);

	return rc;
}

static int _modify_assocs(slurmdbd_conn_t *slurmdbd_conn, persist_msg_t *msg,
			  buf_t **out_buffer)
{
	dbd_list_msg_t list_msg = { NULL };
	int rc = SLURM_SUCCESS;
	dbd_modify_msg_t *get_msg = msg->data;
	char *comment = NULL;

	debug2("DBD_MODIFY_ASSOCS: called in CONN %d", slurmdbd_conn->conn->fd);

	/* All authentication needs to be done inside the plugin since we are
	 * unable to know what accounts this request is talking about
	 * until we process it through the database.
	 */

	if (!(list_msg.my_list = acct_storage_g_modify_assocs(
		      slurmdbd_conn->db_conn, slurmdbd_conn->conn->auth_uid,
		      get_msg->cond, get_msg->rec)) ||
	    (errno != SLURM_SUCCESS)) {
		error("CONN:%d %s", slurmdbd_conn->conn->fd,
		      slurm_strerror(errno));
		if (errno == ESLURM_ACCESS_DENIED) {
			comment = "Your user doesn't have privilege to perform this action";
			rc = ESLURM_ACCESS_DENIED;
		} else if (errno == SLURM_ERROR) {
			comment = "Something was wrong with your query";
			rc = SLURM_ERROR;
		} else if (errno == SLURM_NO_CHANGE_IN_DATA) {
			comment = "Request didn't affect anything";
			rc = SLURM_SUCCESS;
		} else if (errno == ESLURM_DB_CONNECTION) {
			comment = slurm_strerror(errno);
			rc = errno;
		} else if (list_msg.my_list && list_count(list_msg.my_list) &&
			   (errno == ESLURM_NO_REMOVE_DEFAULT_QOS)) {
			rc = errno;
			comment = list_peek(list_msg.my_list);
		} else {
			rc = errno;
			if (!(comment = slurm_strerror(errno)))
				comment = "Unknown issue";
		}

		*out_buffer = slurm_persist_make_rc_msg(slurmdbd_conn->conn,
							rc, comment,
							DBD_MODIFY_ASSOCS);
		FREE_NULL_LIST(list_msg.my_list);
		return rc;
	}

	*out_buffer = init_buf(1024);
	pack16((uint16_t) DBD_GOT_LIST, *out_buffer);
	slurmdbd_pack_list_msg(&list_msg, slurmdbd_conn->conn->version,
			       DBD_GOT_LIST, *out_buffer);
	FREE_NULL_LIST(list_msg.my_list);

	return rc;
}

static int _modify_clusters(slurmdbd_conn_t *slurmdbd_conn, persist_msg_t *msg,
			    buf_t **out_buffer)
{
	dbd_list_msg_t list_msg = { NULL };
	int rc = SLURM_SUCCESS;
	dbd_modify_msg_t *get_msg = msg->data;
	char *comment = NULL;

	debug2("DBD_MODIFY_CLUSTERS: called in CONN %d",
	       slurmdbd_conn->conn->fd);

	if (!(list_msg.my_list = acct_storage_g_modify_clusters(
		      slurmdbd_conn->db_conn, slurmdbd_conn->conn->auth_uid,
		      get_msg->cond, get_msg->rec))) {
		if (errno == ESLURM_ACCESS_DENIED) {
			comment = "Your user doesn't have privilege to perform this action";
			rc = ESLURM_ACCESS_DENIED;
		} else if (errno == SLURM_ERROR) {
			comment = "Something was wrong with your query";
			rc = SLURM_ERROR;
		} else if (errno == SLURM_NO_CHANGE_IN_DATA) {
			comment = "Request didn't affect anything";
			rc = SLURM_SUCCESS;
		} else if (errno == ESLURM_DB_CONNECTION) {
			comment = slurm_strerror(errno);
			rc = errno;
		} else {
			rc = errno;
			if (!(comment = slurm_strerror(errno)))
				comment = "Unknown issue";
		}
		error("CONN:%d %s", slurmdbd_conn->conn->fd, comment);
		*out_buffer = slurm_persist_make_rc_msg(slurmdbd_conn->conn,
							rc, comment,
							DBD_MODIFY_CLUSTERS);
		return rc;
	}

	*out_buffer = init_buf(1024);
	pack16((uint16_t) DBD_GOT_LIST, *out_buffer);
	slurmdbd_pack_list_msg(&list_msg, slurmdbd_conn->conn->version,
			       DBD_GOT_LIST, *out_buffer);
	FREE_NULL_LIST(list_msg.my_list);

	return rc;
}

static int _modify_federations(slurmdbd_conn_t *slurmdbd_conn,
			       persist_msg_t *msg, buf_t **out_buffer)
{
	dbd_list_msg_t list_msg = { NULL };
	int rc = SLURM_SUCCESS;
	dbd_modify_msg_t *get_msg = msg->data;
	char *comment = NULL;

	debug2("DBD_MODIFY_FEDERATIONS: called in CONN %d",
	       slurmdbd_conn->conn->fd);

	if (!(list_msg.my_list = acct_storage_g_modify_federations(
		      slurmdbd_conn->db_conn, slurmdbd_conn->conn->auth_uid,
		      get_msg->cond, get_msg->rec))) {
		if (errno == ESLURM_ACCESS_DENIED) {
			comment = "Your user doesn't have privilege to perform "
				"this action";
			rc = ESLURM_ACCESS_DENIED;
		} else if (errno == SLURM_ERROR) {
			comment = "Something was wrong with your query";
			rc = SLURM_ERROR;
		} else if (errno == SLURM_NO_CHANGE_IN_DATA) {
			comment = "Request didn't affect anything";
			rc = SLURM_SUCCESS;
		} else if (errno == ESLURM_DB_CONNECTION) {
			comment = slurm_strerror(errno);
			rc = errno;
		} else {
			rc = errno;
			if (!(comment = slurm_strerror(errno)))
				comment = "Unknown issue";
		}
		error("CONN:%d %s", slurmdbd_conn->conn->fd, comment);
		*out_buffer = slurm_persist_make_rc_msg(slurmdbd_conn->conn,
							rc, comment,
							DBD_MODIFY_FEDERATIONS);
		return rc;
	}

	*out_buffer = init_buf(1024);
	pack16((uint16_t) DBD_GOT_LIST, *out_buffer);
	slurmdbd_pack_list_msg(&list_msg, slurmdbd_conn->conn->version,
			       DBD_GOT_LIST, *out_buffer);
	FREE_NULL_LIST(list_msg.my_list);

	return rc;
}

static int _modify_job(slurmdbd_conn_t *slurmdbd_conn, persist_msg_t *msg,
		       buf_t **out_buffer)
{
	dbd_list_msg_t list_msg = { NULL };
	int rc = SLURM_SUCCESS;
	dbd_modify_msg_t *get_msg = msg->data;
	char *comment = NULL;

	debug2("DBD_MODIFY_JOB: called in CONN %d", slurmdbd_conn->conn->fd);

	if (!(list_msg.my_list = acct_storage_g_modify_job(
		      slurmdbd_conn->db_conn, slurmdbd_conn->conn->auth_uid,
		      get_msg->cond, get_msg->rec))) {
		if (errno == ESLURM_ACCESS_DENIED) {
			comment = "Your user doesn't have privilege to perform this action";
			rc = ESLURM_ACCESS_DENIED;
		} else if (errno == SLURM_ERROR) {
			comment = "Something was wrong with your query";
			rc = SLURM_ERROR;
		} else if (errno == SLURM_NO_CHANGE_IN_DATA) {
			comment = "Request didn't affect anything";
			rc = SLURM_SUCCESS;
		} else if (errno == ESLURM_DB_CONNECTION) {
			comment = slurm_strerror(errno);
			rc = errno;
		} else {
			rc = errno;
			if (!(comment = slurm_strerror(errno)))
				comment = "Unknown issue";
		}
		error("CONN:%d %s", slurmdbd_conn->conn->fd, comment);
		*out_buffer = slurm_persist_make_rc_msg(slurmdbd_conn->conn,
							rc, comment,
							DBD_MODIFY_JOB);
		return rc;
	}

	if (get_msg->cond &&
	    (((slurmdb_job_cond_t *)get_msg->cond)->flags &
	     JOBCOND_FLAG_NO_WAIT)) {
		*out_buffer = slurm_persist_make_rc_msg(slurmdbd_conn->conn,
							rc, comment,
							DBD_MODIFY_JOB);
	} else {
		*out_buffer = init_buf(1024);
		pack16((uint16_t) DBD_GOT_LIST, *out_buffer);
		slurmdbd_pack_list_msg(&list_msg, slurmdbd_conn->conn->version,
				       DBD_GOT_LIST, *out_buffer);
	}

	FREE_NULL_LIST(list_msg.my_list);

	return rc;
}

static int _modify_qos(slurmdbd_conn_t *slurmdbd_conn, persist_msg_t *msg,
		       buf_t **out_buffer)
{
	dbd_list_msg_t list_msg = { NULL };
	int rc = SLURM_SUCCESS;
	dbd_modify_msg_t *get_msg = msg->data;
	char *comment = NULL;

	debug2("DBD_MODIFY_QOS: called in CONN %d", slurmdbd_conn->conn->fd);

	if (!(list_msg.my_list = acct_storage_g_modify_qos(
		      slurmdbd_conn->db_conn, slurmdbd_conn->conn->auth_uid,
		      get_msg->cond, get_msg->rec))) {
		if (errno == ESLURM_ACCESS_DENIED) {
			comment = "Your user doesn't have privilege to perform this action";
			rc = ESLURM_ACCESS_DENIED;
		} else if (errno == SLURM_ERROR) {
			comment = "Something was wrong with your query";
			rc = SLURM_ERROR;
		} else if (errno == SLURM_NO_CHANGE_IN_DATA) {
			comment = "Request didn't affect anything";
			rc = SLURM_SUCCESS;
		} else if (errno == ESLURM_QOS_PREEMPTION_LOOP) {
			comment = "QOS Preemption loop detected";
			rc = ESLURM_QOS_PREEMPTION_LOOP;
		} else if (errno == ESLURM_DB_CONNECTION) {
			comment = slurm_strerror(errno);
			rc = errno;
		} else {
			rc = errno;
			if (!(comment = slurm_strerror(errno)))
				comment = "Unknown issue";
		}
		error("CONN:%d %s", slurmdbd_conn->conn->fd, comment);
		*out_buffer = slurm_persist_make_rc_msg(slurmdbd_conn->conn,
							rc, comment,
							DBD_MODIFY_QOS);
		return rc;
	}

	*out_buffer = init_buf(1024);
	pack16((uint16_t) DBD_GOT_LIST, *out_buffer);
	slurmdbd_pack_list_msg(&list_msg, slurmdbd_conn->conn->version,
			       DBD_GOT_LIST, *out_buffer);
	FREE_NULL_LIST(list_msg.my_list);

	return rc;
}

static int _modify_res(slurmdbd_conn_t *slurmdbd_conn, persist_msg_t *msg,
		       buf_t **out_buffer)
{
	dbd_list_msg_t list_msg = { NULL };
	int rc = SLURM_SUCCESS;
	dbd_modify_msg_t *get_msg = msg->data;
	char *comment = NULL;

	debug2("DBD_MODIFY_RES: called in CONN %d", slurmdbd_conn->conn->fd);

	if (!(list_msg.my_list = acct_storage_g_modify_res(
		      slurmdbd_conn->db_conn, slurmdbd_conn->conn->auth_uid,
		      get_msg->cond, get_msg->rec))) {
		if (errno == ESLURM_ACCESS_DENIED) {
			comment = "Your user doesn't have privilege to perform "
				"this action";
			rc = ESLURM_ACCESS_DENIED;
		} else if (errno == SLURM_ERROR) {
			comment = "Something was wrong with your query";
			rc = SLURM_ERROR;
		} else if (errno == SLURM_NO_CHANGE_IN_DATA) {
			comment = "Request didn't affect anything";
			rc = SLURM_SUCCESS;
		} else if (errno == ESLURM_DB_CONNECTION) {
			comment = slurm_strerror(errno);
			rc = errno;
		} else {
			rc = errno;
			if (!(comment = slurm_strerror(errno)))
				comment = "Unknown issue";
		}
		error("CONN:%d %s", slurmdbd_conn->conn->fd, comment);
		*out_buffer = slurm_persist_make_rc_msg(slurmdbd_conn->conn,
							rc, comment,
							DBD_MODIFY_RES);
		return rc;
	}

	*out_buffer = init_buf(1024);
	pack16((uint16_t) DBD_GOT_LIST, *out_buffer);
	slurmdbd_pack_list_msg(&list_msg, slurmdbd_conn->conn->version,
			       DBD_GOT_LIST, *out_buffer);
	FREE_NULL_LIST(list_msg.my_list);
	return rc;
}

static int _modify_users(slurmdbd_conn_t *slurmdbd_conn, persist_msg_t *msg,
			 buf_t **out_buffer)
{
	dbd_list_msg_t list_msg = { NULL };
	int rc = SLURM_SUCCESS;
	dbd_modify_msg_t *get_msg = msg->data;
	char *comment = NULL;
	int same_user = 0;
	slurmdb_user_cond_t *user_cond = NULL;
	slurmdb_user_rec_t *user_rec = NULL;

	debug2("DBD_MODIFY_USERS: called in CONN %d", slurmdbd_conn->conn->fd);

	user_cond = (slurmdb_user_cond_t *)get_msg->cond;
	user_rec = (slurmdb_user_rec_t *)get_msg->rec;

	if (!_validate_operator(slurmdbd_conn)) {
		if (user_cond && user_cond->assoc_cond
		    && user_cond->assoc_cond->user_list
		    && (list_count(user_cond->assoc_cond->user_list) == 1)) {
			uid_t pw_uid;
			char *name;
			name = list_peek (user_cond->assoc_cond->user_list);
		        if ((uid_from_string (name, &pw_uid) >= 0)
			    && (pw_uid == slurmdbd_conn->conn->auth_uid)) {
				same_user = 1;
				goto is_same_user;
			}
		}
		comment = "Your user doesn't have privilege to perform this action";
		error("CONN:%d %s", slurmdbd_conn->conn->fd, comment);
		*out_buffer = slurm_persist_make_rc_msg(slurmdbd_conn->conn,
							ESLURM_ACCESS_DENIED,
							comment,
							DBD_MODIFY_USERS);

		return ESLURM_ACCESS_DENIED;
	}

is_same_user:

	/* same_user can only alter the default account, default wckey
	 * nothing else */
	if (same_user) {
		/* If we add anything else here for the user we will
		 * need to document it
		 */
		if ((user_rec->admin_level != SLURMDB_ADMIN_NOTSET)) {
			comment = "You can only change your own default account, default wckey nothing else";
			error("CONN:%d %s", slurmdbd_conn->conn->fd, comment);
			*out_buffer = slurm_persist_make_rc_msg(
				slurmdbd_conn->conn,
				ESLURM_ACCESS_DENIED,
				comment,
				DBD_MODIFY_USERS);

			return ESLURM_ACCESS_DENIED;
		}
	}

	if ((user_rec->admin_level != SLURMDB_ADMIN_NOTSET) &&
	    !_validate_super_user(slurmdbd_conn)) {
		comment = "You must be a super user to modify a users admin level";
		error("CONN:%d %s", slurmdbd_conn->conn->fd, comment);
		*out_buffer = slurm_persist_make_rc_msg(
			slurmdbd_conn->conn,
			ESLURM_ACCESS_DENIED,
			comment,
			DBD_MODIFY_USERS);
		return ESLURM_ACCESS_DENIED;
	}

	if (!(list_msg.my_list = acct_storage_g_modify_users(
		      slurmdbd_conn->db_conn, slurmdbd_conn->conn->auth_uid,
		      user_cond, user_rec))) {
		if (errno == ESLURM_ACCESS_DENIED) {
			comment = "Your user doesn't have privilege to perform this action";
			rc = ESLURM_ACCESS_DENIED;
		} else if (errno == SLURM_ERROR) {
			comment = "Something was wrong with your query";
			rc = SLURM_ERROR;
		} else if (errno == SLURM_NO_CHANGE_IN_DATA) {
			comment = "Request didn't affect anything";
			rc = SLURM_SUCCESS;
		} else if (errno == ESLURM_DB_CONNECTION) {
			comment = slurm_strerror(errno);
			rc = errno;
		} else {
			rc = errno;
			if (!(comment = slurm_strerror(errno)))
				comment = "Unknown issue";
		}
		error("CONN:%d %s", slurmdbd_conn->conn->fd, comment);
		*out_buffer = slurm_persist_make_rc_msg(
			slurmdbd_conn->conn, rc, comment, DBD_MODIFY_USERS);
		return rc;
	}

	*out_buffer = init_buf(1024);
	pack16((uint16_t) DBD_GOT_LIST, *out_buffer);
	slurmdbd_pack_list_msg(&list_msg, slurmdbd_conn->conn->version,
			       DBD_GOT_LIST, *out_buffer);
	FREE_NULL_LIST(list_msg.my_list);

	return rc;
}

static int _modify_wckeys(slurmdbd_conn_t *slurmdbd_conn, persist_msg_t *msg,
			  buf_t **out_buffer)
{
	dbd_list_msg_t list_msg = { NULL };
	int rc = SLURM_SUCCESS;
	dbd_modify_msg_t *get_msg = msg->data;
	char *comment = NULL;

	debug2("DBD_MODIFY_WCKEYS: called in CONN %d", slurmdbd_conn->conn->fd);

	if (!(list_msg.my_list = acct_storage_g_modify_wckeys(
		      slurmdbd_conn->db_conn, slurmdbd_conn->conn->auth_uid,
		      get_msg->cond, get_msg->rec))) {
		if (errno == ESLURM_ACCESS_DENIED) {
			comment = "Your user doesn't have privilege to perform this action";
			rc = ESLURM_ACCESS_DENIED;
		} else if (errno == SLURM_ERROR) {
			comment = "Something was wrong with your query";
			rc = SLURM_ERROR;
		} else if (errno == SLURM_NO_CHANGE_IN_DATA) {
			comment = "Request didn't affect anything";
			rc = SLURM_SUCCESS;
		} else if (errno == ESLURM_DB_CONNECTION) {
			comment = slurm_strerror(errno);
			rc = errno;
		} else {
			rc = errno;
			if (!(comment = slurm_strerror(errno)))
				comment = "Unknown issue";
		}
		error("CONN:%d %s", slurmdbd_conn->conn->fd, comment);
		*out_buffer = slurm_persist_make_rc_msg(
			slurmdbd_conn->conn, rc, comment, DBD_MODIFY_WCKEYS);
		return rc;
	}

	*out_buffer = init_buf(1024);
	pack16((uint16_t) DBD_GOT_LIST, *out_buffer);
	slurmdbd_pack_list_msg(&list_msg, slurmdbd_conn->conn->version,
			       DBD_GOT_LIST, *out_buffer);
	FREE_NULL_LIST(list_msg.my_list);

	return rc;
}

static int _modify_reservation(slurmdbd_conn_t *slurmdbd_conn,
			       persist_msg_t *msg, buf_t **out_buffer)
{
	int rc = SLURM_SUCCESS;
	dbd_rec_msg_t *rec_msg = msg->data;
	char *comment = NULL;

	if (!_validate_slurm_user(slurmdbd_conn)) {
		comment = "DBD_MODIFY_RESV message from invalid uid";
		error("CONN:%d %s %u",
		      slurmdbd_conn->conn->fd, comment,
		      slurmdbd_conn->conn->auth_uid);
		rc = ESLURM_ACCESS_DENIED;
		goto end_it;
	}

	debug2("DBD_MODIFY_RESV: called in CONN %d", slurmdbd_conn->conn->fd);

	rc = acct_storage_g_modify_reservation(slurmdbd_conn->db_conn,
					       rec_msg->rec);

end_it:
	*out_buffer = slurm_persist_make_rc_msg(slurmdbd_conn->conn,
						rc, comment, DBD_MODIFY_RESV);
	return rc;
}

static int _node_state(slurmdbd_conn_t *slurmdbd_conn, persist_msg_t *msg,
		       buf_t **out_buffer)
{
	dbd_node_state_msg_t *node_state_msg = msg->data;
	node_record_t node_ptr;
	int rc = SLURM_SUCCESS;
	char *comment = NULL;

	if (!_validate_slurm_user(slurmdbd_conn)) {
		comment = "DBD_NODE_STATE message from invalid uid";
		error("CONN:%d %s %u",
		      slurmdbd_conn->conn->fd, comment,
		      slurmdbd_conn->conn->auth_uid);
		rc = ESLURM_ACCESS_DENIED;
		goto end_it;
	}

	memset(&node_ptr, 0, sizeof(node_record_t));
	node_ptr.extra = node_state_msg->extra;
	node_ptr.instance_id = node_state_msg->instance_id;
	node_ptr.instance_type = node_state_msg->instance_type;
	node_ptr.name = node_state_msg->hostlist;
	node_ptr.tres_str = node_state_msg->tres_str;
	node_ptr.node_state = node_state_msg->state;
	node_ptr.reason = node_state_msg->reason;
	node_ptr.reason_time = node_state_msg->event_time;
	node_ptr.reason_uid = node_state_msg->reason_uid;

	if (!node_ptr.tres_str &&
	    (node_state_msg->new_state != DBD_NODE_STATE_UPDATE))
		node_state_msg->new_state = DBD_NODE_STATE_UP;

	switch (node_state_msg->new_state) {
	case DBD_NODE_STATE_UP:
		debug2("DBD_NODE_STATE_UP: NODE:%s REASON:%s TIME:%ld",
		       node_state_msg->hostlist,
		       node_state_msg->reason,
		       (long)node_state_msg->event_time);

		/* clusteracct_storage_g_node_up can change the reason
		 * field so copy it to avoid memory issues.
		 */
		node_ptr.reason = xstrdup(node_state_msg->reason);
		rc = clusteracct_storage_g_node_up(
			slurmdbd_conn->db_conn,
			&node_ptr,
			node_state_msg->event_time);
		xfree(node_ptr.reason);
		break;
	case DBD_NODE_STATE_DOWN:
		debug2("DBD_NODE_STATE_DOWN: NODE:%s STATE:%s REASON:%s UID:%u TIME:%ld",
		       node_state_msg->hostlist,
		       node_state_string(node_state_msg->state),
		       node_state_msg->reason,
		       node_ptr.reason_uid,
		       (long)node_state_msg->event_time);
		rc = clusteracct_storage_g_node_down(
			slurmdbd_conn->db_conn,
			&node_ptr,
			node_state_msg->event_time,
			node_state_msg->reason, node_ptr.reason_uid);
		break;
	case DBD_NODE_STATE_UPDATE:
		debug2("DBD_NODE_STATE_UPDATE: NODE:%s",
		       node_state_msg->hostlist);
		rc = clusteracct_storage_g_node_update(
			slurmdbd_conn->db_conn,
			&node_ptr);
		break;
	default:
		comment = "DBD_NODE_STATE message has invalid new_state";
		error("CONN:%d %s %u",
		      slurmdbd_conn->conn->fd, comment,
		      slurmdbd_conn->conn->auth_uid);
		rc = SLURM_ERROR;
		break;
	}

end_it:
	*out_buffer = slurm_persist_make_rc_msg(slurmdbd_conn->conn,
						rc, comment, DBD_NODE_STATE);
	return SLURM_SUCCESS;
}

static void _process_job_start(slurmdbd_conn_t *slurmdbd_conn,
			       dbd_job_start_msg_t *job_start_msg,
			       dbd_id_rc_msg_t *id_rc_msg)
{
	job_record_t job, *job_ptr;
	job_details_t details;
	job_array_struct_t array_recs;

	memset(&job, 0, sizeof(job_record_t));
	memset(&details, 0, sizeof(job_details_t));
	memset(&array_recs, 0, sizeof(job_array_struct_t));
	memset(id_rc_msg, 0, sizeof(dbd_id_rc_msg_t));

	job.total_nodes = job_start_msg->alloc_nodes;
	job.account = _replace_double_quotes(job_start_msg->account);
	job.array_job_id = job_start_msg->array_job_id;
	job.array_task_id = job_start_msg->array_task_id;
	array_recs.task_id_str = job_start_msg->array_task_str;
	array_recs.max_run_tasks = job_start_msg->array_max_tasks;
	array_recs.task_cnt = job_start_msg->array_task_pending;
	job.assoc_id = job_start_msg->assoc_id;
	if (job_start_msg->db_index != NO_VAL64)
		job.db_index = job_start_msg->db_index;
	details.begin_time = job_start_msg->eligible_time;
	details.env_hash = job_start_msg->env_hash;
	job.user_id = job_start_msg->uid;
	job.group_id = job_start_msg->gid;
	job.container = _replace_double_quotes(job_start_msg->container);
	job.het_job_id = job_start_msg->het_job_id;
	job.het_job_offset = job_start_msg->het_job_offset;
	job.job_id = job_start_msg->job_id;
	job.job_state = job_start_msg->job_state;
	job.licenses = _replace_double_quotes(job_start_msg->licenses);
	job.mcs_label = _replace_double_quotes(job_start_msg->mcs_label);
	job.name = _replace_double_quotes(job_start_msg->name);
	job.nodes = job_start_msg->nodes;
	job.network = job_start_msg->node_inx;
	job.partition = job_start_msg->partition;
	details.min_cpus = job_start_msg->req_cpus;
	details.pn_min_memory = job_start_msg->req_mem;
	job.qos_id = job_start_msg->qos_id;
	job.resv_id = job_start_msg->resv_id;
	job.priority = job_start_msg->priority;
	details.script_hash = job_start_msg->script_hash;
	job.start_protocol_ver = slurmdbd_conn->conn->version;
	job.start_time = job_start_msg->start_time;
	details.submit_line = job_start_msg->submit_line;
	job.time_limit = job_start_msg->timelimit;
	job.tres_alloc_str = job_start_msg->tres_alloc_str;
	job.tres_req_str = job_start_msg->tres_req_str;
	job.gres_used = job_start_msg->gres_used;
	job.wckey = _replace_double_quotes(job_start_msg->wckey);
	details.work_dir = _replace_double_quotes(job_start_msg->work_dir);
	details.submit_time = job_start_msg->submit_time;
	job.db_flags = job_start_msg->db_flags;
	details.features = _replace_double_quotes(job_start_msg->constraints);
	job.state_reason_prev_db = job_start_msg->state_reason_prev;

	job.array_recs = &array_recs;
	job.details = &details;
	job_ptr = &job;

	if (job.job_state & JOB_RESIZING) {
		job.resize_time = job_start_msg->eligible_time;
		debug2("DBD_JOB_START: RESIZE CALL ID:%u NAME:%s INX:%"PRIu64,
		       job_start_msg->job_id, job_start_msg->name,
		       job.db_index);
	} else if (job.start_time && !IS_JOB_PENDING(job_ptr)) {
		debug2("DBD_JOB_START: START CALL ID:%u NAME:%s INX:%"PRIu64,
		       job_start_msg->job_id, job_start_msg->name,
		       job.db_index);
	} else {
		debug2("DBD_JOB_START: ELIGIBLE CALL ID:%u NAME:%s",
		       job_start_msg->job_id, job_start_msg->name);
	}
	id_rc_msg->return_code = jobacct_storage_g_job_start(
		slurmdbd_conn->db_conn, &job);
	id_rc_msg->job_id = job.job_id;
	id_rc_msg->flags = job.bit_flags;
	id_rc_msg->db_index = job.db_index;

	/* just in case job.wckey was set because we didn't send one */
	if (!job_start_msg->wckey)
		xfree(job.wckey);

	xfree(details.env_sup);

	if (!slurmdbd_conn->conn->rem_port) {
		debug3("DBD_JOB_START: cluster not registered");
		slurmdbd_conn->conn->rem_port =
			clusteracct_storage_g_register_disconn_ctld(
				slurmdbd_conn->db_conn,
				slurmdbd_conn->conn->rem_host);

		_add_registered_cluster(slurmdbd_conn);
	}
}

static int _reconfig(slurmdbd_conn_t *slurmdbd_conn, persist_msg_t *msg,
		     buf_t **out_buffer)
{
	int rc = SLURM_SUCCESS;
	char *comment = NULL;

	if (!_validate_super_user(slurmdbd_conn)) {
		comment = "Your user doesn't have privilege to perform this action";
		error("CONN:%d %s", slurmdbd_conn->conn->fd, comment);
		*out_buffer = slurm_persist_make_rc_msg(slurmdbd_conn->conn,
							ESLURM_ACCESS_DENIED,
							comment,
							DBD_MODIFY_WCKEYS);

		return ESLURM_ACCESS_DENIED;
	}

	info("Reconfigure request received");
	reconfig();

	*out_buffer = slurm_persist_make_rc_msg(slurmdbd_conn->conn,
						rc, comment, DBD_RECONFIG);
	return rc;

}

static int _register_ctld(slurmdbd_conn_t *slurmdbd_conn, persist_msg_t *msg,
			  buf_t **out_buffer)
{
	dbd_register_ctld_msg_t *register_ctld_msg = msg->data;
	int rc = SLURM_SUCCESS;
	char *comment = NULL;
	slurmdb_cluster_cond_t cluster_q;
	slurmdb_cluster_rec_t cluster;
	dbd_list_msg_t list_msg = { NULL };
	List cluster_list;

	if (!_validate_slurm_user(slurmdbd_conn)) {
		comment = "DBD_REGISTER_CTLD message from invalid uid";
		error("CONN:%d %s %u",
		      slurmdbd_conn->conn->fd, comment,
		      slurmdbd_conn->conn->auth_uid);
		rc = ESLURM_ACCESS_DENIED;
		goto end_it;
	}

	debug2("DBD_REGISTER_CTLD: called in CONN %d for %s(%u)",
	       slurmdbd_conn->conn->fd, slurmdbd_conn->conn->cluster_name,
	       register_ctld_msg->port);

	/* Just to make sure we don't allow a NULL cluster name to attempt
	   to connect.  This should never happen, but here just for
	   sanity check.
	*/
	if (!slurmdbd_conn->conn->cluster_name) {
		comment = "Must have a cluster name to register it";
		error("CONN:%d %s", slurmdbd_conn->conn->fd, comment);
		rc = ESLURM_BAD_NAME;
		goto end_it;
	}

	debug2("slurmctld at ip:%s, port:%d",
	       slurmdbd_conn->conn->rem_host, register_ctld_msg->port);

	slurmdb_init_cluster_cond(&cluster_q, 0);
	slurmdb_init_cluster_rec(&cluster, 0);

	cluster_q.cluster_list = list_create(NULL);
	list_append(cluster_q.cluster_list, slurmdbd_conn->conn->cluster_name);
	cluster.control_host = slurmdbd_conn->conn->rem_host;
	cluster.control_port = register_ctld_msg->port;
	cluster.dimensions = register_ctld_msg->dimensions;
	cluster.flags = register_ctld_msg->flags;
	cluster.plugin_id_select = register_ctld_msg->plugin_id_select;
	cluster.rpc_version = slurmdbd_conn->conn->version;

	if ((cluster.flags != NO_VAL) &&
	    (cluster.flags & CLUSTER_FLAG_EXT))
		slurmdbd_conn->conn->flags |= PERSIST_FLAG_EXT_DBD;

	cluster_list = acct_storage_g_get_clusters(
		slurmdbd_conn->db_conn, slurmdbd_conn->conn->auth_uid,
		&cluster_q);
	if (!cluster_list || errno) {
		comment = slurm_strerror(errno);
		rc = errno;
	} else if (!list_count(cluster_list)) {
		List add_list = list_create(NULL);
		list_append(add_list, &cluster);

		cluster.name = slurmdbd_conn->conn->cluster_name;
		cluster.flags |= CLUSTER_FLAG_REGISTER;
		rc = acct_storage_g_add_clusters(slurmdbd_conn->db_conn,
						 slurmdbd_conn->conn->auth_uid,
						 add_list);
		if (rc == ESLURM_ACCESS_DENIED)
			comment = "Your user doesn't have privilege to perform this action";
		else if (rc != SLURM_SUCCESS)
			comment = "Failed to add/register cluster.";
		slurmdb_destroy_assoc_rec(cluster.root_assoc);
		FREE_NULL_LIST(add_list);
	} else if ((slurmdbd_conn->conn->flags & PERSIST_FLAG_EXT_DBD) &&
		   !(((slurmdb_cluster_rec_t *)list_peek(cluster_list))->flags &
		     CLUSTER_FLAG_EXT)) {
		comment = "Can't register to non-external cluster";
		rc = ESLURM_ACCESS_DENIED;
	}
	FREE_NULL_LIST(cluster_list);
	if (rc)
		goto end_it;

	list_msg.my_list = acct_storage_g_modify_clusters(
		slurmdbd_conn->db_conn, slurmdbd_conn->conn->auth_uid,
		&cluster_q, &cluster);
	if (errno == EFAULT) {
		comment = "Request to register was incomplete";
		rc = SLURM_ERROR;
	} else if (errno == ESLURM_ACCESS_DENIED) {
		comment = "Your user doesn't have privilege to perform this action";
		rc = ESLURM_ACCESS_DENIED;
	} else if (errno == ESLURM_DB_CONNECTION) {
		comment = slurm_strerror(errno);
		rc = errno;
	} else if (!list_msg.my_list || !list_count(list_msg.my_list)) {
		comment = "This cluster hasn't been added to accounting yet";
		rc = SLURM_ERROR;
	}

	FREE_NULL_LIST(list_msg.my_list);
	FREE_NULL_LIST(cluster_q.cluster_list);

end_it:

	if (rc == SLURM_SUCCESS) {
		slurmdbd_conn->conn->rem_port = register_ctld_msg->port;

		_add_registered_cluster(slurmdbd_conn);
	}

	*out_buffer = slurm_persist_make_rc_msg(slurmdbd_conn->conn,
						rc, comment, DBD_REGISTER_CTLD);
	return rc;
}

static int _remove_accounts(slurmdbd_conn_t *slurmdbd_conn, persist_msg_t *msg,
			    buf_t **out_buffer)
{
	int rc = SLURM_SUCCESS;
	dbd_cond_msg_t *get_msg = msg->data;
	dbd_list_msg_t list_msg = { NULL };
	char *comment = NULL;

	debug2("DBD_REMOVE_ACCOUNTS: called in CONN %d",
	       slurmdbd_conn->conn->fd);

	if (!(list_msg.my_list = acct_storage_g_remove_accounts(
		      slurmdbd_conn->db_conn, slurmdbd_conn->conn->auth_uid,
		      get_msg->cond))) {
		if (errno == ESLURM_ACCESS_DENIED) {
			comment = "Your user doesn't have privilege to perform this action";
			rc = ESLURM_ACCESS_DENIED;
		} else if (errno == SLURM_ERROR) {
			comment = "Something was wrong with your query";
			rc = SLURM_ERROR;
		} else if (errno == SLURM_NO_CHANGE_IN_DATA) {
			comment = "Request didn't affect anything";
			rc = SLURM_SUCCESS;
		} else if (errno == ESLURM_DB_CONNECTION) {
			comment = slurm_strerror(errno);
			rc = errno;
		} else {
			rc = errno;
			if (!(comment = slurm_strerror(errno)))
				comment = "Unknown issue";
		}
		error("CONN:%d %s", slurmdbd_conn->conn->fd, comment);
		*out_buffer = slurm_persist_make_rc_msg(
			slurmdbd_conn->conn, rc, comment, DBD_REMOVE_ACCOUNTS);
		return rc;
	}
	list_msg.return_code = errno;

	*out_buffer = init_buf(1024);
	pack16((uint16_t) DBD_GOT_LIST, *out_buffer);
	slurmdbd_pack_list_msg(&list_msg, slurmdbd_conn->conn->version,
			       DBD_GOT_LIST, *out_buffer);
	FREE_NULL_LIST(list_msg.my_list);

	return rc;
}

static int _remove_account_coords(slurmdbd_conn_t *slurmdbd_conn,
				  persist_msg_t *msg, buf_t **out_buffer)
{
	int rc = SLURM_SUCCESS;
	dbd_acct_coord_msg_t *get_msg = msg->data;
	dbd_list_msg_t list_msg = { NULL };
	char *comment = NULL;

	debug2("DBD_REMOVE_ACCOUNT_COORDS: called in CONN %d",
	       slurmdbd_conn->conn->fd);

	/* All authentication needs to be done inside the plugin since we are
	 * unable to know what accounts this request is talking about
	 * until we process it through the database.
	 */

	if (!(list_msg.my_list = acct_storage_g_remove_coord(
		      slurmdbd_conn->db_conn, slurmdbd_conn->conn->auth_uid,
		      get_msg->acct_list, get_msg->cond))) {
		if (errno == ESLURM_ACCESS_DENIED) {
			comment = "Your user doesn't have privilege to perform this action";
			rc = ESLURM_ACCESS_DENIED;
		} else if (errno == SLURM_ERROR) {
			comment = "Something was wrong with your query";
			rc = SLURM_ERROR;
		} else if (errno == SLURM_NO_CHANGE_IN_DATA) {
			comment = "Request didn't affect anything";
			rc = SLURM_SUCCESS;
		} else if (errno == ESLURM_DB_CONNECTION) {
			comment = slurm_strerror(errno);
			rc = errno;
		} else {
			rc = errno;
			if (!(comment = slurm_strerror(errno)))
				comment = "Unknown issue";
		}
		error("CONN:%d %s", slurmdbd_conn->conn->fd, comment);
		*out_buffer = slurm_persist_make_rc_msg(
			slurmdbd_conn->conn, rc, comment,
			DBD_REMOVE_ACCOUNT_COORDS);
		return rc;
	}
	list_msg.return_code = SLURM_SUCCESS;

	*out_buffer = init_buf(1024);
	pack16((uint16_t) DBD_GOT_LIST, *out_buffer);
	slurmdbd_pack_list_msg(&list_msg, slurmdbd_conn->conn->version,
			       DBD_GOT_LIST, *out_buffer);
	FREE_NULL_LIST(list_msg.my_list);

	return rc;
}

static int _remove_assocs(slurmdbd_conn_t *slurmdbd_conn, persist_msg_t *msg,
			  buf_t **out_buffer)
{
	int rc = SLURM_SUCCESS;
	dbd_cond_msg_t *get_msg = msg->data;
	dbd_list_msg_t list_msg = { NULL };
	char *comment = NULL;

	debug2("DBD_REMOVE_ASSOCS: called in CONN %d", slurmdbd_conn->conn->fd);

	/* All authentication needs to be done inside the plugin since we are
	 * unable to know what accounts this request is talking about
	 * until we process it through the database.
	 */

	if (!(list_msg.my_list = acct_storage_g_remove_assocs(
		      slurmdbd_conn->db_conn, slurmdbd_conn->conn->auth_uid,
		      get_msg->cond))) {
		if (errno == ESLURM_ACCESS_DENIED) {
			comment = "Your user doesn't have privilege to perform this action";
			rc = ESLURM_ACCESS_DENIED;
		} else if (errno == SLURM_ERROR) {
			comment = "Something was wrong with your query";
			rc = SLURM_ERROR;
		} else if (errno == SLURM_NO_CHANGE_IN_DATA) {
			comment = "Request didn't affect anything";
			rc = SLURM_SUCCESS;
		} else if (errno == ESLURM_DB_CONNECTION) {
			comment = slurm_strerror(errno);
			rc = errno;
		} else {
			rc = errno;
			if (!(comment = slurm_strerror(errno)))
				comment = "Unknown issue";
		}
		error("CONN:%d %s", slurmdbd_conn->conn->fd, comment);
		*out_buffer = slurm_persist_make_rc_msg(
			slurmdbd_conn->conn, rc, comment, DBD_REMOVE_ASSOCS);
		return rc;
	}
	list_msg.return_code = errno;

	*out_buffer = init_buf(1024);
	pack16((uint16_t) DBD_GOT_LIST, *out_buffer);
	slurmdbd_pack_list_msg(&list_msg, slurmdbd_conn->conn->version,
			       DBD_GOT_LIST, *out_buffer);
	FREE_NULL_LIST(list_msg.my_list);

	return rc;

}

static int _remove_clusters(slurmdbd_conn_t *slurmdbd_conn, persist_msg_t *msg,
			    buf_t **out_buffer)
{
	int rc = SLURM_SUCCESS;
	dbd_cond_msg_t *get_msg = msg->data;
	dbd_list_msg_t list_msg = { NULL };
	char *comment = NULL;

	debug2("DBD_REMOVE_CLUSTERS: called in CONN %d",
	       slurmdbd_conn->conn->fd);

	if (!(list_msg.my_list = acct_storage_g_remove_clusters(
		      slurmdbd_conn->db_conn, slurmdbd_conn->conn->auth_uid,
		      get_msg->cond))) {
		if (errno == ESLURM_ACCESS_DENIED) {
			comment = "Your user doesn't have privilege to perform this action";
			rc = ESLURM_ACCESS_DENIED;
		} else if (errno == SLURM_ERROR) {
			comment = "Something was wrong with your query";
			rc = SLURM_ERROR;
		} else if (errno == SLURM_NO_CHANGE_IN_DATA) {
			comment = "Request didn't affect anything";
			rc = SLURM_SUCCESS;
		} else if (errno == ESLURM_DB_CONNECTION) {
			comment = slurm_strerror(errno);
			rc = errno;
		} else {
			rc = errno;
			if (!(comment = slurm_strerror(errno)))
				comment = "Unknown issue";
		}
		error("CONN:%d %s", slurmdbd_conn->conn->fd, comment);
		*out_buffer = slurm_persist_make_rc_msg(
			slurmdbd_conn->conn, rc, comment, DBD_REMOVE_CLUSTERS);
		return rc;
	}
	list_msg.return_code = errno;

	*out_buffer = init_buf(1024);
	pack16((uint16_t) DBD_GOT_LIST, *out_buffer);
	slurmdbd_pack_list_msg(&list_msg, slurmdbd_conn->conn->version,
			       DBD_GOT_LIST, *out_buffer);
	FREE_NULL_LIST(list_msg.my_list);

	return rc;
}

static int _remove_federations(slurmdbd_conn_t *slurmdbd_conn,
			       persist_msg_t *msg, buf_t **out_buffer)
{
	int rc = SLURM_SUCCESS;
	dbd_cond_msg_t *get_msg = msg->data;
	dbd_list_msg_t list_msg = { NULL };
	char *comment = NULL;

	debug2("DBD_REMOVE_FEDERATIONS: called in CONN %d",
	       slurmdbd_conn->conn->fd);

	if (!(list_msg.my_list = acct_storage_g_remove_federations(
		      slurmdbd_conn->db_conn, slurmdbd_conn->conn->auth_uid,
		      get_msg->cond))) {
		if (errno == ESLURM_ACCESS_DENIED) {
			comment = "Your user doesn't have privilege to perform "
				"this action";
			rc = ESLURM_ACCESS_DENIED;
		} else if (errno == SLURM_ERROR) {
			comment = "Something was wrong with your query";
			rc = SLURM_ERROR;
		} else if (errno == SLURM_NO_CHANGE_IN_DATA) {
			comment = "Request didn't affect anything";
			rc = SLURM_SUCCESS;
		} else if (errno == ESLURM_DB_CONNECTION) {
			comment = slurm_strerror(errno);
			rc = errno;
		} else {
			rc = errno;
			if (!(comment = slurm_strerror(errno)))
				comment = "Unknown issue";
		}
		error("CONN:%d %s", slurmdbd_conn->conn->fd, comment);
		*out_buffer = slurm_persist_make_rc_msg(slurmdbd_conn->conn,
							rc, comment,
							DBD_REMOVE_FEDERATIONS);
		return rc;
	}
	list_msg.return_code = errno;

	*out_buffer = init_buf(1024);
	pack16((uint16_t) DBD_GOT_LIST, *out_buffer);
	slurmdbd_pack_list_msg(&list_msg, slurmdbd_conn->conn->version,
			       DBD_GOT_LIST, *out_buffer);
	FREE_NULL_LIST(list_msg.my_list);

	return rc;
}

static int _remove_qos(slurmdbd_conn_t *slurmdbd_conn, persist_msg_t *msg,
		       buf_t **out_buffer)
{
	int rc = SLURM_SUCCESS;
	dbd_cond_msg_t *get_msg = msg->data;
	dbd_list_msg_t list_msg = { NULL };
	char *comment = NULL;

	debug2("DBD_REMOVE_QOS: called in CONN %d", slurmdbd_conn->conn->fd);

	if (!(list_msg.my_list = acct_storage_g_remove_qos(
		      slurmdbd_conn->db_conn, slurmdbd_conn->conn->auth_uid,
		      get_msg->cond))) {
		if (errno == ESLURM_ACCESS_DENIED) {
			comment = "Your user doesn't have privilege to perform this action";
			rc = ESLURM_ACCESS_DENIED;
		} else if (errno == SLURM_ERROR) {
			comment = "Something was wrong with your query";
			rc = SLURM_ERROR;
		} else if (errno == SLURM_NO_CHANGE_IN_DATA) {
			comment = "Request didn't affect anything";
			rc = SLURM_SUCCESS;
		} else if (errno == ESLURM_DB_CONNECTION) {
			comment = slurm_strerror(errno);
			rc = errno;
		} else {
			rc = errno;
			if (!(comment = slurm_strerror(errno)))
				comment = "Unknown issue";
		}
		error("CONN:%d %s", slurmdbd_conn->conn->fd, comment);
		*out_buffer = slurm_persist_make_rc_msg(
			slurmdbd_conn->conn, rc, comment, DBD_REMOVE_QOS);
		return rc;
	}
	list_msg.return_code = SLURM_SUCCESS;

	*out_buffer = init_buf(1024);
	pack16((uint16_t) DBD_GOT_LIST, *out_buffer);
	slurmdbd_pack_list_msg(&list_msg, slurmdbd_conn->conn->version,
			       DBD_GOT_LIST, *out_buffer);
	FREE_NULL_LIST(list_msg.my_list);

	return rc;
}

static int _remove_res(slurmdbd_conn_t *slurmdbd_conn, persist_msg_t *msg,
		       buf_t **out_buffer)
{
	int rc = SLURM_SUCCESS;
	dbd_cond_msg_t *get_msg = msg->data;
	dbd_list_msg_t list_msg = { NULL };
	char *comment = NULL;

	debug2("DBD_REMOVE_RES: called in CONN %d", slurmdbd_conn->conn->fd);

	if (!(list_msg.my_list = acct_storage_g_remove_res(
		      slurmdbd_conn->db_conn, slurmdbd_conn->conn->auth_uid,
		      get_msg->cond))) {
		if (errno == ESLURM_ACCESS_DENIED) {
			comment = "Your user doesn't have privilege to perform "
				"this action";
			rc = ESLURM_ACCESS_DENIED;
		} else if (errno == SLURM_ERROR) {
			comment = "Something was wrong with your query";
			rc = SLURM_ERROR;
		} else if (errno == SLURM_NO_CHANGE_IN_DATA) {
			comment = "Request didn't affect anything";
			rc = SLURM_SUCCESS;
		} else if (errno == ESLURM_DB_CONNECTION) {
			comment = slurm_strerror(errno);
			rc = errno;
		} else {
			rc = errno;
			if (!(comment = slurm_strerror(errno)))
				comment = "Unknown issue";
		}
		error("CONN:%d %s", slurmdbd_conn->conn->fd, comment);
		*out_buffer = slurm_persist_make_rc_msg(
			slurmdbd_conn->conn, rc, comment, DBD_REMOVE_RES);
		return rc;
	}
	list_msg.return_code = errno;
	*out_buffer = init_buf(1024);
	pack16((uint16_t) DBD_GOT_LIST, *out_buffer);
	slurmdbd_pack_list_msg(&list_msg, slurmdbd_conn->conn->version,
			       DBD_GOT_LIST, *out_buffer);
	FREE_NULL_LIST(list_msg.my_list);

	return rc;
}

static int _remove_users(slurmdbd_conn_t *slurmdbd_conn, persist_msg_t *msg,
			 buf_t **out_buffer)
{
	int rc = SLURM_SUCCESS;
	dbd_cond_msg_t *get_msg = msg->data;
	dbd_list_msg_t list_msg = { NULL };
	char *comment = NULL;

	debug2("DBD_REMOVE_USERS: called in CONN %d", slurmdbd_conn->conn->fd);

	if (!(list_msg.my_list = acct_storage_g_remove_users(
		      slurmdbd_conn->db_conn, slurmdbd_conn->conn->auth_uid,
		      get_msg->cond))) {
		if (errno == ESLURM_ACCESS_DENIED) {
			comment = "Your user doesn't have privilege to perform this action";
			rc = ESLURM_ACCESS_DENIED;
		} else if (errno == SLURM_ERROR) {
			comment = "Something was wrong with your query";
			rc = SLURM_ERROR;
		} else if (errno == SLURM_NO_CHANGE_IN_DATA) {
			comment = "Request didn't affect anything";
			rc = SLURM_SUCCESS;
		} else if (errno == ESLURM_DB_CONNECTION) {
			comment = slurm_strerror(errno);
			rc = errno;
		} else {
			rc = errno;
			if (!(comment = slurm_strerror(errno)))
				comment = "Unknown issue";
		}
		error("CONN:%d %s", slurmdbd_conn->conn->fd, comment);
		*out_buffer = slurm_persist_make_rc_msg(
			slurmdbd_conn->conn, rc, comment, DBD_REMOVE_USERS);
		return rc;
	}
	list_msg.return_code = errno;

	*out_buffer = init_buf(1024);
	pack16((uint16_t) DBD_GOT_LIST, *out_buffer);
	slurmdbd_pack_list_msg(&list_msg, slurmdbd_conn->conn->version,
			       DBD_GOT_LIST, *out_buffer);
	FREE_NULL_LIST(list_msg.my_list);

	return rc;
}

static int _remove_wckeys(slurmdbd_conn_t *slurmdbd_conn, persist_msg_t *msg,
			  buf_t **out_buffer)
{
	int rc = SLURM_SUCCESS;
	dbd_cond_msg_t *get_msg = msg->data;
	dbd_list_msg_t list_msg = { NULL };
	char *comment = NULL;

	debug2("DBD_REMOVE_WCKEYS: called in CONN %d", slurmdbd_conn->conn->fd);

	if (!(list_msg.my_list = acct_storage_g_remove_wckeys(
		      slurmdbd_conn->db_conn, slurmdbd_conn->conn->auth_uid,
		      get_msg->cond))) {
		if (errno == ESLURM_ACCESS_DENIED) {
			comment = "Your user doesn't have privilege to perform this action";
			rc = ESLURM_ACCESS_DENIED;
		} else if (errno == SLURM_ERROR) {
			comment = "Something was wrong with your query";
			rc = SLURM_ERROR;
		} else if (errno == SLURM_NO_CHANGE_IN_DATA) {
			comment = "Request didn't affect anything";
			rc = SLURM_SUCCESS;
		} else if (errno == ESLURM_DB_CONNECTION) {
			comment = slurm_strerror(errno);
			rc = errno;
		} else {
			rc = errno;
			if (!(comment = slurm_strerror(errno)))
				comment = "Unknown issue";
		}
		error("CONN:%d %s", slurmdbd_conn->conn->fd, comment);
		*out_buffer = slurm_persist_make_rc_msg(
			slurmdbd_conn->conn, rc, comment, DBD_REMOVE_WCKEYS);
		return rc;
	}
	list_msg.return_code = SLURM_SUCCESS;

	*out_buffer = init_buf(1024);
	pack16((uint16_t) DBD_GOT_LIST, *out_buffer);
	slurmdbd_pack_list_msg(&list_msg, slurmdbd_conn->conn->version,
			       DBD_GOT_LIST, *out_buffer);
	FREE_NULL_LIST(list_msg.my_list);

	return rc;
}

static int _remove_reservation(slurmdbd_conn_t *slurmdbd_conn,
			       persist_msg_t *msg, buf_t **out_buffer)
{
	int rc = SLURM_SUCCESS;
	dbd_rec_msg_t *rec_msg = msg->data;
	char *comment = NULL;

	if (!_validate_slurm_user(slurmdbd_conn)) {
		comment = "DBD_REMOVE_RESV message from invalid uid";
		error("DBD_REMOVE_RESV message from invalid uid %u",
		      slurmdbd_conn->conn->auth_uid);
		rc = ESLURM_ACCESS_DENIED;
		goto end_it;
	}

	debug2("DBD_REMOVE_RESV: called in CONN %d", slurmdbd_conn->conn->fd);

	rc = acct_storage_g_remove_reservation(slurmdbd_conn->db_conn,
					       rec_msg->rec);

end_it:
	*out_buffer = slurm_persist_make_rc_msg(slurmdbd_conn->conn,
						rc, comment, DBD_REMOVE_RESV);
	return rc;
}

static int _roll_usage(slurmdbd_conn_t *slurmdbd_conn, persist_msg_t *msg,
		       buf_t **out_buffer)
{
	dbd_roll_usage_msg_t *get_msg = msg->data;
	int rc = SLURM_SUCCESS;
	char *comment = NULL;
	List rollup_stats_list = NULL;
	DEF_TIMERS;

	info("DBD_ROLL_USAGE: called in CONN %d", slurmdbd_conn->conn->fd);

	if (!_validate_operator(slurmdbd_conn)) {
		comment = "Your user doesn't have privilege to perform this action";
		error("CONN:%d %s", slurmdbd_conn->conn->fd, comment);
		rc = ESLURM_ACCESS_DENIED;
		goto end_it;
	}

	START_TIMER;
	rc = acct_storage_g_roll_usage(slurmdbd_conn->db_conn,
				       get_msg->start, get_msg->end,
				       get_msg->archive_data,
				       &rollup_stats_list);
	END_TIMER;
	handle_rollup_stats(rollup_stats_list, DELTA_TIMER, 1);
	FREE_NULL_LIST(rollup_stats_list);

end_it:
	*out_buffer = slurm_persist_make_rc_msg(slurmdbd_conn->conn,
						rc, comment, DBD_ROLL_USAGE);
	return rc;
}

static int _send_mult_job_start(slurmdbd_conn_t *slurmdbd_conn,
				persist_msg_t *msg, buf_t **out_buffer)
{
	dbd_list_msg_t *get_msg = msg->data;
	dbd_list_msg_t list_msg = { NULL };
	char *comment = NULL;
	ListIterator itr = NULL;
	dbd_job_start_msg_t *job_start_msg;
	dbd_id_rc_msg_t *id_rc_msg;
	/* DEF_TIMERS; */

	if (!_validate_slurm_user(slurmdbd_conn)) {
		comment = "DBD_SEND_MULT_JOB_START message from invalid uid";
		error("%s %u", comment, slurmdbd_conn->conn->auth_uid);
		*out_buffer = slurm_persist_make_rc_msg(
			slurmdbd_conn->conn,
			ESLURM_ACCESS_DENIED, comment,
			DBD_SEND_MULT_JOB_START);
		return SLURM_ERROR;
	}

	list_msg.my_list = list_create(slurmdbd_free_id_rc_msg);
	/* START_TIMER; */
	itr = list_iterator_create(get_msg->my_list);
	while ((job_start_msg = list_next(itr))) {
	        id_rc_msg = xmalloc(sizeof(dbd_id_rc_msg_t));
		list_append(list_msg.my_list, id_rc_msg);

		_process_job_start(slurmdbd_conn, job_start_msg, id_rc_msg);
	}
	list_iterator_destroy(itr);
	/* END_TIMER; */
	/* info("%d multi job took %s", */
	/*      list_count(get_msg->my_list), TIME_STR); */

	*out_buffer = init_buf(1024);
	pack16((uint16_t) DBD_GOT_MULT_JOB_START, *out_buffer);
	slurmdbd_pack_list_msg(&list_msg, slurmdbd_conn->conn->version,
			       DBD_GOT_MULT_JOB_START, *out_buffer);
	FREE_NULL_LIST(list_msg.my_list);

	return SLURM_SUCCESS;
}

static int _send_mult_msg(slurmdbd_conn_t *slurmdbd_conn, persist_msg_t *msg,
			  buf_t **out_buffer)
{
	dbd_list_msg_t *get_msg = msg->data;
	dbd_list_msg_t list_msg = { NULL };
	char *comment = NULL;
	ListIterator itr = NULL;
	buf_t *req_buf = NULL, *ret_buf = NULL;
	int rc = SLURM_SUCCESS;
	/* DEF_TIMERS; */

	if (!_validate_slurm_user(slurmdbd_conn)) {
		comment = "DBD_SEND_MULT_MSG message from invalid uid";
		error("%s %u", comment, slurmdbd_conn->conn->auth_uid);
		*out_buffer = slurm_persist_make_rc_msg(slurmdbd_conn->conn,
							ESLURM_ACCESS_DENIED,
							comment,
							DBD_SEND_MULT_MSG);
		return SLURM_ERROR;
	}

	list_msg.my_list = list_create(slurmdbd_free_buffer);
	/* START_TIMER; */
	itr = list_iterator_create(get_msg->my_list);
	while ((req_buf = list_next(itr))) {
		persist_msg_t sub_msg;

		ret_buf = NULL;

		rc = slurm_persist_conn_process_msg(
			slurmdbd_conn->conn, &sub_msg,
			get_buf_data(req_buf),
			size_buf(req_buf), &ret_buf, 0);

		if (rc == SLURM_SUCCESS) {
			rc = proc_req(slurmdbd_conn, &sub_msg, &ret_buf);
			slurmdbd_free_msg(&sub_msg);
		}

		if (ret_buf)
			list_append(list_msg.my_list, ret_buf);
		if (rc != SLURM_SUCCESS)
			break;
	}
	list_iterator_destroy(itr);
	/* END_TIMER; */
	/* info("%d multi took %s", list_count(get_msg->my_list), TIME_STR); */

	*out_buffer = init_buf(1024);
	pack16((uint16_t) DBD_GOT_MULT_MSG, *out_buffer);
	slurmdbd_pack_list_msg(&list_msg, slurmdbd_conn->conn->version,
			       DBD_GOT_MULT_MSG, *out_buffer);
	FREE_NULL_LIST(list_msg.my_list);

	return SLURM_SUCCESS;
}

static int _step_complete(slurmdbd_conn_t *slurmdbd_conn, persist_msg_t *msg,
			  buf_t **out_buffer)
{
	dbd_step_comp_msg_t *step_comp_msg = msg->data;
	step_record_t step;
	job_record_t job;
	job_details_t details;
	int rc = SLURM_SUCCESS;
	char *comment = NULL;

	if (!_validate_slurm_user(slurmdbd_conn)) {
		comment = "DBD_STEP_COMPLETE message from invalid uid";
		error("%s %u", comment, slurmdbd_conn->conn->auth_uid);
		rc = ESLURM_ACCESS_DENIED;
		goto end_it;
	}

	debug2("DBD_STEP_COMPLETE: %ps SUBMIT:%lu",
	       &step_comp_msg->step_id,
	       (unsigned long) step_comp_msg->job_submit_time);

	memset(&step, 0, sizeof(step_record_t));
	memset(&job, 0, sizeof(job_record_t));
	memset(&details, 0, sizeof(job_details_t));

	job.assoc_id = step_comp_msg->assoc_id;
	if (step_comp_msg->db_index != NO_VAL64)
		job.db_index = step_comp_msg->db_index;
	job.end_time = step_comp_msg->end_time;
	step.exit_code = step_comp_msg->exit_code;
	step.jobacct = step_comp_msg->jobacct;
	job.job_id = step_comp_msg->step_id.job_id;
	step.requid = step_comp_msg->req_uid;
	job.start_protocol_ver = slurmdbd_conn->conn->version;
	job.start_time = step_comp_msg->start_time;
	job.tres_alloc_str = step_comp_msg->job_tres_alloc_str;
	step.state = step_comp_msg->state;

	memcpy(&step.step_id, &step_comp_msg->step_id, sizeof(step.step_id));

	details.submit_time = step_comp_msg->job_submit_time;
	details.num_tasks = step_comp_msg->total_tasks;

	job.details = &details;
	step.job_ptr = &job;

	rc = jobacct_storage_g_step_complete(slurmdbd_conn->db_conn, &step);

	if (rc && errno == 740) /* meaning data is already there */
		rc = SLURM_SUCCESS;
	/* just in case this gets set we need to clear it */
	xfree(job.wckey);

	if (!slurmdbd_conn->conn->rem_port) {
		debug3("DBD_STEP_COMPLETE: cluster not registered");
		slurmdbd_conn->conn->rem_port =
			clusteracct_storage_g_register_disconn_ctld(
				slurmdbd_conn->db_conn,
				slurmdbd_conn->conn->rem_host);

		_add_registered_cluster(slurmdbd_conn);
	}

end_it:
	*out_buffer = slurm_persist_make_rc_msg(slurmdbd_conn->conn,
						rc, comment, DBD_STEP_COMPLETE);
	return rc;
}

static int _step_start(slurmdbd_conn_t *slurmdbd_conn, persist_msg_t *msg,
		       buf_t **out_buffer)
{
	dbd_step_start_msg_t *step_start_msg = msg->data;
	step_record_t step;
	job_record_t job;
	job_details_t details;
	slurm_step_layout_t layout;
	int rc = SLURM_SUCCESS;
	char *comment = NULL;

	if (!_validate_slurm_user(slurmdbd_conn)) {
		comment = "DBD_STEP_START message from invalid uid";
		error("%s %u", comment, slurmdbd_conn->conn->auth_uid);
		rc = ESLURM_ACCESS_DENIED;
		goto end_it;
	}

	debug2("DBD_STEP_START: %ps NAME:%s SUBMIT:%lu",
	       &step_start_msg->step_id,
	       step_start_msg->name,
	       (unsigned long) step_start_msg->job_submit_time);

	memset(&step, 0, sizeof(step_record_t));
	memset(&job, 0, sizeof(job_record_t));
	memset(&details, 0, sizeof(job_details_t));
	memset(&layout, 0, sizeof(slurm_step_layout_t));

	job.assoc_id = step_start_msg->assoc_id;
	if (step_start_msg->db_index != NO_VAL64)
		job.db_index = step_start_msg->db_index;
	step.container = _replace_double_quotes(step_start_msg->container);
	job.job_id = step_start_msg->step_id.job_id;
	step.name = step_start_msg->name;
	job.nodes = step_start_msg->nodes;
	step.network = step_start_msg->node_inx;
	job.start_protocol_ver = slurmdbd_conn->conn->version;
	/*
	 * Set job.start_time to be the same as step.start_time. If the
	 * job_db_inx hasn't be created yet we need the start time or we will
	 * cause re-rolling to happen at details.submit_time. When dealing with
	 * job arrays that could be a long time in the past.
	 */
	job.start_time = step.start_time = step_start_msg->start_time;
	details.submit_time = step_start_msg->job_submit_time;

	memcpy(&step.step_id, &step_start_msg->step_id, sizeof(step.step_id));

	details.num_tasks = step_start_msg->total_tasks;
	step.cpu_freq_min = step_start_msg->req_cpufreq_min;
	step.cpu_freq_max = step_start_msg->req_cpufreq_max;
	step.cpu_freq_gov = step_start_msg->req_cpufreq_gov;
	step.submit_line = step_start_msg->submit_line;
	step.tres_alloc_str = step_start_msg->tres_alloc_str;

	layout.node_cnt = step_start_msg->node_cnt;
	layout.task_dist = step_start_msg->task_dist;

	job.details = &details;
	step.job_ptr = &job;
	step.step_layout = &layout;

	rc = jobacct_storage_g_step_start(slurmdbd_conn->db_conn, &step);

	if (rc && errno == 740) /* meaning data is already there */
		rc = SLURM_SUCCESS;

	/* just in case this gets set we need to clear it */
	xfree(job.wckey);

	if (!slurmdbd_conn->conn->rem_port) {
		debug3("DBD_STEP_START: cluster not registered");
		slurmdbd_conn->conn->rem_port =
			clusteracct_storage_g_register_disconn_ctld(
				slurmdbd_conn->db_conn,
				slurmdbd_conn->conn->rem_host);

		_add_registered_cluster(slurmdbd_conn);
	}

end_it:
	*out_buffer = slurm_persist_make_rc_msg(slurmdbd_conn->conn,
						rc, comment, DBD_STEP_START);
	return rc;
}

static int _get_stats(slurmdbd_conn_t *slurmdbd_conn, persist_msg_t *msg,
		      buf_t **out_buffer)
{
	int rc = SLURM_SUCCESS;
	char *comment = NULL;

	if (!_validate_super_user(slurmdbd_conn)) {
		comment = "Your user doesn't have privilege to perform this action";
		error("CONN:%d %s", slurmdbd_conn->conn->fd, comment);
		*out_buffer = slurm_persist_make_rc_msg(slurmdbd_conn->conn,
							ESLURM_ACCESS_DENIED,
							comment, DBD_GET_STATS);

		return ESLURM_ACCESS_DENIED;
	}

	debug2("Get stats request received from UID %u",
	       slurmdbd_conn->conn->auth_uid);
	*out_buffer = init_buf(32 * 1024);
	pack16((uint16_t) DBD_GOT_STATS, *out_buffer);
	slurm_mutex_lock(&rpc_mutex);
	slurmdb_pack_stats_msg(&rpc_stats, slurmdbd_conn->conn->version,
			       *out_buffer);
	slurm_mutex_unlock(&rpc_mutex);

	return rc;
}

static int _clear_stats(slurmdbd_conn_t *slurmdbd_conn, persist_msg_t *msg,
			buf_t **out_buffer)
{
	int rc = SLURM_SUCCESS;
	char *comment = NULL;

	if (!_validate_super_user(slurmdbd_conn)) {
		comment = "Your user doesn't have privilege to perform this action";
		error("CONN:%d %s", slurmdbd_conn->conn->fd, comment);
		*out_buffer = slurm_persist_make_rc_msg(
			slurmdbd_conn->conn,
			ESLURM_ACCESS_DENIED,
			comment, DBD_CLEAR_STATS);

		return ESLURM_ACCESS_DENIED;
	}

	info("Clear stats request received from UID %u",
	     slurmdbd_conn->conn->auth_uid);

	init_dbd_stats();

	*out_buffer = slurm_persist_make_rc_msg(slurmdbd_conn->conn,
						rc, comment, DBD_CLEAR_STATS);
	return rc;
}

static int _shutdown(slurmdbd_conn_t *slurmdbd_conn, persist_msg_t *msg,
		     buf_t **out_buffer)
{
	int rc = SLURM_SUCCESS;
	char *comment = NULL;

	if (!_validate_super_user(slurmdbd_conn)) {
		comment = "Your user doesn't have privilege to perform this action";
		error("CONN:%d %s", slurmdbd_conn->conn->fd, comment);
		*out_buffer = slurm_persist_make_rc_msg(slurmdbd_conn->conn,
							ESLURM_ACCESS_DENIED,
							comment, DBD_SHUTDOWN);

		return ESLURM_ACCESS_DENIED;
	}

	info("Shutdown request received from UID %u",
	     slurmdbd_conn->conn->auth_uid);
	pthread_kill(signal_handler_thread, SIGTERM);

	*out_buffer = slurm_persist_make_rc_msg(slurmdbd_conn->conn,
						rc, comment, DBD_SHUTDOWN);
	return rc;
}

/* Process an incoming RPC
 * slurmdbd_conn IN/OUT - in will that the conn.fd set before
 *       calling and db_conn and conn.version will be filled in with the init.
 * msg IN - incoming message
 * msg_size IN - size of msg in bytes
 * first IN - set if first message received on the socket
 * buffer OUT - outgoing response, must be freed by caller
 * uid IN/OUT - user ID who initiated the RPC
 * RET SLURM_SUCCESS or error code */
extern int proc_req(void *conn, persist_msg_t *msg, buf_t **out_buffer)
{
	slurmdbd_conn_t *slurmdbd_conn = conn;
	int rc = SLURM_SUCCESS;
	char *comment = NULL;
	slurmdb_rpc_obj_t *rpc_obj;

	DEF_TIMERS;
	START_TIMER;

	if (!slurmdbd_conn->conn->auth_ids_set)
		fatal("%s: auth_ids_set is false, this should never happen",
		      __func__);

	if (slurm_conf.debug_flags & DEBUG_FLAG_PROTOCOL) {
		char *p = slurmdbd_msg_type_2_str(msg->msg_type, 1);
		if (slurmdbd_conn->conn->cluster_name) {
			info("%s: received opcode %s from persist conn on (%s)%s uid %u",
			     __func__, p, slurmdbd_conn->conn->cluster_name,
			     slurmdbd_conn->conn->rem_host,
			     slurmdbd_conn->conn->auth_uid);
		} else {
			info("%s: received opcode %s from %s uid %u",
			     __func__, p, slurmdbd_conn->conn->rem_host,
			     slurmdbd_conn->conn->auth_uid);
		}
	}

	switch (msg->msg_type) {
	case REQUEST_PERSIST_INIT:
		rc = _unpack_persist_init(slurmdbd_conn, msg, out_buffer);
		break;
	case DBD_ADD_ACCOUNTS:
		rc = _add_accounts(slurmdbd_conn, msg, out_buffer);
		break;
	case DBD_ADD_ACCOUNTS_COND:
		rc = _add_accounts_cond(slurmdbd_conn, msg, out_buffer);
		break;
	case DBD_ADD_ACCOUNT_COORDS:
		rc = _add_account_coords(slurmdbd_conn, msg, out_buffer);
		break;
	case DBD_ADD_TRES:
		rc = _add_tres(slurmdbd_conn, msg, out_buffer);
		break;
	case DBD_ADD_ASSOCS:
		rc = _add_assocs(slurmdbd_conn, msg, out_buffer);
		break;
	case DBD_ADD_CLUSTERS:
		rc = _add_clusters(slurmdbd_conn, msg, out_buffer);
		break;
	case DBD_ADD_FEDERATIONS:
		rc = _add_federations(slurmdbd_conn, msg, out_buffer);
		break;
	case DBD_ADD_QOS:
		rc = _add_qos(slurmdbd_conn, msg, out_buffer);
		break;
	case DBD_ADD_RES:
		rc = _add_res(slurmdbd_conn, msg, out_buffer);
		break;
	case DBD_ADD_USERS:
		rc = _add_users(slurmdbd_conn, msg, out_buffer);
		break;
	case DBD_ADD_USERS_COND:
		rc = _add_users_cond(slurmdbd_conn, msg, out_buffer);
		break;
	case DBD_ADD_WCKEYS:
		rc = _add_wckeys(slurmdbd_conn, msg, out_buffer);
		break;
	case DBD_ADD_RESV:
		rc = _add_reservation(slurmdbd_conn, msg, out_buffer);
		break;
	case DBD_ARCHIVE_DUMP:
		rc = _archive_dump(slurmdbd_conn, msg, out_buffer);
		break;
	case DBD_ARCHIVE_LOAD:
		rc = _archive_load(slurmdbd_conn, msg, out_buffer);
		break;
	case DBD_CLUSTER_TRES:
		rc = _cluster_tres(slurmdbd_conn, msg, out_buffer);
		break;
	case DBD_GET_ACCOUNTS:
		rc = _get_accounts(slurmdbd_conn, msg, out_buffer);
		break;
	case DBD_GET_TRES:
		rc = _get_tres(slurmdbd_conn, msg, out_buffer);
		break;
	case DBD_GET_ASSOCS:
		rc = _get_assocs(slurmdbd_conn, msg, out_buffer);
		break;
	case DBD_GET_ASSOC_USAGE:
	case DBD_GET_WCKEY_USAGE:
	case DBD_GET_CLUSTER_USAGE:
		rc = _get_usage(slurmdbd_conn, msg, out_buffer);
		break;
	case DBD_GET_CLUSTERS:
		rc = _get_clusters(slurmdbd_conn, msg, out_buffer);
		break;
	case DBD_GET_FEDERATIONS:
		rc = _get_federations(slurmdbd_conn, msg, out_buffer);
		break;
	case DBD_GET_CONFIG:
		rc = _get_config(slurmdbd_conn, msg, out_buffer);
		break;
	case DBD_GET_EVENTS:
		rc = _get_events(slurmdbd_conn, msg, out_buffer);
		break;
	case DBD_GET_INSTANCES:
		rc = _get_instances(slurmdbd_conn, msg, out_buffer);
		break;
	case DBD_GET_JOBS_COND:
		rc = _get_jobs_cond(slurmdbd_conn, msg, out_buffer);
		break;
	case DBD_GET_PROBS:
		rc = _get_probs(slurmdbd_conn, msg, out_buffer);
		break;
	case DBD_GET_QOS:
		rc = _get_qos(slurmdbd_conn, msg, out_buffer);
		break;
	case DBD_GET_RES:
		rc = _get_res(slurmdbd_conn, msg, out_buffer);
		break;
	case DBD_GET_TXN:
		rc = _get_txn(slurmdbd_conn, msg, out_buffer);
		break;
	case DBD_GET_WCKEYS:
		rc = _get_wckeys(slurmdbd_conn, msg, out_buffer);
		break;
	case DBD_GET_RESVS:
		rc = _get_reservations(slurmdbd_conn, msg, out_buffer);
		break;
	case DBD_GET_USERS:
		rc = _get_users(slurmdbd_conn, msg, out_buffer);
		break;
	case DBD_FLUSH_JOBS:
		rc = _flush_jobs(slurmdbd_conn, msg, out_buffer);
		break;
	case DBD_FINI:
		rc = _fini_conn(slurmdbd_conn, msg, out_buffer);
		break;
	case DBD_JOB_COMPLETE:
		rc = _job_complete(slurmdbd_conn, msg, out_buffer);
		break;
	case DBD_JOB_START:
		rc = _job_start(slurmdbd_conn, msg, out_buffer);
		break;
	case DBD_JOB_HEAVY:
		rc = _job_heavy(slurmdbd_conn, msg, out_buffer);
		break;
	case DBD_JOB_SUSPEND:
		rc = _job_suspend(slurmdbd_conn, msg, out_buffer);
		break;
	case DBD_MODIFY_ACCOUNTS:
		rc = _modify_accounts(slurmdbd_conn, msg, out_buffer);
		break;
	case DBD_MODIFY_ASSOCS:
		rc = _modify_assocs(slurmdbd_conn, msg, out_buffer);
		break;
	case DBD_MODIFY_CLUSTERS:
		rc = _modify_clusters(slurmdbd_conn, msg, out_buffer);
		break;
	case DBD_MODIFY_FEDERATIONS:
		rc = _modify_federations(slurmdbd_conn, msg, out_buffer);
		break;
	case DBD_MODIFY_JOB:
		rc = _modify_job(slurmdbd_conn, msg, out_buffer);
		break;
	case DBD_MODIFY_QOS:
		rc = _modify_qos(slurmdbd_conn, msg, out_buffer);
		break;
	case DBD_MODIFY_RES:
		rc = _modify_res(slurmdbd_conn, msg, out_buffer);
		break;
	case DBD_MODIFY_USERS:
		rc = _modify_users(slurmdbd_conn, msg, out_buffer);
		break;
	case DBD_MODIFY_WCKEYS:
		rc = _modify_wckeys(slurmdbd_conn, msg, out_buffer);
		break;
	case DBD_MODIFY_RESV:
		rc = _modify_reservation(slurmdbd_conn, msg, out_buffer);
		break;
	case DBD_NODE_STATE:
		rc = _node_state(slurmdbd_conn, msg, out_buffer);
		break;
	case DBD_RECONFIG:
		/* handle reconfig */
		rc = _reconfig(slurmdbd_conn, msg, out_buffer);
		break;
	case DBD_REGISTER_CTLD:
<<<<<<< HEAD
		rc = _register_ctld(slurmdbd_conn, msg, out_buffer);
=======
		rc = _register_ctld(slurmdbd_conn, msg, out_buffer, uid);
		/*
		 * We don't want/need to send updates to this cluster that just
		 * registered since it's rpc manager might not be up yet.
		 */
		slurmdbd_conn->conn->flags |= PERSIST_FLAG_DONT_UPDATE_CLUSTER;
>>>>>>> ac5785df
		break;
	case DBD_REMOVE_ACCOUNTS:
		rc = _remove_accounts(slurmdbd_conn, msg, out_buffer);
		break;
	case DBD_REMOVE_ACCOUNT_COORDS:
		rc = _remove_account_coords(slurmdbd_conn, msg, out_buffer);
		break;
	case DBD_REMOVE_ASSOCS:
		rc = _remove_assocs(slurmdbd_conn, msg, out_buffer);
		break;
	case DBD_REMOVE_CLUSTERS:
		rc = _remove_clusters(slurmdbd_conn, msg, out_buffer);
		break;
	case DBD_REMOVE_FEDERATIONS:
		rc = _remove_federations(slurmdbd_conn, msg, out_buffer);
		break;
	case DBD_REMOVE_QOS:
		rc = _remove_qos(slurmdbd_conn, msg, out_buffer);
		break;
	case DBD_REMOVE_RES:
		rc = _remove_res(slurmdbd_conn, msg, out_buffer);
		break;
	case DBD_REMOVE_USERS:
		rc = _remove_users(slurmdbd_conn, msg, out_buffer);
		break;
	case DBD_REMOVE_WCKEYS:
		rc = _remove_wckeys(slurmdbd_conn, msg, out_buffer);
		break;
	case DBD_REMOVE_RESV:
		rc = _remove_reservation(slurmdbd_conn, msg, out_buffer);
		break;
	case DBD_ROLL_USAGE:
		rc = _roll_usage(slurmdbd_conn, msg, out_buffer);
		break;
	case DBD_SEND_MULT_JOB_START:
		rc = _send_mult_job_start(slurmdbd_conn, msg, out_buffer);
		break;
	case DBD_SEND_MULT_MSG:
		rc = _send_mult_msg(slurmdbd_conn, msg, out_buffer);
		break;
	case DBD_STEP_COMPLETE:
		rc = _step_complete(slurmdbd_conn, msg, out_buffer);
		break;
	case DBD_STEP_START:
		rc = _step_start(slurmdbd_conn, msg, out_buffer);
		break;
	case DBD_FIX_RUNAWAY_JOB:
		rc = _fix_runaway_jobs(slurmdbd_conn, msg, out_buffer);
		break;
	case DBD_GET_STATS:
		rc = _get_stats(slurmdbd_conn, msg, out_buffer);
		break;
	case DBD_CLEAR_STATS:
		rc = _clear_stats(slurmdbd_conn, msg, out_buffer);
		break;
	case DBD_SHUTDOWN:
		rc = _shutdown(slurmdbd_conn, msg, out_buffer);
		break;
	default:
		comment = "Invalid RPC";
		error("CONN:%d %s msg_type=%s",
		      slurmdbd_conn->conn->fd, comment,
		      rpc_num2string(msg->msg_type));
		rc = EINVAL;
		*out_buffer = slurm_persist_make_rc_msg(slurmdbd_conn->conn,
							rc, comment, 0);
		break;
	}

	if (rc == ESLURM_ACCESS_DENIED)
		error("CONN:%d Security violation, %s",
		      slurmdbd_conn->conn->fd,
		      slurmdbd_msg_type_2_str(msg->msg_type, 1));
	else if (slurmdbd_conn->conn->rem_port &&
		 (!slurmdbd_conf->commit_delay ||
		  (msg->msg_type == DBD_REGISTER_CTLD))) {
		/* If we are dealing with the slurmctld do the
		   commit (SUCCESS or NOT) afterwards since we
		   do transactions for performance reasons.
		   (don't ever use autocommit with innodb)
		*/
		acct_storage_g_commit(slurmdbd_conn->db_conn, 1);
	}
	/*
	 * Clear DONT_UPDATE flag now so that it's tied to this transaction
	 * only. Can't clear in p_commit() because if CommitDelay is set, we may
	 * not send needed updates later.
	 */
	slurmdbd_conn->conn->flags &= ~PERSIST_FLAG_DONT_UPDATE_CLUSTER;

	END_TIMER;

	slurm_mutex_lock(&rpc_mutex);

	if (!(rpc_obj = list_find_first(rpc_stats.rpc_list,
					_find_rpc_obj_in_list,
					&msg->msg_type))) {
		rpc_obj = xmalloc(sizeof(slurmdb_rpc_obj_t));
		rpc_obj->id = msg->msg_type;
		list_append(rpc_stats.rpc_list, rpc_obj);
	}
	rpc_obj->cnt++;
	rpc_obj->time += DELTA_TIMER;

	if (!(rpc_obj = list_find_first(rpc_stats.user_list,
					_find_rpc_obj_in_list,
					&slurmdbd_conn->conn->auth_uid))) {
		rpc_obj = xmalloc(sizeof(slurmdb_rpc_obj_t));
		rpc_obj->id = slurmdbd_conn->conn->auth_uid;
		list_append(rpc_stats.user_list, rpc_obj);
	}
	rpc_obj->cnt++;
	rpc_obj->time += DELTA_TIMER;

	slurm_mutex_unlock(&rpc_mutex);

	return rc;
}<|MERGE_RESOLUTION|>--- conflicted
+++ resolved
@@ -3645,16 +3645,12 @@
 		rc = _reconfig(slurmdbd_conn, msg, out_buffer);
 		break;
 	case DBD_REGISTER_CTLD:
-<<<<<<< HEAD
 		rc = _register_ctld(slurmdbd_conn, msg, out_buffer);
-=======
-		rc = _register_ctld(slurmdbd_conn, msg, out_buffer, uid);
 		/*
 		 * We don't want/need to send updates to this cluster that just
 		 * registered since it's rpc manager might not be up yet.
 		 */
 		slurmdbd_conn->conn->flags |= PERSIST_FLAG_DONT_UPDATE_CLUSTER;
->>>>>>> ac5785df
 		break;
 	case DBD_REMOVE_ACCOUNTS:
 		rc = _remove_accounts(slurmdbd_conn, msg, out_buffer);
