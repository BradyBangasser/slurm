--- conflicted
+++ resolved
@@ -150,12 +150,7 @@
 	int filter_cnt = 0;
 	int rc;
 
-<<<<<<< HEAD
-	if (has_default_opt()) {
-		/* No job filters, job send job ID string to slurmctld */
-=======
 	if (has_default_opt() && !has_job_steps()) {
->>>>>>> 5cb067fc
 		rc = _signal_job_by_str();
 		return rc;
 	}
