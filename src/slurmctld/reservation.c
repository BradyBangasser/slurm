/*****************************************************************************\
 *  reservation.c - resource reservation management
 *****************************************************************************
 *  Copyright (C) 2009-2010 Lawrence Livermore National Security.
 *  Copyright (C) 2012-2014 SchedMD LLC
 *  Produced at Lawrence Livermore National Laboratory (cf, DISCLAIMER).
 *  Written by Morris Jette <jette1@llnl.gov> et. al.
 *  CODE-OCEC-09-009. All rights reserved.
 *
 *  This file is part of SLURM, a resource management program.
 *  For details, see <http://slurm.schedmd.com/>.
 *  Please also read the included file: DISCLAIMER.
 *
 *  SLURM is free software; you can redistribute it and/or modify it under
 *  the terms of the GNU General Public License as published by the Free
 *  Software Foundation; either version 2 of the License, or (at your option)
 *  any later version.
 *
 *  In addition, as a special exception, the copyright holders give permission
 *  to link the code of portions of this program with the OpenSSL library under
 *  certain conditions as described in each individual source file, and
 *  distribute linked combinations including the two. You must obey the GNU
 *  General Public License in all respects for all of the code used other than
 *  OpenSSL. If you modify file(s) with this exception, you may extend this
 *  exception to your version of the file(s), but you are not obligated to do
 *  so. If you do not wish to do so, delete this exception statement from your
 *  version.  If you delete this exception statement from all source files in
 *  the program, then also delete it here.
 *
 *  SLURM is distributed in the hope that it will be useful, but WITHOUT ANY
 *  WARRANTY; without even the implied warranty of MERCHANTABILITY or FITNESS
 *  FOR A PARTICULAR PURPOSE.  See the GNU General Public License for more
 *  details.
 *
 *  You should have received a copy of the GNU General Public License along
 *  with SLURM; if not, write to the Free Software Foundation, Inc.,
 *  51 Franklin Street, Fifth Floor, Boston, MA 02110-1301  USA.
\*****************************************************************************/

#ifdef HAVE_CONFIG_H
#  include "config.h"
#endif

#ifdef WITH_PTHREADS
#  include <pthread.h>
#endif				/* WITH_PTHREADS */

#include <fcntl.h>
#include <signal.h>
#include <string.h>
#include <stdlib.h>
#include <time.h>
#include <unistd.h>
#include <sys/stat.h>
#include <sys/types.h>

#include "slurm/slurm.h"
#include "slurm/slurm_errno.h"

#include "src/common/assoc_mgr.h"
#include "src/common/bitstring.h"
#include "src/common/hostlist.h"
#include "src/common/list.h"
#include "src/common/log.h"
#include "src/common/macros.h"
#include "src/common/node_select.h"
#include "src/common/pack.h"
#include "src/common/parse_time.h"
#include "src/common/slurm_accounting_storage.h"
#include "src/common/uid.h"
#include "src/common/xassert.h"
#include "src/common/xmalloc.h"
#include "src/common/xstring.h"

#include "src/slurmctld/licenses.h"
#include "src/slurmctld/locks.h"
#include "src/slurmctld/reservation.h"
#include "src/slurmctld/slurmctld.h"
#include "src/slurmctld/state_save.h"

#define _DEBUG		0
#define ONE_YEAR	(365 * 24 * 60 * 60)
#define RESV_MAGIC	0x3b82

/* Permit sufficient time for slurmctld failover or other long delay before
 * considering a reservation time specification being invalid */
#define MAX_RESV_DELAY	600

/* Change RESV_STATE_VERSION value when changing the state save format
 * Add logic to permit reading of the previous version's state in order
 * to avoid losing reservations between releases major SLURM updates. */
#define RESV_STATE_VERSION          "PROTOCOL_VERSION"
#define RESV_2_6_STATE_VERSION      "VER004"	/* SLURM version 2.6 */

typedef struct resv_thread_args {
	char *script;
	char *resv_name;
} resv_thread_args_t;

time_t    last_resv_update = (time_t) 0;
List      resv_list = (List) NULL;
uint32_t  resv_over_run;
uint32_t  top_suffix = 0;

#ifdef HAVE_BG
uint32_t  cpu_mult = 0;
uint32_t  cnodes_per_mp = 0;
uint32_t  cpus_per_mp = 0;
#endif

static void _advance_resv_time(slurmctld_resv_t *resv_ptr);
static void _advance_time(time_t *res_time, int day_cnt);
static int  _build_account_list(char *accounts, int *account_cnt,
				char ***account_list, bool *account_not);
static int  _build_uid_list(char *users, int *user_cnt, uid_t **user_list,
			    bool *user_not);
static void _clear_job_resv(slurmctld_resv_t *resv_ptr);
static slurmctld_resv_t *_copy_resv(slurmctld_resv_t *resv_orig_ptr);
static void _del_resv_rec(void *x);
static void _dump_resv_req(resv_desc_msg_t *resv_ptr, char *mode);
static int  _find_resv_id(void *x, void *key);
static int  _find_resv_name(void *x, void *key);
static void *_fork_script(void *x);
static void _free_script_arg(resv_thread_args_t *args);
static void _generate_resv_id(void);
static void _generate_resv_name(resv_desc_msg_t *resv_ptr);
static uint32_t _get_job_duration(struct job_record *job_ptr);
static bool _is_account_valid(char *account);
static bool _is_resv_used(slurmctld_resv_t *resv_ptr);
static bool _job_overlap(time_t start_time, uint32_t flags,
			 bitstr_t *node_bitmap);
static List _list_dup(List license_list);
static int  _open_resv_state_file(char **state_file);
static void _pack_resv(slurmctld_resv_t *resv_ptr, Buf buffer,
		       bool internal, uint16_t protocol_version);
static bitstr_t *_pick_idle_nodes(bitstr_t *avail_nodes,
				  resv_desc_msg_t *resv_desc_ptr,
				  bitstr_t **core_bitmap);
static bitstr_t *_pick_idle_node_cnt(bitstr_t *avail_bitmap,
				     resv_desc_msg_t *resv_desc_ptr,
				     uint32_t node_cnt,
				     bitstr_t **core_bitmap);
static int  _post_resv_create(slurmctld_resv_t *resv_ptr);
static int  _post_resv_delete(slurmctld_resv_t *resv_ptr);
static int  _post_resv_update(slurmctld_resv_t *resv_ptr,
			      slurmctld_resv_t *old_resv_ptr);
static int  _resize_resv(slurmctld_resv_t *resv_ptr, uint32_t node_cnt);
static void _restore_resv(slurmctld_resv_t *dest_resv,
			  slurmctld_resv_t *src_resv);
static bool _resv_overlap(time_t start_time, time_t end_time,
			  uint32_t flags, bitstr_t *node_bitmap,
			  slurmctld_resv_t *this_resv_ptr);
static void _run_script(char *script, slurmctld_resv_t *resv_ptr);
static int  _select_nodes(resv_desc_msg_t *resv_desc_ptr,
			  struct part_record **part_ptr,
			  bitstr_t **resv_bitmap, bitstr_t **core_bitmap);
static int  _set_assoc_list(slurmctld_resv_t *resv_ptr);
static void _set_cpu_cnt(slurmctld_resv_t *resv_ptr);
static void _set_nodes_flags(slurmctld_resv_t *resv_ptr, time_t now,
			     uint32_t flags);
static int  _update_account_list(slurmctld_resv_t *resv_ptr,
				 char *accounts);
static int  _update_uid_list(slurmctld_resv_t *resv_ptr, char *users);
static void _validate_all_reservations(void);
static int  _valid_job_access_resv(struct job_record *job_ptr,
				   slurmctld_resv_t *resv_ptr);
static bool _validate_one_reservation(slurmctld_resv_t *resv_ptr);
static void _validate_node_choice(slurmctld_resv_t *resv_ptr);

/* Advance res_time by the specified day count,
 * account for daylight savings time */
static void _advance_time(time_t *res_time, int day_cnt)
{
	time_t save_time = *res_time;
	struct tm time_tm;

	localtime_r(res_time, &time_tm);
	time_tm.tm_isdst = -1;
	time_tm.tm_mday += day_cnt;
	*res_time = mktime(&time_tm);
	if (*res_time == (time_t)(-1)) {
		error("Could not compute reservation time %lu",
		      (long unsigned int) save_time);
		*res_time = save_time + (24 * 60 * 60);
	}
}

static List _list_dup(List license_list)
{
	ListIterator iter;
	licenses_t *license_src, *license_dest;
	List lic_list = (List) NULL;

	if (!license_list)
		return lic_list;

	lic_list = list_create(license_free_rec);
	iter = list_iterator_create(license_list);
	while ((license_src = (licenses_t *) list_next(iter))) {
		license_dest = xmalloc(sizeof(licenses_t));
		license_dest->name = xstrdup(license_src->name);
		license_dest->used = license_src->used;
		list_push(lic_list, license_dest);
	}
	list_iterator_destroy(iter);
	return lic_list;
}

static slurmctld_resv_t *_copy_resv(slurmctld_resv_t *resv_orig_ptr)
{
	slurmctld_resv_t *resv_copy_ptr;
	int i;

	xassert(resv_orig_ptr->magic == RESV_MAGIC);
	resv_copy_ptr = xmalloc(sizeof(slurmctld_resv_t));
	resv_copy_ptr->accounts = xstrdup(resv_orig_ptr->accounts);
	resv_copy_ptr->account_cnt = resv_orig_ptr->account_cnt;
	resv_copy_ptr->account_list = xmalloc(sizeof(char *) *
					      resv_orig_ptr->account_cnt);
	resv_copy_ptr->account_not = resv_orig_ptr->account_not;
	for (i=0; i<resv_copy_ptr->account_cnt; i++) {
		resv_copy_ptr->account_list[i] =
				xstrdup(resv_orig_ptr->account_list[i]);
	}
	resv_copy_ptr->assoc_list = xstrdup(resv_orig_ptr->assoc_list);
	if (resv_orig_ptr->core_bitmap) {
		resv_copy_ptr->core_bitmap = bit_copy(resv_orig_ptr->
						      core_bitmap);
	}
	resv_copy_ptr->cpu_cnt = resv_orig_ptr->cpu_cnt;
	resv_copy_ptr->duration = resv_orig_ptr->duration;
	resv_copy_ptr->end_time = resv_orig_ptr->end_time;
	resv_copy_ptr->features = xstrdup(resv_orig_ptr->features);
	resv_copy_ptr->flags = resv_orig_ptr->flags;
	resv_copy_ptr->full_nodes = resv_orig_ptr->full_nodes;
	resv_copy_ptr->job_pend_cnt = resv_orig_ptr->job_pend_cnt;
	resv_copy_ptr->job_run_cnt = resv_orig_ptr->job_run_cnt;
	resv_copy_ptr->licenses = xstrdup(resv_orig_ptr->licenses);
	resv_copy_ptr->license_list = _list_dup(resv_orig_ptr->
						license_list);
	resv_copy_ptr->magic = resv_orig_ptr->magic;
	resv_copy_ptr->flags_set_node = resv_orig_ptr->flags_set_node;
	resv_copy_ptr->name = xstrdup(resv_orig_ptr->name);
	resv_copy_ptr->node_bitmap = bit_copy(resv_orig_ptr->node_bitmap);
	resv_copy_ptr->node_cnt = resv_orig_ptr->node_cnt;
	resv_copy_ptr->node_list = xstrdup(resv_orig_ptr->node_list);
	resv_copy_ptr->partition = xstrdup(resv_orig_ptr->partition);
	resv_copy_ptr->part_ptr = resv_orig_ptr->part_ptr;
	resv_copy_ptr->resv_id = resv_orig_ptr->resv_id;
	resv_copy_ptr->start_time = resv_orig_ptr->start_time;
	resv_copy_ptr->start_time_first = resv_orig_ptr->start_time_first;
	resv_copy_ptr->start_time_prev = resv_orig_ptr->start_time_prev;
	resv_copy_ptr->users = xstrdup(resv_orig_ptr->users);
	resv_copy_ptr->user_cnt = resv_orig_ptr->user_cnt;
	resv_copy_ptr->user_list = xmalloc(sizeof(uid_t) *
					   resv_orig_ptr->user_cnt);
	resv_copy_ptr->user_not = resv_orig_ptr->user_not;
	for (i=0; i<resv_copy_ptr->user_cnt; i++)
		resv_copy_ptr->user_list[i] = resv_orig_ptr->user_list[i];

	return resv_copy_ptr;
}

/* Move the contents of src_resv into dest_resv.
 * NOTE: This is a destructive function with respect to the contents of
 *       src_resv. The data structure src_resv is suitable only for destruction
 *       after this function is called */
static void _restore_resv(slurmctld_resv_t *dest_resv,
			  slurmctld_resv_t *src_resv)
{
	int i;

	xfree(dest_resv->accounts);
	dest_resv->accounts = src_resv->accounts;
	src_resv->accounts = NULL;

	for (i = 0; i < dest_resv->account_cnt; i++)
		xfree(dest_resv->account_list[i]);
	xfree(dest_resv->account_list);
	dest_resv->account_cnt = src_resv->account_cnt;
	src_resv->account_cnt = 0;
	dest_resv->account_list = src_resv->account_list;
	src_resv->account_list = NULL;

	dest_resv->account_not = src_resv->account_not;

	xfree(dest_resv->assoc_list);
	dest_resv->assoc_list = src_resv->assoc_list;
	src_resv->assoc_list = NULL;

	FREE_NULL_BITMAP(dest_resv->core_bitmap);
	dest_resv->core_bitmap = src_resv->core_bitmap;
	src_resv->core_bitmap = NULL;

	dest_resv->cpu_cnt = src_resv->cpu_cnt;
	dest_resv->duration = src_resv->duration;
	dest_resv->end_time = src_resv->end_time;

	xfree(dest_resv->features);
	dest_resv->features = src_resv->features;
	src_resv->features = NULL;

	dest_resv->flags = src_resv->flags;
	dest_resv->full_nodes = src_resv->full_nodes;
	dest_resv->job_pend_cnt = src_resv->job_pend_cnt;
	dest_resv->job_run_cnt = src_resv->job_run_cnt;

	xfree(dest_resv->licenses);
	dest_resv->licenses = src_resv->licenses;
	src_resv->licenses = NULL;

	if (dest_resv->license_list)
		list_destroy(dest_resv->license_list);
	dest_resv->license_list = src_resv->license_list;
	src_resv->license_list = NULL;

	dest_resv->magic = src_resv->magic;
	dest_resv->flags_set_node = src_resv->flags_set_node;

	xfree(dest_resv->name);
	dest_resv->name = src_resv->name;
	src_resv->name = NULL;

	FREE_NULL_BITMAP(dest_resv->node_bitmap);
	dest_resv->node_bitmap = src_resv->node_bitmap;
	src_resv->node_bitmap = NULL;

	dest_resv->node_cnt = src_resv->node_cnt;

	xfree(dest_resv->node_list);
	dest_resv->node_list = src_resv->node_list;
	src_resv->node_list = NULL;

	xfree(dest_resv->partition);
	dest_resv->partition = src_resv->partition;
	src_resv->partition = NULL;

	dest_resv->part_ptr = src_resv->part_ptr;
	dest_resv->resv_id = src_resv->resv_id;
	dest_resv->start_time = src_resv->start_time;
	dest_resv->start_time_first = src_resv->start_time_first;
	dest_resv->start_time_prev = src_resv->start_time_prev;

	xfree(dest_resv->users);
	dest_resv->users = src_resv->users;
	src_resv->users = NULL;

	dest_resv->user_cnt = src_resv->user_cnt;
	xfree(dest_resv->user_list);
	dest_resv->user_list = src_resv->user_list;
	src_resv->user_list = NULL;
}

static void _del_resv_rec(void *x)
{
	int i;
	slurmctld_resv_t *resv_ptr = (slurmctld_resv_t *) x;

	if (resv_ptr) {
		xassert(resv_ptr->magic == RESV_MAGIC);
		resv_ptr->magic = 0;
		xfree(resv_ptr->accounts);
		for (i=0; i<resv_ptr->account_cnt; i++)
			xfree(resv_ptr->account_list[i]);
		xfree(resv_ptr->account_list);
		xfree(resv_ptr->assoc_list);
		FREE_NULL_BITMAP(resv_ptr->core_bitmap);
		xfree(resv_ptr->features);
		if (resv_ptr->license_list)
			list_destroy(resv_ptr->license_list);
		xfree(resv_ptr->licenses);
		xfree(resv_ptr->name);
		FREE_NULL_BITMAP(resv_ptr->node_bitmap);
		xfree(resv_ptr->node_list);
		xfree(resv_ptr->partition);
		xfree(resv_ptr->users);
		xfree(resv_ptr->user_list);
		xfree(resv_ptr);
	}
}

static int _find_resv_id(void *x, void *key)
{
	slurmctld_resv_t *resv_ptr = (slurmctld_resv_t *) x;
	uint32_t *resv_id = (uint32_t *) key;

	xassert(resv_ptr->magic == RESV_MAGIC);

	if (resv_ptr->resv_id != *resv_id)
		return 0;
	else
		return 1;	/* match */
}

static int _find_resv_name(void *x, void *key)
{
	slurmctld_resv_t *resv_ptr = (slurmctld_resv_t *) x;

	xassert(resv_ptr->magic == RESV_MAGIC);

	if (strcmp(resv_ptr->name, (char *) key))
		return 0;
	else
		return 1;	/* match */
}

static void _dump_resv_req(resv_desc_msg_t *resv_ptr, char *mode)
{

	char start_str[32] = "-1", end_str[32] = "-1", *flag_str = NULL;
	char *node_cnt_str = NULL;
	int duration, i;

	if (!(slurmctld_conf.debug_flags & DEBUG_FLAG_RESERVATION))
		return;

	if (resv_ptr->start_time != (time_t) NO_VAL) {
		slurm_make_time_str(&resv_ptr->start_time,
				    start_str, sizeof(start_str));
	}
	if (resv_ptr->end_time != (time_t) NO_VAL) {
		slurm_make_time_str(&resv_ptr->end_time,
				    end_str,  sizeof(end_str));
	}
	if (resv_ptr->flags != NO_VAL)
		flag_str = reservation_flags_string(resv_ptr->flags);

	if (resv_ptr->duration == NO_VAL)
		duration = -1;
	else
		duration = resv_ptr->duration;

	if (resv_ptr->node_cnt) {
		for (i = 0; resv_ptr->node_cnt[i]; i++) {
			if (node_cnt_str) {
				xstrfmtcat(node_cnt_str, ",%u",
					   resv_ptr->node_cnt[i]);
			} else {
				xstrfmtcat(node_cnt_str, "%u",
					   resv_ptr->node_cnt[i]);
			}
		}
	}

	info("%s: Name=%s StartTime=%s EndTime=%s Duration=%d "
	     "Flags=%s NodeCnt=%s NodeList=%s Features=%s "
	     "PartitionName=%s Users=%s Accounts=%s Licenses=%s",
	     mode, resv_ptr->name, start_str, end_str, duration,
	     flag_str, node_cnt_str, resv_ptr->node_list,
	     resv_ptr->features, resv_ptr->partition,
	     resv_ptr->users, resv_ptr->accounts, resv_ptr->licenses);

	xfree(flag_str);
	xfree(node_cnt_str);
}

static void _generate_resv_id(void)
{
	while (1) {
		if (top_suffix >= 9999)
			top_suffix = 1;		/* wrap around */
		else
			top_suffix++;
		if (!list_find_first(resv_list, _find_resv_id, &top_suffix))
			break;
	}
}

static void _generate_resv_name(resv_desc_msg_t *resv_ptr)
{
	char *key, *name, *sep;
	int len;

	/* Generate name prefix, based upon the first account
	 * name if provided otherwise first user name */
	if (resv_ptr->accounts && resv_ptr->accounts[0])
		key = resv_ptr->accounts;
	else
		key = resv_ptr->users;
	if (key[0] == '-')
		key++;
	sep = strchr(key, ',');
	if (sep)
		len = sep - key;
	else
		len = strlen(key);
	name = xmalloc(len + 16);
	strncpy(name, key, len);

	xstrfmtcat(name, "_%d", top_suffix);
	len++;

	resv_ptr->name = name;
}

/* Validate an account name */
static bool _is_account_valid(char *account)
{
	slurmdb_association_rec_t assoc_rec, *assoc_ptr;

	if (!(accounting_enforce & ACCOUNTING_ENFORCE_ASSOCS))
		return true;	/* don't worry about account validity */

	memset(&assoc_rec, 0, sizeof(slurmdb_association_rec_t));
	assoc_rec.uid       = NO_VAL;
	assoc_rec.acct      = account;

	if (assoc_mgr_fill_in_assoc(acct_db_conn, &assoc_rec,
				    accounting_enforce, &assoc_ptr, false)) {
		return false;
	}
	return true;
}

/* Since the returned assoc_list is full of pointers from the
 * assoc_mgr_association_list assoc_mgr_lock_t READ_LOCK on
 * associations must be set before calling this function and while
 * handling it after a return.
 */
static int _append_assoc_list(List assoc_list, slurmdb_association_rec_t *assoc)
{
	int rc = ESLURM_INVALID_ACCOUNT;
	slurmdb_association_rec_t *assoc_ptr = NULL;
	if (assoc_mgr_fill_in_assoc(
		    acct_db_conn, assoc,
		    accounting_enforce,
		    &assoc_ptr, true)) {
		if (accounting_enforce & ACCOUNTING_ENFORCE_ASSOCS) {
			error("No association for user %u and account %s",
			      assoc->uid, assoc->acct);
		} else {
			verbose("No association for user %u and account %s",
				assoc->uid, assoc->acct);
			rc = SLURM_SUCCESS;
		}

	}
	if (assoc_ptr) {
		list_append(assoc_list, assoc_ptr);
		rc = SLURM_SUCCESS;
	}

	return rc;
}

/* Set a association list based upon accounts and users */
static int _set_assoc_list(slurmctld_resv_t *resv_ptr)
{
	int rc = SLURM_SUCCESS, i = 0, j = 0;
	List assoc_list_allow = NULL, assoc_list_deny = NULL, assoc_list;
	slurmdb_association_rec_t assoc, *assoc_ptr = NULL;
	assoc_mgr_lock_t locks = { READ_LOCK, NO_LOCK,
				   NO_LOCK, NO_LOCK, NO_LOCK, NO_LOCK };


	/* no need to do this if we can't ;) */
	if (!association_based_accounting)
		return rc;

	assoc_list_allow = list_create(NULL);
	assoc_list_deny  = list_create(NULL);

	memset(&assoc, 0, sizeof(slurmdb_association_rec_t));
	xfree(resv_ptr->assoc_list);

	assoc_mgr_lock(&locks);
	if (resv_ptr->account_cnt && resv_ptr->user_cnt) {
		if (!resv_ptr->account_not && !resv_ptr->user_not) {
			/* Add every association that matches both account
			 * and user */
			for (i=0; i < resv_ptr->user_cnt; i++) {
				for (j=0; j < resv_ptr->account_cnt; j++) {
					memset(&assoc, 0,
					       sizeof(slurmdb_association_rec_t));
					assoc.acct = resv_ptr->account_list[j];
					assoc.uid  = resv_ptr->user_list[i];
					rc = _append_assoc_list(
						assoc_list_allow, &assoc);
					if (rc != SLURM_SUCCESS)
						goto end_it;
				}
			}
		} else {
			if (resv_ptr->user_not)
				assoc_list = assoc_list_deny;
			else
				assoc_list = assoc_list_allow;
			for (i=0; i < resv_ptr->user_cnt; i++) {
				memset(&assoc, 0,
				       sizeof(slurmdb_association_rec_t));
				assoc.uid = resv_ptr->user_list[i];
				rc = assoc_mgr_get_user_assocs(
					    acct_db_conn, &assoc,
					    accounting_enforce,
					    assoc_list);
				if (rc != SLURM_SUCCESS) {
					error("No associations for UID %u",
					      assoc.uid);
					rc = ESLURM_INVALID_ACCOUNT;
					goto end_it;
				}
			}
			if (resv_ptr->account_not)
				assoc_list = assoc_list_deny;
			else
				assoc_list = assoc_list_allow;
			for (j=0; j < resv_ptr->account_cnt; j++) {
				memset(&assoc, 0,
				       sizeof(slurmdb_association_rec_t));
				assoc.acct = resv_ptr->account_list[j];
				assoc.uid  = (uint32_t)NO_VAL;
				rc = _append_assoc_list(assoc_list, &assoc);
				if (rc != SLURM_SUCCESS)
					goto end_it;
			}
		}
	} else if (resv_ptr->user_cnt) {
		if (resv_ptr->user_not)
			assoc_list = assoc_list_deny;
		else
			assoc_list = assoc_list_allow;
		for (i=0; i < resv_ptr->user_cnt; i++) {
			memset(&assoc, 0, sizeof(slurmdb_association_rec_t));
			assoc.uid = resv_ptr->user_list[i];
			rc = assoc_mgr_get_user_assocs(
				    acct_db_conn, &assoc,
				    accounting_enforce, assoc_list);
			if (rc != SLURM_SUCCESS) {
				error("No associations for UID %u",
				      assoc.uid);
				rc = ESLURM_INVALID_ACCOUNT;
				goto end_it;
			}
		}
	} else if (resv_ptr->account_cnt) {
		if (resv_ptr->account_not)
			assoc_list = assoc_list_deny;
		else
			assoc_list = assoc_list_allow;
		for (i=0; i < resv_ptr->account_cnt; i++) {
			memset(&assoc, 0, sizeof(slurmdb_association_rec_t));
			assoc.acct = resv_ptr->account_list[i];
			assoc.uid  = (uint32_t)NO_VAL;
			if ((rc = _append_assoc_list(assoc_list, &assoc))
			    != SLURM_SUCCESS) {
				goto end_it;
			}
		}
	} else if (accounting_enforce & ACCOUNTING_ENFORCE_ASSOCS) {
		error("We need at least 1 user or 1 account to "
		      "create a reservtion.");
		rc = SLURM_ERROR;
	}

	xfree(resv_ptr->assoc_list);	/* clear for modify */
	if (list_count(assoc_list_allow)) {
		ListIterator itr = list_iterator_create(assoc_list_allow);
		while ((assoc_ptr = list_next(itr))) {
			if (resv_ptr->assoc_list) {
				xstrfmtcat(resv_ptr->assoc_list, "%u,",
					   assoc_ptr->id);
			} else {
				xstrfmtcat(resv_ptr->assoc_list, ",%u,",
					   assoc_ptr->id);
			}
		}
		list_iterator_destroy(itr);
	}
	if (list_count(assoc_list_deny)) {
		ListIterator itr = list_iterator_create(assoc_list_deny);
		while ((assoc_ptr = list_next(itr))) {
			if (resv_ptr->assoc_list) {
				xstrfmtcat(resv_ptr->assoc_list, "-%u,",
					   assoc_ptr->id);
			} else {
				xstrfmtcat(resv_ptr->assoc_list, ",-%u,",
					   assoc_ptr->id);
			}
		}
		list_iterator_destroy(itr);
	}
	debug("assoc_list:%s", resv_ptr->assoc_list);

end_it:
	list_destroy(assoc_list_allow);
	list_destroy(assoc_list_deny);
	assoc_mgr_unlock(&locks);

	return rc;
}

/* Post reservation create */
static int _post_resv_create(slurmctld_resv_t *resv_ptr)
{
	int rc = SLURM_SUCCESS;
	slurmdb_reservation_rec_t resv;
	char temp_bit[BUF_SIZE];

	if (resv_ptr->flags & RESERVE_FLAG_TIME_FLOAT)
		return rc;

	memset(&resv, 0, sizeof(slurmdb_reservation_rec_t));
	resv.assocs = resv_ptr->assoc_list;
	resv.cluster = slurmctld_cluster_name;
	resv.cpus = resv_ptr->cpu_cnt;
#ifdef HAVE_BG
	/* Since on a bluegene we track cnodes instead of cpus do the
	   adjustment since accounting is expecting cpus here.
	*/
	if (!cpu_mult)
		(void)select_g_alter_node_cnt(
			SELECT_GET_NODE_CPU_CNT, &cpu_mult);
	resv.cpus *= cpu_mult;
#endif
	resv.flags = resv_ptr->flags;
	resv.id = resv_ptr->resv_id;
	resv.name = resv_ptr->name;
	resv.nodes = resv_ptr->node_list;
	if (resv_ptr->node_bitmap) {
		resv.node_inx = bit_fmt(temp_bit, sizeof(temp_bit),
					resv_ptr->node_bitmap);
	}
	resv.time_end = resv_ptr->end_time;
	resv.time_start = resv_ptr->start_time;

	rc = acct_storage_g_add_reservation(acct_db_conn, &resv);

	return rc;
}

/* Note that a reservation has been deleted */
static int _post_resv_delete(slurmctld_resv_t *resv_ptr)
{
	int rc = SLURM_SUCCESS;
	slurmdb_reservation_rec_t resv;

	if (resv_ptr->flags & RESERVE_FLAG_TIME_FLOAT)
		return rc;

	memset(&resv, 0, sizeof(slurmdb_reservation_rec_t));
	resv.cluster = slurmctld_cluster_name;
	resv.id = resv_ptr->resv_id;
	resv.name = resv_ptr->name;
	resv.time_start = resv_ptr->start_time;
	/* This is just a time stamp here to delete if the reservation
	 * hasn't started yet so we don't get trash records in the
	 * database if said database isn't up right now */
	resv.time_start_prev = time(NULL);
	rc = acct_storage_g_remove_reservation(acct_db_conn, &resv);

	return rc;
}

/* Note that a reservation has been updated */
static int _post_resv_update(slurmctld_resv_t *resv_ptr,
			     slurmctld_resv_t *old_resv_ptr)
{
	int rc = SLURM_SUCCESS;
	slurmdb_reservation_rec_t resv;
	char temp_bit[BUF_SIZE];

	if (resv_ptr->flags & RESERVE_FLAG_TIME_FLOAT)
		return rc;

	memset(&resv, 0, sizeof(slurmdb_reservation_rec_t));
	resv.cluster = slurmctld_cluster_name;
	resv.id = resv_ptr->resv_id;
	resv.time_end = resv_ptr->end_time;

	if (!old_resv_ptr) {
		resv.assocs = resv_ptr->assoc_list;
		resv.cpus = resv_ptr->cpu_cnt;
#ifdef HAVE_BG
		/* Since on a bluegene we track cnodes instead of cpus
		 * do the adjustment since accounting is expecting
		 * cpus here.
		 */
		if (!cpu_mult)
			(void)select_g_alter_node_cnt(
				SELECT_GET_NODE_CPU_CNT, &cpu_mult);
		resv.cpus *= cpu_mult;
#endif
		resv.flags = resv_ptr->flags;
		resv.nodes = resv_ptr->node_list;
	} else {
		time_t now = time(NULL);

		if (old_resv_ptr->assoc_list && resv_ptr->assoc_list) {
			if (strcmp(old_resv_ptr->assoc_list,
				  resv_ptr->assoc_list))
				resv.assocs = resv_ptr->assoc_list;
		} else if (resv_ptr->assoc_list)
			resv.assocs = resv_ptr->assoc_list;

		if (old_resv_ptr->cpu_cnt != resv_ptr->cpu_cnt) {
			resv.cpus = resv_ptr->cpu_cnt;
#ifdef HAVE_BG
			/* Since on a bluegene we track cnodes instead
			 * of cpus do the adjustment since accounting
			 * is expecting cpus here.
			 */
			if (!cpu_mult)
				(void)select_g_alter_node_cnt(
					SELECT_GET_NODE_CPU_CNT, &cpu_mult);
			resv.cpus *= cpu_mult;
#endif
		} else
			resv.cpus = (uint32_t)NO_VAL;

		if (old_resv_ptr->flags != resv_ptr->flags)
			resv.flags = resv_ptr->flags;
		else
			resv.flags = NO_VAL;

		if (old_resv_ptr->node_list && resv_ptr->node_list) {
			if (strcmp(old_resv_ptr->node_list,
				  resv_ptr->node_list))
				resv.nodes = resv_ptr->node_list;
		} else if (resv_ptr->node_list)
			resv.nodes = resv_ptr->node_list;

		/* Here if the reservation has started already we need
		 * to mark a new start time for it if certain
		 * variables are needed in accounting.  Right now if
		 * the assocs, nodes, flags or cpu count changes we need a
		 * new start time of now. */
		if ((resv_ptr->start_time < now)
		     && (resv.assocs
			 || resv.nodes
			 || (resv.flags != NO_VAL)
			 || (resv.cpus != NO_VAL))) {
			resv_ptr->start_time_prev = resv_ptr->start_time;
			resv_ptr->start_time = now;
		}
	}
	/* now set the (maybe new) start_times */
	resv.time_start = resv_ptr->start_time;
	resv.time_start_prev = resv_ptr->start_time_prev;

	if (resv.nodes && resv_ptr->node_bitmap) {
		resv.node_inx = bit_fmt(temp_bit, sizeof(temp_bit),
					resv_ptr->node_bitmap);
	}

	rc = acct_storage_g_modify_reservation(acct_db_conn, &resv);

	return rc;
}

/*
 * Validate a comma delimited list of account names and build an array of
 *	them
 * IN account       - a list of account names
 * OUT account_cnt  - number of accounts in the list
 * OUT account_list - list of the account names,
 *		      CALLER MUST XFREE this plus each individual record
 * OUT account_not  - true of account_list is that of accounts to be blocked
 *                    from reservation access
 * RETURN 0 on success
 */
static int _build_account_list(char *accounts, int *account_cnt,
			       char ***account_list, bool *account_not)
{
	char *last = NULL, *tmp, *tok;
	int ac_cnt = 0, i;
	char **ac_list;

	*account_cnt = 0;
	*account_list = (char **) NULL;
	*account_not = false;

	if (!accounts)
		return ESLURM_INVALID_ACCOUNT;

	i = strlen(accounts);
	ac_list = xmalloc(sizeof(char *) * (i + 2));
	tmp = xstrdup(accounts);
	tok = strtok_r(tmp, ",", &last);
	while (tok) {
		if (tok[0] == '-') {
			if (ac_cnt == 0) {
				*account_not = true;
			} else if (*account_not != true) {
				info("Reservation request has some "
				     "not/accounts");
				goto inval;
			}
			tok++;
		} else if (*account_not != false) {
			info("Reservation request has some not/accounts");
			goto inval;
		}
		if (!_is_account_valid(tok)) {
			info("Reservation request has invalid account %s",
			     tok);
			goto inval;
		}
		ac_list[ac_cnt++] = xstrdup(tok);
		tok = strtok_r(NULL, ",", &last);
	}
	*account_cnt  = ac_cnt;
	*account_list = ac_list;
	xfree(tmp);
	return SLURM_SUCCESS;

 inval:	for (i=0; i<ac_cnt; i++)
		xfree(ac_list[i]);
	xfree(ac_list);
	xfree(tmp);
	return ESLURM_INVALID_ACCOUNT;
}

/*
 * Update a account list for an existing reservation based upon an
 *	update comma delimited specification of accounts to add (+name),
 *	remove (-name), or set value of
 * IN/OUT resv_ptr - pointer to reservation structure being updated
 * IN accounts     - a list of account names, to set, add, or remove
 * RETURN 0 on success
 */
static int  _update_account_list(slurmctld_resv_t *resv_ptr,
				 char *accounts)
{
	char *last = NULL, *ac_cpy, *tok;
	int ac_cnt = 0, i, j, k;
	int *ac_type, minus_account = 0, plus_account = 0;
	char **ac_list;
	bool found_it;
	bool account_not = false;

	if (!accounts)
		return ESLURM_INVALID_ACCOUNT;

	i = strlen(accounts);
	ac_list = xmalloc(sizeof(char *) * (i + 2));
	ac_type = xmalloc(sizeof(int)    * (i + 2));
	ac_cpy = xstrdup(accounts);
	tok = strtok_r(ac_cpy, ",", &last);
	while (tok) {
		if (tok[0] == '-') {
			ac_type[ac_cnt] = 1;	/* minus */
			minus_account = 1;
			tok++;
		} else if (tok[0] == '+') {
			ac_type[ac_cnt] = 2;	/* plus */
			plus_account = 1;
			tok++;
		} else if (tok[0] == '\0') {
			continue;
		} else if (plus_account || minus_account) {
			info("Reservation account expression invalid %s",
			     accounts);
			goto inval;
		} else
			ac_type[ac_cnt] = 3;	/* set */
		if (!_is_account_valid(tok)) {
			info("Reservation request has invalid account %s",
			     tok);
			goto inval;
		}
		ac_list[ac_cnt++] = xstrdup(tok);
		tok = strtok_r(NULL, ",", &last);
	}

	if ((plus_account == 0) && (minus_account == 0)) {
		/* Just a reset of account list */
		xfree(resv_ptr->accounts);
		if (accounts[0] != '\0')
			resv_ptr->accounts = xstrdup(accounts);
		xfree(resv_ptr->account_list);
		resv_ptr->account_list = ac_list;
		resv_ptr->account_cnt  = ac_cnt;
		resv_ptr->account_not  = account_not;
		xfree(ac_cpy);
		xfree(ac_type);
		return SLURM_SUCCESS;
	}

	/* Modification of existing account list */
	if ((resv_ptr->account_cnt == 0) && minus_account)
		resv_ptr->account_not = true;
	if (resv_ptr->account_not) {
		/* change minus_account to plus_account (add to NOT list) and
		 * change plus_account to minus_account (remove from NOT list) */
		for (i = 0; i < ac_cnt; i++) {
			if (ac_type[i] == 1)
				ac_type[i] = 2;
			else if (ac_type[i] == 2)
				ac_type[i] = 1;
		}
		if (minus_account && !plus_account) {
			minus_account = false;
			plus_account  = true;
		} else if (!minus_account && plus_account) {
			minus_account = true;
			plus_account  = false;
		}
	}
	if (minus_account) {
		if (resv_ptr->account_cnt == 0)
			goto inval;
		for (i=0; i<ac_cnt; i++) {
			if (ac_type[i] != 1)	/* not minus */
				continue;
			found_it = false;
			for (j=0; j<resv_ptr->account_cnt; j++) {
				char *test_name = resv_ptr->account_list[j];
				if (test_name[0] == '-')
					test_name++;
				if (strcmp(test_name, ac_list[i]))
					continue;
				found_it = true;
				xfree(resv_ptr->account_list[j]);
				resv_ptr->account_cnt--;
				for (k=j; k<resv_ptr->account_cnt; k++) {
					resv_ptr->account_list[k] =
						resv_ptr->account_list[k+1];
				}
				break;
			}
			if (!found_it)
				goto inval;
		}
		xfree(resv_ptr->accounts);
		for (i=0; i<resv_ptr->account_cnt; i++) {
			if (i)
				xstrcat(resv_ptr->accounts, ",");
			if (resv_ptr->account_not)
				xstrcat(resv_ptr->accounts, "-");
			xstrcat(resv_ptr->accounts, resv_ptr->account_list[i]);
		}
	}

	if (plus_account) {
		for (i=0; i<ac_cnt; i++) {
			if (ac_type[i] != 2)	/* not plus */
				continue;
			found_it = false;
			for (j=0; j<resv_ptr->account_cnt; j++) {
				char *test_name = resv_ptr->account_list[j];
				if (test_name[0] == '-')
					test_name++;
				if (strcmp(test_name, ac_list[i]))
					continue;
				found_it = true;
				break;
			}
			if (found_it)
				continue;	/* duplicate entry */
			xrealloc(resv_ptr->account_list,
				 sizeof(char *) * (resv_ptr->account_cnt + 1));
			resv_ptr->account_list[resv_ptr->account_cnt++] =
					xstrdup(ac_list[i]);
		}
		xfree(resv_ptr->accounts);
		for (i=0; i<resv_ptr->account_cnt; i++) {
			if (i)
				xstrcat(resv_ptr->accounts, ",");
			if (resv_ptr->account_not)
				xstrcat(resv_ptr->accounts, "-");
			xstrcat(resv_ptr->accounts, resv_ptr->account_list[i]);
		}
	}

	for (i=0; i<ac_cnt; i++)
		xfree(ac_list[i]);
	xfree(ac_list);
	xfree(ac_type);
	xfree(ac_cpy);
	return SLURM_SUCCESS;

 inval:	for (i=0; i<ac_cnt; i++)
		xfree(ac_list[i]);
	xfree(ac_list);
	xfree(ac_type);
	xfree(ac_cpy);
	return ESLURM_INVALID_ACCOUNT;
}

/*
 * Validate a comma delimited list of user names and build an array of
 *	their UIDs
 * IN users      - a list of user names
 * OUT user_cnt  - number of UIDs in the list
 * OUT user_list - list of the user's uid, CALLER MUST XFREE;
 * OUT user_not  - true of user_list is that of users to be blocked
 *                 from reservation access
 * RETURN 0 on success
 */
static int _build_uid_list(char *users, int *user_cnt, uid_t **user_list,
			   bool *user_not)
{
	char *last = NULL, *tmp = NULL, *tok;
	int u_cnt = 0, i;
	uid_t *u_list, u_tmp;

	*user_cnt = 0;
	*user_list = (uid_t *) NULL;
	*user_not = false;

	if (!users)
		return ESLURM_USER_ID_MISSING;

	i = strlen(users);
	u_list = xmalloc(sizeof(uid_t) * (i + 2));
	tmp = xstrdup(users);
	tok = strtok_r(tmp, ",", &last);
	while (tok) {
		if (tok[0] == '-') {
			if (u_cnt == 0) {
				*user_not = true;
			} else if (*user_not != true) {
				info("Reservation request has some not/users");
				goto inval;
			}
			tok++;
		} else if (*user_not != false) {
			info("Reservation request has some not/users");
			goto inval;
		}
		if (uid_from_string (tok, &u_tmp) < 0) {
			info("Reservation request has invalid user %s", tok);
			goto inval;
		}
		u_list[u_cnt++] = u_tmp;
		tok = strtok_r(NULL, ",", &last);
	}
	*user_cnt  = u_cnt;
	*user_list = u_list;
	xfree(tmp);
	return SLURM_SUCCESS;

 inval:	xfree(tmp);
	xfree(u_list);
	return ESLURM_USER_ID_MISSING;
}

/*
 * Update a user/uid list for an existing reservation based upon an
 *	update comma delimited specification of users to add (+name),
 *	remove (-name), or set value of
 * IN/OUT resv_ptr - pointer to reservation structure being updated
 * IN users        - a list of user names, to set, add, or remove
 * RETURN 0 on success
 */
static int _update_uid_list(slurmctld_resv_t *resv_ptr, char *users)
{
	char *last = NULL, *u_cpy = NULL, *tmp = NULL, *tok;
	int u_cnt = 0, i, j, k;
	uid_t *u_list, u_tmp;
	int *u_type, minus_user = 0, plus_user = 0;
	char **u_name;
	bool found_it;
	bool user_not = false;

	if (!users)
		return ESLURM_USER_ID_MISSING;

	/* Parse the incoming user expression */
	i = strlen(users);
	u_list = xmalloc(sizeof(uid_t)  * (i + 2));
	u_name = xmalloc(sizeof(char *) * (i + 2));
	u_type = xmalloc(sizeof(int)    * (i + 2));
	u_cpy = xstrdup(users);
	tok = strtok_r(u_cpy, ",", &last);
	while (tok) {
		if (tok[0] == '-') {
			u_type[u_cnt] = 1;	/* minus */
			minus_user = 1;
			tok++;
		} else if (tok[0] == '+') {
			u_type[u_cnt] = 2;	/* plus */
			plus_user = 1;
			tok++;
		} else if (tok[0] == '\0') {
			continue;
		} else if (plus_user || minus_user) {
			info("Reservation user expression invalid %s", users);
			goto inval;
		} else
			u_type[u_cnt] = 3;	/* set */

		if (uid_from_string (tok, &u_tmp) < 0) {
			info("Reservation request has invalid user %s", tok);
			goto inval;
		}

		u_name[u_cnt] = tok;
		u_list[u_cnt++] = u_tmp;
		tok = strtok_r(NULL, ",", &last);
	}

	if ((plus_user == 0) && (minus_user == 0)) {
		/* Just a reset of user list */
		xfree(resv_ptr->users);
		xfree(resv_ptr->user_list);
		if (users[0] != '\0')
			resv_ptr->users = xstrdup(users);
		resv_ptr->user_cnt  = u_cnt;
		resv_ptr->user_list = u_list;
		resv_ptr->user_not  = user_not;
		xfree(u_cpy);
		xfree(u_name);
		xfree(u_type);
		return SLURM_SUCCESS;
	}

	/* Modification of existing user list */
	if ((resv_ptr->user_cnt == 0) && minus_user)
		resv_ptr->user_not = true;
	if (resv_ptr->user_not) {
		/* change minus_user to plus_user (add to NOT list) and
		 * change plus_user to minus_user (remove from NOT list) */
		for (i = 0; i < u_cnt; i++) {
			if (u_type[i] == 1)
				u_type[i] = 2;
			else if (u_type[i] == 2)
				u_type[i] = 1;
		}
		if (minus_user && !plus_user) {
			minus_user = false;
			plus_user  = true;
		} else if (!minus_user && plus_user) {
			minus_user = true;
			plus_user  = false;
		}
	}
	if (minus_user) {
		for (i=0; i<u_cnt; i++) {
			if (u_type[i] != 1)	/* not minus */
				continue;
			found_it = false;
			for (j=0; j<resv_ptr->user_cnt; j++) {
				if (resv_ptr->user_list[j] != u_list[i])
					continue;
				found_it = true;
				resv_ptr->user_cnt--;
				for (k=j; k<resv_ptr->user_cnt; k++) {
					resv_ptr->user_list[k] =
						resv_ptr->user_list[k+1];
				}
				break;
			}
			if (!found_it)
				goto inval;

			/* Now we need to remove from users string */
			k = strlen(u_name[i]);
			tmp = resv_ptr->users;
			while ((tok = strstr(tmp, u_name[i]))) {
				if (((tok != resv_ptr->users) &&
				     (tok[-1] != ',') && (tok[-1] != '-')) ||
				    ((tok[k] != '\0') && (tok[k] != ','))) {
					tmp = tok + 1;
					continue;
				}
				if (tok[-1] == '-') {
					tok--;
					k++;
				}
				if (tok[-1] == ',') {
					tok--;
					k++;
				} else if (tok[k] == ',')
					k++;
				for (j=0; ; j++) {
					tok[j] = tok[j+k];
					if (tok[j] == '\0')
						break;
				}
			}
		}
		if ((resv_ptr->users == NULL) ||
		    (strlen(resv_ptr->users) == 0)) {
			resv_ptr->user_not = 0;
			xfree(resv_ptr->users);
		}
	}

	if (plus_user) {
		for (i=0; i<u_cnt; i++) {
			if (u_type[i] != 2)	/* not plus */
				continue;
			found_it = false;
			for (j=0; j<resv_ptr->user_cnt; j++) {
				if (resv_ptr->user_list[j] != u_list[i])
					continue;
				found_it = true;
				break;
			}
			if (found_it)
				continue;	/* duplicate entry */
			if (resv_ptr->users && resv_ptr->users[0])
				xstrcat(resv_ptr->users, ",");
			if (resv_ptr->user_not)
				xstrcat(resv_ptr->users, "-");
			xstrcat(resv_ptr->users, u_name[i]);
			xrealloc(resv_ptr->user_list,
				 sizeof(uid_t) * (resv_ptr->user_cnt + 1));
			resv_ptr->user_list[resv_ptr->user_cnt++] =
				u_list[i];
		}
	}
	xfree(u_cpy);
	xfree(u_list);
	xfree(u_name);
	xfree(u_type);
	return SLURM_SUCCESS;

 inval:	xfree(u_cpy);
	xfree(u_list);
	xfree(u_name);
	xfree(u_type);
	return ESLURM_USER_ID_MISSING;
}

/*
 * _pack_resv - dump configuration information about a specific reservation
 *	in machine independent form (for network transmission or state save)
 * IN resv_ptr - pointer to reservation for which information is requested
 * IN/OUT buffer - buffer in which data is placed, pointers automatically
 *	updated
 * IN internal   - true if for internal save state, false for xmit to users
 * NOTE: if you make any changes here be sure to make the corresponding
 *	to _unpack_reserve_info_members() in common/slurm_protocol_pack.c
 *	plus load_all_resv_state() below.
 */
static void _pack_resv(slurmctld_resv_t *resv_ptr, Buf buffer,
		       bool internal, uint16_t protocol_version)
{
	time_t now, start_relative, end_relative;

	if (resv_ptr->flags & RESERVE_FLAG_TIME_FLOAT) {
		now = time(NULL);
		last_resv_update = now;
	}
	if (!internal && (resv_ptr->flags & RESERVE_FLAG_TIME_FLOAT)) {
		start_relative = resv_ptr->start_time + now;
		if (resv_ptr->duration == INFINITE)
			end_relative = start_relative + ONE_YEAR;
		else if (resv_ptr->duration && (resv_ptr->duration != NO_VAL))
			end_relative = start_relative + resv_ptr->duration * 60;
		else {
			end_relative = resv_ptr->end_time;
			if (start_relative > end_relative)
				start_relative = end_relative;
		}
	} else {
		start_relative = resv_ptr->start_time_first;
		end_relative = resv_ptr->end_time;
	}

	if (protocol_version >= SLURM_14_03_PROTOCOL_VERSION) {
		packstr(resv_ptr->accounts,	buffer);
		pack32(resv_ptr->cpu_cnt,	buffer);
		pack_time(end_relative,		buffer);
		packstr(resv_ptr->features,	buffer);
		pack32(resv_ptr->flags,		buffer);
		packstr(resv_ptr->licenses,	buffer);
		packstr(resv_ptr->name,		buffer);
		pack32(resv_ptr->node_cnt,	buffer);
		packstr(resv_ptr->node_list,	buffer);
		packstr(resv_ptr->partition,	buffer);
		pack_time(start_relative,	buffer);
		packstr(resv_ptr->users,	buffer);

		if (internal) {
			uint32_t core_cnt = 0;
			pack8(resv_ptr->account_not,	buffer);
			packstr(resv_ptr->assoc_list,	buffer);
			if (resv_ptr->core_bitmap)
				core_cnt = bit_size(resv_ptr->core_bitmap);
			pack32(core_cnt,		buffer);
			pack_bit_fmt(resv_ptr->core_bitmap, buffer);
			pack32(resv_ptr->duration,	buffer);
			pack8(resv_ptr->full_nodes,	buffer);
			pack32(resv_ptr->resv_id,	buffer);
			pack_time(resv_ptr->start_time_prev,	buffer);
			pack_time(resv_ptr->start_time,	buffer);
			pack8(resv_ptr->user_not,	buffer);
		} else {
			pack_bit_fmt(resv_ptr->node_bitmap, buffer);
		}
	} else if (protocol_version >= SLURM_2_6_PROTOCOL_VERSION) {
		uint16_t flags;
		packstr(resv_ptr->accounts,	buffer);
		pack32(resv_ptr->cpu_cnt,	buffer);
		pack_time(resv_ptr->end_time,	buffer);
		packstr(resv_ptr->features,	buffer);
		flags = resv_ptr->flags;
		pack16(flags,			buffer);
		packstr(resv_ptr->licenses,	buffer);
		packstr(resv_ptr->name,		buffer);
		pack32(resv_ptr->node_cnt,	buffer);
		packstr(resv_ptr->node_list,	buffer);
		packstr(resv_ptr->partition,	buffer);
		pack_time(resv_ptr->start_time_first,	buffer);
		packstr(resv_ptr->users,	buffer);

		if (internal) {
			uint32_t core_cnt = 0;
			pack8(resv_ptr->account_not,	buffer);
			packstr(resv_ptr->assoc_list,	buffer);
			if (resv_ptr->core_bitmap)
				core_cnt = bit_size(resv_ptr->core_bitmap);
			pack32(core_cnt,		buffer);
			pack_bit_fmt(resv_ptr->core_bitmap, buffer);
			pack32(resv_ptr->duration,	buffer);
			pack8(resv_ptr->full_nodes,	buffer);
			pack32(resv_ptr->resv_id,	buffer);
			pack_time(resv_ptr->start_time_prev,	buffer);
			pack_time(resv_ptr->start_time,	buffer);
			pack8(resv_ptr->user_not,	buffer);
		} else {
			pack_bit_fmt(resv_ptr->node_bitmap, buffer);
		}
	}
}

slurmctld_resv_t *_load_reservation_state(Buf buffer,
					  uint16_t protocol_version)
{
	slurmctld_resv_t *resv_ptr;
	uint32_t core_cnt, uint32_tmp;
	char *core_inx_str = NULL;

	resv_ptr = xmalloc(sizeof(slurmctld_resv_t));
	xassert(resv_ptr->magic = RESV_MAGIC);	/* Sets value */
	if (protocol_version >= SLURM_14_03_PROTOCOL_VERSION) {
		safe_unpackstr_xmalloc(&resv_ptr->accounts,
				       &uint32_tmp,	buffer);
		safe_unpack32(&resv_ptr->cpu_cnt,	buffer);
		safe_unpack_time(&resv_ptr->end_time,	buffer);
		safe_unpackstr_xmalloc(&resv_ptr->features,
				       &uint32_tmp, 	buffer);
		safe_unpack32(&resv_ptr->flags,		buffer);
		safe_unpackstr_xmalloc(&resv_ptr->licenses,
				       &uint32_tmp, 	buffer);
		safe_unpackstr_xmalloc(&resv_ptr->name,	&uint32_tmp, buffer);

		safe_unpack32(&resv_ptr->node_cnt,	buffer);
		safe_unpackstr_xmalloc(&resv_ptr->node_list,
				       &uint32_tmp,	buffer);
		safe_unpackstr_xmalloc(&resv_ptr->partition,
				       &uint32_tmp, 	buffer);
		safe_unpack_time(&resv_ptr->start_time_first,	buffer);
		safe_unpackstr_xmalloc(&resv_ptr->users, &uint32_tmp, buffer);

		/* Fields saved for internal use only (save state) */
		safe_unpack8((uint8_t *)&resv_ptr->account_not,	buffer);
		safe_unpackstr_xmalloc(&resv_ptr->assoc_list,
				       &uint32_tmp,	buffer);
		safe_unpack32(&core_cnt,		buffer);
		safe_unpackstr_xmalloc(&core_inx_str, &uint32_tmp, buffer);
		if (core_inx_str == NULL) {
#if _DEBUG
			info("Reservation %s has no core_bitmap",
			     resv_ptr->name);
#endif
		} else {
			resv_ptr->core_bitmap = bit_alloc(core_cnt);
			bit_unfmt(resv_ptr->core_bitmap, core_inx_str);
			info("Reservation %s has core_bitmap %s on node %s",
			     resv_ptr->name, core_inx_str,
			     resv_ptr->node_list);
			xfree(core_inx_str);
		}
		safe_unpack32(&resv_ptr->duration,	buffer);
		safe_unpack8((uint8_t *)&resv_ptr->full_nodes,	buffer);
		safe_unpack32(&resv_ptr->resv_id,	buffer);
		safe_unpack_time(&resv_ptr->start_time_prev, buffer);
		safe_unpack_time(&resv_ptr->start_time, buffer);
		safe_unpack8((uint8_t *)&resv_ptr->user_not,	buffer);
	} else if (protocol_version >= SLURM_2_6_PROTOCOL_VERSION) {
		uint16_t flags;
		safe_unpackstr_xmalloc(&resv_ptr->accounts,
				       &uint32_tmp,	buffer);
		safe_unpack32(&resv_ptr->cpu_cnt,	buffer);
		safe_unpack_time(&resv_ptr->end_time,	buffer);
		safe_unpackstr_xmalloc(&resv_ptr->features,
				       &uint32_tmp, 	buffer);
		flags = resv_ptr->flags;
		safe_unpack16(&flags,			buffer);
		safe_unpackstr_xmalloc(&resv_ptr->licenses,
				       &uint32_tmp, 	buffer);
		safe_unpackstr_xmalloc(&resv_ptr->name,	&uint32_tmp, buffer);

		safe_unpack32(&resv_ptr->node_cnt,	buffer);
		safe_unpackstr_xmalloc(&resv_ptr->node_list,
				       &uint32_tmp,	buffer);
		safe_unpackstr_xmalloc(&resv_ptr->partition,
				       &uint32_tmp, 	buffer);
		safe_unpack_time(&resv_ptr->start_time_first,	buffer);
		safe_unpackstr_xmalloc(&resv_ptr->users, &uint32_tmp, buffer);

		/* Fields saved for internal use only (save state) */
		safe_unpack8((uint8_t *)&resv_ptr->account_not,	buffer);
		safe_unpackstr_xmalloc(&resv_ptr->assoc_list,
				       &uint32_tmp,	buffer);
		safe_unpack32(&core_cnt,		buffer);
		safe_unpackstr_xmalloc(&core_inx_str, &uint32_tmp, buffer);
		if (core_inx_str == NULL) {
#if _DEBUG
			info("Reservation %s has no core_bitmap",
			     resv_ptr->name);
#endif
		} else {
			resv_ptr->core_bitmap = bit_alloc(core_cnt);
			bit_unfmt(resv_ptr->core_bitmap, core_inx_str);
			info("Reservation %s has core_bitmap %s on node %s",
			     resv_ptr->name, core_inx_str,
			     resv_ptr->node_list);
			xfree(core_inx_str);
		}
		safe_unpack32(&resv_ptr->duration,	buffer);
		safe_unpack8((uint8_t *)&resv_ptr->full_nodes,	buffer);
		safe_unpack32(&resv_ptr->resv_id,	buffer);
		safe_unpack_time(&resv_ptr->start_time_prev, buffer);
		safe_unpack_time(&resv_ptr->start_time, buffer);
		safe_unpack8((uint8_t *)&resv_ptr->user_not,	buffer);
	}
	return resv_ptr;

unpack_error:
	error("Incomplete reservation state save file");
	_del_resv_rec(resv_ptr);
	return NULL;
}

/*
 * Test if a new/updated reservation request will overlap running jobs
 * RET true if overlap
 */
static bool _job_overlap(time_t start_time, uint32_t flags,
			 bitstr_t *node_bitmap)
{
	ListIterator job_iterator;
	struct job_record *job_ptr;
	bool overlap = false;

	if (flags & RESERVE_FLAG_IGN_JOBS)	/* ignore job overlap */
		return overlap;
	if (flags & RESERVE_FLAG_TIME_FLOAT)
		start_time += time(NULL);

	job_iterator = list_iterator_create(job_list);
	while ((job_ptr = (struct job_record *) list_next(job_iterator))) {
		if (IS_JOB_RUNNING(job_ptr)		&&
		    (job_ptr->end_time > start_time)	&&
		    (bit_overlap(job_ptr->node_bitmap, node_bitmap) > 0)) {
			overlap = true;
			break;
		}
	}
	list_iterator_destroy(job_iterator);

	return overlap;
}

/*
 * Test if a new/updated reservation request overlaps an existing
 *	reservation
 * RET true if overlap
 */
static bool _resv_overlap(time_t start_time, time_t end_time,
			  uint32_t flags, bitstr_t *node_bitmap,
			  slurmctld_resv_t *this_resv_ptr)
{
	ListIterator iter;
	slurmctld_resv_t *resv_ptr;
	bool rc = false;
	int i, j;
	time_t s_time1, s_time2, e_time1, e_time2;

	if ((flags & RESERVE_FLAG_MAINT)   ||
	    (flags & RESERVE_FLAG_OVERLAP) ||
	    (!node_bitmap))
		return rc;

	iter = list_iterator_create(resv_list);

	while ((resv_ptr = (slurmctld_resv_t *) list_next(iter))) {
		if (resv_ptr == this_resv_ptr)
			continue;	/* skip self */
		if (resv_ptr->node_bitmap == NULL)
			continue;	/* no specific nodes in reservation */
		if (!bit_overlap(resv_ptr->node_bitmap, node_bitmap))
			continue;	/* no overlap */
		if (!resv_ptr->full_nodes)
			continue;

		for (i=0; ((i<7) && (!rc)); i++) {  /* look forward one week */
			s_time1 = start_time;
			e_time1 = end_time;
			_advance_time(&s_time1, i);
			_advance_time(&e_time1, i);
			for (j=0; ((j<7) && (!rc)); j++) {
				s_time2 = resv_ptr->start_time;
				e_time2 = resv_ptr->end_time;
				_advance_time(&s_time2, j);
				_advance_time(&e_time2, j);
				if ((s_time1 < e_time2) &&
				    (e_time1 > s_time2)) {
					verbose("Reservation overlap with %s",
						resv_ptr->name);
					rc = true;
					break;
				}
				if (!(resv_ptr->flags & RESERVE_FLAG_DAILY))
					break;
			}
			if ((flags & RESERVE_FLAG_DAILY) == 0)
				break;
		}
	}
	list_iterator_destroy(iter);

	return rc;
}

/* Set a reservation's CPU count. Requires that the reservation's
 *	node_bitmap be set. */
static void _set_cpu_cnt(slurmctld_resv_t *resv_ptr)
{
	int i;
	uint32_t cpu_cnt = 0;
	struct node_record *node_ptr = node_record_table_ptr;

	if (!resv_ptr->node_bitmap)
		return;

#ifdef HAVE_BG
	if (!cnodes_per_mp)
		select_g_alter_node_cnt(SELECT_GET_NODE_SCALING,
					&cnodes_per_mp);
#endif

	for (i=0; i<node_record_count; i++, node_ptr++) {
		if (!bit_test(resv_ptr->node_bitmap, i))
			continue;
#ifdef HAVE_BG
		if (cnodes_per_mp)
			cpu_cnt += cnodes_per_mp;
		else
			cpu_cnt += node_ptr->sockets;
#else
		if (slurmctld_conf.fast_schedule)
			cpu_cnt += node_ptr->config_ptr->cpus;
		else
			cpu_cnt += node_ptr->cpus;
#endif
	}
	resv_ptr->cpu_cnt = cpu_cnt;
}

/*
 * _license_validate2 - A variant of license_validate which considers the
 * licenses used by overlapping reservations
 */
static List _license_validate2(resv_desc_msg_t *resv_desc_ptr, bool *valid)
{
	List license_list, merged_list;
	ListIterator iter;
	slurmctld_resv_t *resv_ptr;
	char *merged_licenses;

	license_list = license_validate(resv_desc_ptr->licenses, valid);
	if (!valid || (resv_desc_ptr->licenses == NULL))
		return license_list;

	merged_licenses = xstrdup(resv_desc_ptr->licenses);
	iter = list_iterator_create(resv_list);
	while ((resv_ptr = (slurmctld_resv_t *) list_next(iter))) {
		if ((resv_ptr->licenses   == NULL) ||
		    (resv_ptr->end_time   <= resv_desc_ptr->start_time) ||
		    (resv_ptr->start_time >= resv_desc_ptr->end_time))
			continue;	/* No overlap */
		if (resv_desc_ptr->name &&
		    !strcmp(resv_desc_ptr->name, resv_ptr->name))
			continue;	/* Modifying this reservation */
		xstrcat(merged_licenses, ",");
		xstrcat(merged_licenses, resv_ptr->licenses);
	}
	list_iterator_destroy(iter);
	merged_list = license_validate(merged_licenses, valid);
	xfree(merged_licenses);
	FREE_NULL_LIST(merged_list);
	return license_list;
}

/* Create a resource reservation */
extern int create_resv(resv_desc_msg_t *resv_desc_ptr)
{
	int i, j, rc = SLURM_SUCCESS;
	time_t now = time(NULL);
	struct part_record *part_ptr = NULL;
	bitstr_t *node_bitmap = NULL;
	bitstr_t *core_bitmap = NULL;
	slurmctld_resv_t *resv_ptr;
	int account_cnt = 0, user_cnt = 0;
	char **account_list = NULL;
	uid_t *user_list = NULL;
	char start_time[32], end_time[32];
	List license_list = (List) NULL;
	char *name1, *name2, *val1, *val2;
	uint32_t total_node_cnt = NO_VAL;
	bool account_not = false, user_not = false;

	if (!resv_list)
		resv_list = list_create(_del_resv_rec);
	_dump_resv_req(resv_desc_ptr, "create_resv");

	/* Validate the request */
	if (resv_desc_ptr->start_time != (time_t) NO_VAL) {
		if (resv_desc_ptr->flags & RESERVE_FLAG_TIME_FLOAT) {
			if (resv_desc_ptr->start_time < now)
				resv_desc_ptr->start_time = now;
		} else if (resv_desc_ptr->start_time < (now - MAX_RESV_DELAY)) {
			info("Reservation request has invalid start time");
			rc = ESLURM_INVALID_TIME_VALUE;
			goto bad_parse;
		}
	} else
		resv_desc_ptr->start_time = now;

	if (resv_desc_ptr->end_time != (time_t) NO_VAL) {
		if (resv_desc_ptr->end_time < (now - MAX_RESV_DELAY)) {
			info("Reservation request has invalid end time");
			rc = ESLURM_INVALID_TIME_VALUE;
			goto bad_parse;
		}
	} else if (resv_desc_ptr->duration == INFINITE) {
		resv_desc_ptr->end_time = resv_desc_ptr->start_time + ONE_YEAR;
	} else if (resv_desc_ptr->duration) {
		resv_desc_ptr->end_time = resv_desc_ptr->start_time +
					  (resv_desc_ptr->duration * 60);
	} else
		resv_desc_ptr->end_time = INFINITE;
	if (resv_desc_ptr->flags == NO_VAL)
		resv_desc_ptr->flags = 0;
	else {
		resv_desc_ptr->flags &= RESERVE_FLAG_MAINT    |
					RESERVE_FLAG_OVERLAP  |
					RESERVE_FLAG_IGN_JOBS |
					RESERVE_FLAG_DAILY    |
					RESERVE_FLAG_WEEKLY   |
					RESERVE_FLAG_LIC_ONLY |
					RESERVE_FLAG_STATIC   |
					RESERVE_FLAG_PART_NODES  |
					RESERVE_FLAG_FIRST_CORES |
					RESERVE_FLAG_TIME_FLOAT;
	}
	if (resv_desc_ptr->partition) {
		part_ptr = find_part_record(resv_desc_ptr->partition);
		if (!part_ptr) {
			info("Reservation request has invalid partition %s",
			     resv_desc_ptr->partition);
			rc = ESLURM_INVALID_PARTITION_NAME;
			goto bad_parse;
		}
	} else if (resv_desc_ptr->flags & RESERVE_FLAG_PART_NODES) {
		info("Reservation request with Part_Nodes flag lacks "
		     "partition specification");
		rc = ESLURM_INVALID_PARTITION_NAME;
		goto bad_parse;
	}
	if ((resv_desc_ptr->accounts == NULL) &&
	    (resv_desc_ptr->users == NULL)) {
		info("Reservation request lacks users or accounts");
		rc = ESLURM_INVALID_ACCOUNT;
		goto bad_parse;
	}
	if (resv_desc_ptr->accounts) {
		rc = _build_account_list(resv_desc_ptr->accounts,
					 &account_cnt, &account_list,
					 &account_not);
		if (rc)
			goto bad_parse;
	}
	if (resv_desc_ptr->users) {
		rc = _build_uid_list(resv_desc_ptr->users,
				     &user_cnt, &user_list, &user_not);
		if (rc)
			goto bad_parse;
	}
	if (resv_desc_ptr->licenses) {
		bool valid;
		license_list = _license_validate2(resv_desc_ptr, &valid);
		if (!valid) {
			info("Reservation request has invalid licenses %s",
			     resv_desc_ptr->licenses);
			rc = ESLURM_INVALID_LICENSES;
			goto bad_parse;
		}
	}

	/* Sort the list of node counts in order descending size */
	if (resv_desc_ptr->node_cnt) {
		for (i = 0; resv_desc_ptr->node_cnt[i]; i++) {
			int max_inx = i;
			for (j = (i + 1); resv_desc_ptr->node_cnt[j]; j++) {
				if (resv_desc_ptr->node_cnt[j] >
				    resv_desc_ptr->node_cnt[max_inx])
					max_inx = j;
			}
			if (max_inx != i) {	/* swap the values */
				uint32_t max_val = resv_desc_ptr->
						   node_cnt[max_inx];
				resv_desc_ptr->node_cnt[max_inx] =
					resv_desc_ptr->node_cnt[i];
				resv_desc_ptr->node_cnt[i] = max_val;
			}
		}
	}

#ifdef HAVE_BG
	if (!cnodes_per_mp) {
		select_g_alter_node_cnt(SELECT_GET_NODE_SCALING,
					&cnodes_per_mp);
	}
	if (resv_desc_ptr->node_cnt && cnodes_per_mp) {
		/* Pack multiple small blocks into midplane rather than
		 * allocating a whole midplane for each small block */
		int small_block_nodes = 0, small_block_count = 0;
		for (i = 0; resv_desc_ptr->node_cnt[i]; i++) {
			if (resv_desc_ptr->node_cnt[i] < cnodes_per_mp)
				small_block_nodes += resv_desc_ptr->node_cnt[i];
		}
		small_block_count  =  small_block_nodes;
		small_block_count += (cnodes_per_mp - 1);
		small_block_count /=  cnodes_per_mp;

		/* Convert c-node count to midplane count */
		total_node_cnt = 0;
		for (i = 0; resv_desc_ptr->node_cnt[i]; i++) {
			if (resv_desc_ptr->node_cnt[i] < cnodes_per_mp) {
				if (!resv_desc_ptr->core_cnt)
					resv_desc_ptr->core_cnt =
						xmalloc(sizeof(uint32_t) * 2);
				resv_desc_ptr->core_cnt[0] +=
					resv_desc_ptr->node_cnt[i];
				if (small_block_count == 0) {
					resv_desc_ptr->node_cnt[i] = 0;
					break;
				}
				small_block_count--;
			}

			resv_desc_ptr->node_cnt[i] += (cnodes_per_mp - 1);
			resv_desc_ptr->node_cnt[i] /=  cnodes_per_mp;
			total_node_cnt += resv_desc_ptr->node_cnt[i];
		}
	}
#endif

	if (resv_desc_ptr->node_list) {
#ifdef HAVE_BG
		int inx;
		bitstr_t *cnode_bitmap = NULL;
		for (inx = 0; resv_desc_ptr->node_list[inx]; inx++) {
			if (resv_desc_ptr->node_list[inx] == '['
			    && resv_desc_ptr->node_list[inx-1] <= '9'
			    && resv_desc_ptr->node_list[inx-1] >= '0') {
				if (!(cnode_bitmap =
				      select_g_ba_cnodelist2bitmap(
					      resv_desc_ptr->node_list+inx))) {
					rc = ESLURM_INVALID_NODE_NAME;
					goto bad_parse;
				}
				resv_desc_ptr->node_list[inx] = '\0';
				break;
			}
		}
#endif

		resv_desc_ptr->flags |= RESERVE_FLAG_SPEC_NODES;
		if (strcasecmp(resv_desc_ptr->node_list, "ALL") == 0) {
			if ((resv_desc_ptr->partition) &&
			    (resv_desc_ptr->flags & RESERVE_FLAG_PART_NODES)) {
				part_ptr = find_part_record(
					resv_desc_ptr->partition);
				node_bitmap = bit_copy(part_ptr->node_bitmap);
			} else {
				node_bitmap = bit_alloc(node_record_count);
				bit_nset(node_bitmap, 0,(node_record_count-1));
			}
			xfree(resv_desc_ptr->node_list);
			resv_desc_ptr->node_list =
				bitmap2node_name(node_bitmap);
		} else if (node_name2bitmap(resv_desc_ptr->node_list,
					    false, &node_bitmap)) {
			rc = ESLURM_INVALID_NODE_NAME;
			goto bad_parse;
		}
		if (bit_set_count(node_bitmap) == 0) {
			info("Reservation node list is empty");
			rc = ESLURM_INVALID_NODE_NAME;
			goto bad_parse;
		}
		if (!(resv_desc_ptr->flags & RESERVE_FLAG_OVERLAP) &&
		    _resv_overlap(resv_desc_ptr->start_time,
				  resv_desc_ptr->end_time,
				  resv_desc_ptr->flags, node_bitmap,
				  NULL)) {
			info("Reservation request overlaps another");
			rc = ESLURM_RESERVATION_OVERLAP;
			goto bad_parse;
		}
		total_node_cnt = bit_set_count(node_bitmap);
		if (!(resv_desc_ptr->flags & RESERVE_FLAG_IGN_JOBS) &&
		    !resv_desc_ptr->core_cnt &&
		    _job_overlap(resv_desc_ptr->start_time,
				 resv_desc_ptr->flags, node_bitmap)) {
			info("Reservation request overlaps jobs");
			rc = ESLURM_NODES_BUSY;
			goto bad_parse;
		}
#ifdef HAVE_BG
		if (cnode_bitmap && total_node_cnt == 1) {
			int offset =
				cr_get_coremap_offset(bit_ffs(node_bitmap));

			if (!cnodes_per_mp)
				select_g_alter_node_cnt(SELECT_GET_NODE_SCALING,
							&cnodes_per_mp);

			if (!core_bitmap)
				core_bitmap = cr_create_cluster_core_bitmap(
					cnodes_per_mp);
			if (!resv_desc_ptr->core_cnt) {
				resv_desc_ptr->core_cnt =
					xmalloc(sizeof(uint32_t) * 2);
				resv_desc_ptr->core_cnt[0] =
					bit_clear_count(cnode_bitmap);
			}
			if (!resv_desc_ptr->node_cnt) {
				resv_desc_ptr->node_cnt =
					xmalloc(sizeof(uint32_t) * 2);
				resv_desc_ptr->node_cnt[0] = 1;
			}

			/* We only have to worry about this one
			   midplane since none of the others will be
			   considered.
			*/
			for (inx=0; inx < cnodes_per_mp; inx++) {
				/* Skip any not set, since they are
				 * the only ones available to run on. */
				if (!bit_test(cnode_bitmap, inx))
					continue;
				bit_set(core_bitmap, inx+offset);
			}
		}
		FREE_NULL_BITMAP(cnode_bitmap);
#endif
		/* We do allow to request cores with nodelist */
		if (resv_desc_ptr->core_cnt) {
			int nodecnt = bit_set_count(node_bitmap);
			int nodeinx = 0;
			while (nodeinx < nodecnt) {
				if (!resv_desc_ptr->core_cnt[nodeinx]) {
					info("Core count for reservation node "
					     "list is not consistent!");
					rc = ESLURM_INVALID_NODE_NAME;
					goto bad_parse;
				}
#if _DEBUG
				info("Requesting %d cores for node_list %d",
				     resv_desc_ptr->core_cnt[nodeinx],
				     nodeinx);
#endif
				nodeinx++;
			}
			rc = _select_nodes(resv_desc_ptr, &part_ptr,
					   &node_bitmap, &core_bitmap);
			if (rc != SLURM_SUCCESS)
				goto bad_parse;
		}
	} else if (((resv_desc_ptr->node_cnt == NULL) ||
		    (resv_desc_ptr->node_cnt[0] == 0)) &&
		    (!resv_desc_ptr->core_cnt) &&
		   ((resv_desc_ptr->flags & RESERVE_FLAG_LIC_ONLY) == 0)) {
		info("Reservation request lacks node specification");
		rc = ESLURM_INVALID_NODE_NAME;
		goto bad_parse;
	} else if ((rc = _select_nodes(resv_desc_ptr, &part_ptr, &node_bitmap,
				       &core_bitmap)) != SLURM_SUCCESS) {
		goto bad_parse;
	} else {
		/* Get count of allocated nodes, on BlueGene systems, this
		 * might be more than requested */
		total_node_cnt = bit_set_count(node_bitmap);
	}

	if (resv_desc_ptr->core_cnt && !core_bitmap) {
		info("Attempt to reserve cores not possible with current "
		     "configuration");
		rc = ESLURM_INVALID_CPU_COUNT;
		goto bad_parse;
	}

	_generate_resv_id();
	if (resv_desc_ptr->name) {
		resv_ptr = (slurmctld_resv_t *) list_find_first (resv_list,
				_find_resv_name, resv_desc_ptr->name);
		if (resv_ptr) {
			info("Reservation request name duplication (%s)",
			     resv_desc_ptr->name);
			rc = ESLURM_RESERVATION_NAME_DUP;
			goto bad_parse;
		}
	} else {
		while (1) {
			_generate_resv_name(resv_desc_ptr);
			resv_ptr = (slurmctld_resv_t *)
					list_find_first (resv_list,
					_find_resv_name, resv_desc_ptr->name);
			if (!resv_ptr)
				break;
			_generate_resv_id();	/* makes new suffix */
			/* Same as previously created name, retry */
		}
	}

	/* Create a new reservation record */
	resv_ptr = xmalloc(sizeof(slurmctld_resv_t));
	resv_ptr->accounts	= resv_desc_ptr->accounts;
	resv_desc_ptr->accounts = NULL;		/* Nothing left to free */
	resv_ptr->account_cnt	= account_cnt;
	resv_ptr->account_list	= account_list;
	resv_ptr->account_not	= account_not;
	resv_ptr->duration      = resv_desc_ptr->duration;
	resv_ptr->end_time	= resv_desc_ptr->end_time;
	resv_ptr->features	= resv_desc_ptr->features;
	resv_desc_ptr->features = NULL;		/* Nothing left to free */
	resv_ptr->licenses	= resv_desc_ptr->licenses;
	resv_desc_ptr->licenses = NULL;		/* Nothing left to free */
	resv_ptr->license_list	= license_list;
	resv_ptr->resv_id       = top_suffix;
	xassert(resv_ptr->magic = RESV_MAGIC);	/* Sets value */
	resv_ptr->name		= xstrdup(resv_desc_ptr->name);
	resv_ptr->node_cnt	= total_node_cnt;
	resv_ptr->node_list	= resv_desc_ptr->node_list;
	resv_desc_ptr->node_list = NULL;	/* Nothing left to free */
	resv_ptr->node_bitmap	= node_bitmap;	/* May be unset */
	resv_ptr->core_bitmap	= core_bitmap;	/* May be unset */
	resv_ptr->partition	= resv_desc_ptr->partition;
	resv_desc_ptr->partition = NULL;	/* Nothing left to free */
	resv_ptr->part_ptr	= part_ptr;
	resv_ptr->start_time	= resv_desc_ptr->start_time;
	resv_ptr->start_time_first = resv_ptr->start_time;
	resv_ptr->start_time_prev = resv_ptr->start_time;
	resv_ptr->flags		= resv_desc_ptr->flags;
	resv_ptr->users		= resv_desc_ptr->users;
	resv_ptr->user_cnt	= user_cnt;
	resv_ptr->user_list	= user_list;
	resv_ptr->user_not	= user_not;
	resv_desc_ptr->users 	= NULL;		/* Nothing left to free */

	if (!resv_desc_ptr->core_cnt) {
#if _DEBUG
		info("reservation using full nodes");
#endif
		_set_cpu_cnt(resv_ptr);
		resv_ptr->full_nodes = 1;
	} else {
		resv_ptr->cpu_cnt = bit_set_count(resv_ptr->core_bitmap);
#if _DEBUG
		info("reservation using partial nodes: core count %u",
		     resv_ptr->cpu_cnt);
#endif
		resv_ptr->full_nodes = 0;
	}

	if ((rc = _set_assoc_list(resv_ptr)) != SLURM_SUCCESS)
		goto bad_parse;

	slurm_make_time_str(&resv_ptr->start_time, start_time,
			    sizeof(start_time));
	slurm_make_time_str(&resv_ptr->end_time, end_time, sizeof(end_time));
	if (resv_ptr->accounts) {
		name1 = " accounts=";
		val1  = resv_ptr->accounts;
	} else
		name1 = val1 = "";
	if (resv_ptr->users) {
		name2 = " users=";
		val2  = resv_ptr->users;
	} else
		name2 = val2 = "";
	info("sched: Created reservation %s%s%s%s%s nodes=%s start=%s end=%s",
	     resv_ptr->name, name1, val1, name2, val2,
	     resv_ptr->node_list, start_time, end_time);
	if (resv_ptr->flags & RESERVE_FLAG_TIME_FLOAT)
		resv_ptr->start_time -= now;

	/* This needs to be done after all other setup is done. */
	_post_resv_create(resv_ptr);

	list_append(resv_list, resv_ptr);
	last_resv_update = now;
	schedule_resv_save();

	return SLURM_SUCCESS;

 bad_parse:
	for (i = 0; i < account_cnt; i++)
		xfree(account_list[i]);
	xfree(account_list);
	if (license_list)
		list_destroy(license_list);
	FREE_NULL_BITMAP(node_bitmap);
	FREE_NULL_BITMAP(core_bitmap);
	xfree(user_list);
	return rc;
}

/* Purge all reservation data structures */
extern void resv_fini(void)
{
	if (resv_list) {
		list_destroy(resv_list);
		resv_list = (List) NULL;
	}
}

/* Update an exiting resource reservation */
extern int update_resv(resv_desc_msg_t *resv_desc_ptr)
{
	time_t now = time(NULL);
	slurmctld_resv_t *resv_backup, *resv_ptr;
	int error_code = SLURM_SUCCESS, i, rc;
	char start_time[32], end_time[32];
	char *name1, *name2, *val1, *val2;

	if (!resv_list)
		resv_list = list_create(_del_resv_rec);
	_dump_resv_req(resv_desc_ptr, "update_resv");

	/* Find the specified reservation */
	if (!resv_desc_ptr->name)
		return ESLURM_RESERVATION_INVALID;

	resv_ptr = (slurmctld_resv_t *) list_find_first (resv_list,
			_find_resv_name, resv_desc_ptr->name);
	if (!resv_ptr)
		return ESLURM_RESERVATION_INVALID;

	/* FIXME: Support more core based reservation updates */
	if ((resv_ptr->full_nodes == 0) &&
	    (resv_desc_ptr->node_cnt || resv_desc_ptr->node_list))
		return ESLURM_RESERVATION_NOT_USABLE;

	/* Make backup to restore state in case of failure */
	resv_backup = _copy_resv(resv_ptr);

	/* Process the request */
	if (resv_desc_ptr->flags != NO_VAL) {
		if (resv_desc_ptr->flags & RESERVE_FLAG_MAINT)
			resv_ptr->flags |= RESERVE_FLAG_MAINT;
		if (resv_desc_ptr->flags & RESERVE_FLAG_NO_MAINT)
			resv_ptr->flags &= (~RESERVE_FLAG_MAINT);
		if (resv_desc_ptr->flags & RESERVE_FLAG_OVERLAP)
			resv_ptr->flags |= RESERVE_FLAG_OVERLAP;
		if (resv_desc_ptr->flags & RESERVE_FLAG_IGN_JOBS)
			resv_ptr->flags |= RESERVE_FLAG_IGN_JOBS;
		if (resv_desc_ptr->flags & RESERVE_FLAG_NO_IGN_JOB)
			resv_ptr->flags &= (~RESERVE_FLAG_IGN_JOBS);
		if (resv_desc_ptr->flags & RESERVE_FLAG_DAILY)
			resv_ptr->flags |= RESERVE_FLAG_DAILY;
		if (resv_desc_ptr->flags & RESERVE_FLAG_NO_DAILY)
			resv_ptr->flags &= (~RESERVE_FLAG_DAILY);
		if (resv_desc_ptr->flags & RESERVE_FLAG_WEEKLY)
			resv_ptr->flags |= RESERVE_FLAG_WEEKLY;
		if (resv_desc_ptr->flags & RESERVE_FLAG_NO_WEEKLY)
			resv_ptr->flags &= (~RESERVE_FLAG_WEEKLY);
		if (resv_desc_ptr->flags & RESERVE_FLAG_LIC_ONLY)
			resv_ptr->flags |= RESERVE_FLAG_LIC_ONLY;
		if (resv_desc_ptr->flags & RESERVE_FLAG_NO_LIC_ONLY)
			resv_ptr->flags &= (~RESERVE_FLAG_LIC_ONLY);
		if (resv_desc_ptr->flags & RESERVE_FLAG_STATIC)
			resv_ptr->flags |= RESERVE_FLAG_STATIC;
		if (resv_desc_ptr->flags & RESERVE_FLAG_NO_STATIC)
			resv_ptr->flags &= (~RESERVE_FLAG_STATIC);
		if (resv_desc_ptr->flags & RESERVE_FLAG_PART_NODES) {
			if ((resv_ptr->partition == NULL) &&
			    (resv_desc_ptr->partition == NULL)) {
				info("Reservation %s request can not set "
				     "Part_Nodes flag without partition",
				     resv_desc_ptr->name);
				error_code = ESLURM_INVALID_PARTITION_NAME;
				goto update_failure;
			}
			resv_ptr->flags |= RESERVE_FLAG_PART_NODES;
			/* Explicitly set the node_list to ALL */
			xfree(resv_desc_ptr->node_list);
			resv_desc_ptr->node_list = xstrdup("ALL");
		}
		if (resv_desc_ptr->flags & RESERVE_FLAG_NO_PART_NODES)
			resv_ptr->flags &= (~RESERVE_FLAG_PART_NODES);
		if (resv_desc_ptr->flags & RESERVE_FLAG_TIME_FLOAT) {
			info("Reservation %s request to set TIME_FLOAT flag",
			     resv_desc_ptr->name);
			error_code = ESLURM_INVALID_TIME_VALUE;
			goto update_failure;
		}
	}
	if (resv_desc_ptr->partition && (resv_desc_ptr->partition[0] == '\0')){
		/* Clear the partition */
		xfree(resv_desc_ptr->partition);
		xfree(resv_ptr->partition);
		resv_ptr->part_ptr = NULL;
	}
	if (resv_desc_ptr->partition) {
		struct part_record *part_ptr = NULL;
		part_ptr = find_part_record(resv_desc_ptr->partition);
		if (!part_ptr) {
			info("Reservation %s request has invalid partition (%s)",
			     resv_desc_ptr->name, resv_desc_ptr->partition);
			error_code = ESLURM_INVALID_PARTITION_NAME;
			goto update_failure;
		}
		xfree(resv_ptr->partition);
		resv_ptr->partition	= resv_desc_ptr->partition;
		resv_desc_ptr->partition = NULL; /* Nothing left to free */
		resv_ptr->part_ptr	= part_ptr;
	}
	if (resv_desc_ptr->accounts) {
		rc = _update_account_list(resv_ptr, resv_desc_ptr->accounts);
		if (rc) {
			error_code = rc;
			goto update_failure;
		}
	}
	if (resv_desc_ptr->licenses && (resv_desc_ptr->licenses[0] == '\0')) {
		if (((resv_desc_ptr->node_cnt != NULL)  &&
		     (resv_desc_ptr->node_cnt[0] == 0)) ||
		    ((resv_desc_ptr->node_cnt == NULL)  &&
		     (resv_ptr->node_cnt == 0))) {
			info("Reservation %s attempt to clear licenses with "
			     "NodeCount=0", resv_desc_ptr->name);
			error_code = ESLURM_INVALID_LICENSES;
			goto update_failure;
		}
		xfree(resv_desc_ptr->licenses);	/* clear licenses */
		xfree(resv_ptr->licenses);
		if (resv_ptr->license_list)
			list_destroy(resv_ptr->license_list);
	}

	if (resv_desc_ptr->licenses) {
		bool valid = true;
		List license_list;
		license_list = _license_validate2(resv_desc_ptr, &valid);
		if (!valid) {
			info("Reservation %s invalid license update (%s)",
			     resv_desc_ptr->name, resv_desc_ptr->licenses);
			error_code = ESLURM_INVALID_LICENSES;
			goto update_failure;
		}
		xfree(resv_ptr->licenses);
		resv_ptr->licenses	= resv_desc_ptr->licenses;
		resv_desc_ptr->licenses = NULL; /* Nothing left to free */
		if (resv_ptr->license_list)
			list_destroy(resv_ptr->license_list);
		resv_ptr->license_list  = license_list;
	}
	if (resv_desc_ptr->features && (resv_desc_ptr->features[0] == '\0')) {
		xfree(resv_desc_ptr->features);	/* clear features */
		xfree(resv_ptr->features);
	}
	if (resv_desc_ptr->features) {
		/* To support in the future, the reservation resources would
		 * need to be selected again. For now, administrator can
		 * delete this reservation and create a new one. */
		info("Attempt to change features of reservation %s. "
		     "Delete the reservation and create a new one.",
		     resv_desc_ptr->name);
		error_code = ESLURM_NOT_SUPPORTED;
		goto update_failure;
	}
	if (resv_desc_ptr->users) {
		rc = _update_uid_list(resv_ptr, resv_desc_ptr->users);
		if (rc) {
			error_code = rc;
			goto update_failure;
		}
	}
	if ((resv_ptr->users == NULL) && (resv_ptr->accounts == NULL)) {
		info("Reservation %s request lacks users or accounts",
		     resv_desc_ptr->name);
		error_code = ESLURM_RESERVATION_EMPTY;
		goto update_failure;
	}

	if (resv_desc_ptr->start_time != (time_t) NO_VAL) {
		if (resv_ptr->start_time <= time(NULL)) {
			info("%s: reservation already started", __func__);
			error_code = ESLURM_INVALID_TIME_VALUE;
			goto update_failure;
		}
		if (resv_desc_ptr->start_time < (now - 60)) {
			info("Reservation %s request has invalid start time",
			     resv_desc_ptr->name);
			error_code = ESLURM_INVALID_TIME_VALUE;
			goto update_failure;
		}
		resv_ptr->start_time_prev = resv_ptr->start_time;
		resv_ptr->start_time = resv_desc_ptr->start_time;
		resv_ptr->start_time_first = resv_desc_ptr->start_time;
		if (resv_ptr->duration != NO_VAL) {
			resv_ptr->end_time = resv_ptr->start_time_first +
				(resv_ptr->duration * 60);
		}
	}
	if (resv_desc_ptr->end_time != (time_t) NO_VAL) {
		if (resv_desc_ptr->end_time < (now - 60)) {
			info("Reservation %s request has invalid end time",
			     resv_desc_ptr->name);
			error_code = ESLURM_INVALID_TIME_VALUE;
			goto update_failure;
		}
		resv_ptr->end_time = resv_desc_ptr->end_time;
		resv_ptr->duration = 0;
	}
	if (resv_desc_ptr->duration != NO_VAL) {
		resv_ptr->duration = resv_desc_ptr->duration;
		resv_ptr->end_time = resv_ptr->start_time_first +
				     (resv_desc_ptr->duration * 60);
	}

	if (resv_ptr->start_time >= resv_ptr->end_time) {
		error_code = ESLURM_INVALID_TIME_VALUE;
		goto update_failure;
	}
	if (resv_desc_ptr->node_list &&
	    (resv_desc_ptr->node_list[0] == '\0')) {	/* Clear bitmap */
		resv_ptr->flags &= (~RESERVE_FLAG_SPEC_NODES);
		xfree(resv_desc_ptr->node_list);
		xfree(resv_ptr->node_list);
		FREE_NULL_BITMAP(resv_ptr->node_bitmap);
		FREE_NULL_BITMAP(resv_ptr->core_bitmap);
		resv_ptr->node_bitmap = bit_alloc(node_record_count);
		if ((resv_desc_ptr->node_cnt == NULL) ||
		    (resv_desc_ptr->node_cnt[0] == 0)) {
			xrealloc(resv_desc_ptr->node_cnt, sizeof(uint32_t) * 2);
			resv_desc_ptr->node_cnt[0] = resv_ptr->node_cnt;
			resv_desc_ptr->node_cnt[1] = 0;
		}
		resv_ptr->node_cnt = 0;
	}
	if (resv_desc_ptr->node_list) {		/* Change bitmap last */
		bitstr_t *node_bitmap;
		resv_ptr->flags |= RESERVE_FLAG_SPEC_NODES;
		if (strcasecmp(resv_desc_ptr->node_list, "ALL") == 0) {
			if ((resv_ptr->partition) &&
			    (resv_ptr->flags & RESERVE_FLAG_PART_NODES)) {
				struct part_record *part_ptr = NULL;
				part_ptr = find_part_record(resv_ptr->
							    partition);
				node_bitmap = bit_copy(part_ptr->node_bitmap);
				xfree(resv_ptr->node_list);
				xfree(resv_desc_ptr->node_list);
				resv_ptr->node_list = xstrdup(part_ptr->nodes);
			} else {
				node_bitmap = bit_alloc(node_record_count);
				bit_nset(node_bitmap, 0,(node_record_count-1));
				resv_ptr->flags &= (~RESERVE_FLAG_PART_NODES);
				xfree(resv_ptr->node_list);
				resv_ptr->node_list = resv_desc_ptr->node_list;
			}
		} else {
			resv_ptr->flags &= (~RESERVE_FLAG_PART_NODES);
			if (node_name2bitmap(resv_desc_ptr->node_list,
					    false, &node_bitmap)) {
				error_code = ESLURM_INVALID_NODE_NAME;
				goto update_failure;
			}
			xfree(resv_ptr->node_list);
			resv_ptr->node_list = resv_desc_ptr->node_list;
		}
		resv_desc_ptr->node_list = NULL;  /* Nothing left to free */
		FREE_NULL_BITMAP(resv_ptr->node_bitmap);
		FREE_NULL_BITMAP(resv_ptr->core_bitmap);
		resv_ptr->node_bitmap = node_bitmap;
		resv_ptr->node_cnt = bit_set_count(resv_ptr->node_bitmap);
	}
	if (resv_desc_ptr->node_cnt) {
		uint32_t total_node_cnt = 0;
		resv_ptr->flags &= (~RESERVE_FLAG_PART_NODES);

#ifdef HAVE_BG
		if (!cnodes_per_mp) {
			select_g_alter_node_cnt(SELECT_GET_NODE_SCALING,
						&cnodes_per_mp);
		}
		if (cnodes_per_mp) {
			/* Convert c-node count to midplane count */
			for (i = 0; resv_desc_ptr->node_cnt[i]; i++) {
				resv_desc_ptr->node_cnt[i] += cnodes_per_mp - 1;
				resv_desc_ptr->node_cnt[i] /= cnodes_per_mp;
			}
		}
#endif
		for (i = 0; resv_desc_ptr->node_cnt[i]; i++) {
			total_node_cnt += resv_desc_ptr->node_cnt[i];
		}
		rc = _resize_resv(resv_ptr, total_node_cnt);
		if (rc) {
			error_code = rc;
			goto update_failure;
		}
		resv_ptr->node_cnt = bit_set_count(resv_ptr->node_bitmap);
	}
	if (_resv_overlap(resv_ptr->start_time, resv_ptr->end_time,
			  resv_ptr->flags, resv_ptr->node_bitmap, resv_ptr)) {
		info("Reservation %s request overlaps another",
		     resv_desc_ptr->name);
		error_code = ESLURM_RESERVATION_OVERLAP;
		goto update_failure;
	}
	if (_job_overlap(resv_ptr->start_time, resv_ptr->flags,
			 resv_ptr->node_bitmap)) {
		info("Reservation %s request overlaps jobs",
		     resv_desc_ptr->name);
		error_code = ESLURM_NODES_BUSY;
		goto update_failure;
	}
	_set_cpu_cnt(resv_ptr);

	/* This needs to be after checks for both account and user changes */
	if ((error_code = _set_assoc_list(resv_ptr)) != SLURM_SUCCESS)
		goto update_failure;

	slurm_make_time_str(&resv_ptr->start_time, start_time,
			    sizeof(start_time));
	slurm_make_time_str(&resv_ptr->end_time, end_time, sizeof(end_time));
	if (resv_ptr->accounts) {
		name1 = " accounts=";
		val1  = resv_ptr->accounts;
	} else
		name1 = val1 = "";
	if (resv_ptr->users) {
		name2 = " users=";
		val2  = resv_ptr->users;
	} else
		name2 = val2 = "";
	info("sched: Updated reservation=%s%s%s%s%s nodes=%s licenses=%s "
	     "start=%s end=%s",
	     resv_ptr->name, name1, val1, name2, val2,
	     resv_ptr->node_list, resv_ptr->licenses, start_time, end_time);

	_post_resv_update(resv_ptr, resv_backup);
	_del_resv_rec(resv_backup);
	(void) set_node_maint_mode(true);
	last_resv_update = now;
	schedule_resv_save();
	return error_code;

update_failure:
	/* Restore backup reservation data */
	_restore_resv(resv_ptr, resv_backup);
	_del_resv_rec(resv_backup);
	return error_code;
}

/* Determine if a running or pending job is using a reservation */
static bool _is_resv_used(slurmctld_resv_t *resv_ptr)
{
	ListIterator job_iterator;
	struct job_record *job_ptr;
	bool match = false;

	job_iterator = list_iterator_create(job_list);
	while ((job_ptr = (struct job_record *) list_next(job_iterator))) {
		if ((!IS_JOB_FINISHED(job_ptr)) &&
		    (job_ptr->resv_id == resv_ptr->resv_id)) {
			match = true;
			break;
		}
	}
	list_iterator_destroy(job_iterator);

	return match;
}

/* Clear the reservation points for jobs referencing a defunct reservation */
static void _clear_job_resv(slurmctld_resv_t *resv_ptr)
{
	ListIterator job_iterator;
	struct job_record *job_ptr;

	job_iterator = list_iterator_create(job_list);
	while ((job_ptr = (struct job_record *) list_next(job_iterator))) {
		if (job_ptr->resv_ptr != resv_ptr)
			continue;
		if (!IS_JOB_FINISHED(job_ptr)) {
			info("Job %u linked to defunct reservation %s, "
			     "clearing that reservation",
			     job_ptr->job_id, job_ptr->resv_name);
		}
		job_ptr->resv_id = 0;
		job_ptr->resv_ptr = NULL;
		xfree(job_ptr->resv_name);
	}
	list_iterator_destroy(job_iterator);
}

static bool _match_user_assoc(char *assoc_str, List assoc_list, bool deny)
{
	ListIterator itr;
	bool found = 0;
	slurmdb_association_rec_t *assoc;
	char tmp_char[1000];

	if (!assoc_str || !assoc_list || !list_count(assoc_list))
		return false;

	itr = list_iterator_create(assoc_list);
	while ((assoc = list_next(itr))) {
		while (assoc) {
			snprintf(tmp_char, sizeof(tmp_char), ",%s%u,",
				 deny ? "-" : "", assoc->id);
			if (strstr(assoc_str, tmp_char)) {
				found = 1;
				goto end_it;
			}
			assoc = assoc->usage->parent_assoc_ptr;
		}
	}
end_it:
	list_iterator_destroy(itr);

	return found;
}

/* Delete an exiting resource reservation */
extern int delete_resv(reservation_name_msg_t *resv_desc_ptr)
{
	ListIterator iter;
	slurmctld_resv_t *resv_ptr;
	int rc = SLURM_SUCCESS;
	time_t now = time(NULL);

	if (slurmctld_conf.debug_flags & DEBUG_FLAG_RESERVATION)
		info("delete_resv: Name=%s", resv_desc_ptr->name);

	iter = list_iterator_create(resv_list);
	while ((resv_ptr = (slurmctld_resv_t *) list_next(iter))) {
		if (strcmp(resv_ptr->name, resv_desc_ptr->name))
			continue;
		if (_is_resv_used(resv_ptr)) {
			rc = ESLURM_RESERVATION_BUSY;
			break;
		}

		if (resv_ptr->flags_set_node) {
			resv_ptr->flags_set_node = false;
			_set_nodes_flags(resv_ptr, now,
					 (NODE_STATE_RES | NODE_STATE_MAINT));
			last_node_update = now;
		}

		rc = _post_resv_delete(resv_ptr);
		_clear_job_resv(resv_ptr);
		list_delete_item(iter);
		break;
	}
	list_iterator_destroy(iter);

	if (!resv_ptr) {
		info("Reservation %s not found for deletion",
		     resv_desc_ptr->name);
		return ESLURM_RESERVATION_INVALID;
	}

	last_resv_update = time(NULL);
	schedule_resv_save();
	return rc;
}

/* Return pointer to the named reservation or NULL if not found */
extern slurmctld_resv_t *find_resv_name(char *resv_name)
{
	slurmctld_resv_t *resv_ptr;
	resv_ptr = (slurmctld_resv_t *) list_find_first (resv_list,
			_find_resv_name, resv_name);
	return resv_ptr;
}

/* Dump the reservation records to a buffer */
extern void show_resv(char **buffer_ptr, int *buffer_size, uid_t uid,
		      uint16_t protocol_version)
{
	ListIterator iter;
	slurmctld_resv_t *resv_ptr;
	uint32_t resv_packed;
	int tmp_offset;
	Buf buffer;
	time_t now = time(NULL);
	List assoc_list = NULL;
	bool check_permissions = false;
	assoc_mgr_lock_t locks = { READ_LOCK, NO_LOCK,
				   NO_LOCK, NO_LOCK,
				   NO_LOCK, NO_LOCK };

	DEF_TIMERS;

	START_TIMER;
	if (!resv_list)
		resv_list = list_create(_del_resv_rec);

	buffer_ptr[0] = NULL;
	*buffer_size = 0;

	buffer = init_buf(BUF_SIZE);

	/* write header: version and time */
	resv_packed = 0;
	pack32(resv_packed, buffer);
	pack_time(now, buffer);

	/* Create this list once since it will not change durning this call. */
	if ((slurmctld_conf.private_data & PRIVATE_DATA_RESERVATIONS)
	    && !validate_operator(uid)) {
		slurmdb_association_rec_t assoc;

		check_permissions = true;

		memset(&assoc, 0, sizeof(slurmdb_association_rec_t));
		assoc.uid = uid;

		assoc_list = list_create(NULL);

		assoc_mgr_lock(&locks);
		if (assoc_mgr_get_user_assocs(acct_db_conn, &assoc,
					      accounting_enforce, assoc_list)
		    != SLURM_SUCCESS)
			goto no_assocs;
	}

	/* write individual reservation records */
	iter = list_iterator_create(resv_list);
	while ((resv_ptr = (slurmctld_resv_t *) list_next(iter))) {
<<<<<<< HEAD
		if ((slurmctld_conf.private_data & PRIVATE_DATA_RESERVATIONS)
		    && !validate_operator(uid)) {
			int i = 0;
			for (i = 0; i < resv_ptr->user_cnt; i++) {
				if (resv_ptr->user_list[i] == uid)
					break;
			}
=======
		if (check_permissions) {
			/* Determine if we have access */
			if ((accounting_enforce & ACCOUNTING_ENFORCE_ASSOCS)
			    && resv_ptr->assoc_list) {
				/* Check to see if the association is
				 * here or the parent association is
				 * listed in the valid associations.
				 */
				if (strchr(resv_ptr->assoc_list, '-')) {
					if (_match_user_assoc(
						    resv_ptr->assoc_list,
						    assoc_list,
						    true))
						continue;
				}
>>>>>>> 5f0b74bf

				if (strstr(resv_ptr->assoc_list, ",1") ||
				    strstr(resv_ptr->assoc_list, ",2") ||
				    strstr(resv_ptr->assoc_list, ",3") ||
				    strstr(resv_ptr->assoc_list, ",4") ||
				    strstr(resv_ptr->assoc_list, ",5") ||
				    strstr(resv_ptr->assoc_list, ",6") ||
				    strstr(resv_ptr->assoc_list, ",7") ||
				    strstr(resv_ptr->assoc_list, ",8") ||
				    strstr(resv_ptr->assoc_list, ",9") ||
				    strstr(resv_ptr->assoc_list, ",0")) {
					if (!_match_user_assoc(
						    resv_ptr->assoc_list,
						    assoc_list, false))
						continue;
				}
			} else {
				int i = 0;
				for (i = 0; i < resv_ptr->user_cnt; i++) {
					if (resv_ptr->user_list[i] == uid)
						break;
				}

				if (i >= resv_ptr->user_cnt)
					continue;
			}
		}

		_pack_resv(resv_ptr, buffer, false, protocol_version);
		resv_packed++;
	}
	list_iterator_destroy(iter);

no_assocs:
	if (check_permissions) {
		FREE_NULL_LIST(assoc_list);
		assoc_mgr_unlock(&locks);
	}

	/* put the real record count in the message body header */
	tmp_offset = get_buf_offset(buffer);
	set_buf_offset(buffer, 0);
	pack32(resv_packed, buffer);
	set_buf_offset(buffer, tmp_offset);

	*buffer_size = get_buf_offset(buffer);
	buffer_ptr[0] = xfer_buf_data(buffer);
	END_TIMER2("show_resv");
}

/* Save the state of all reservations to file */
extern int dump_all_resv_state(void)
{
	ListIterator iter;
	slurmctld_resv_t *resv_ptr;
	int error_code = 0, log_fd;
	char *old_file, *new_file, *reg_file;
	/* Locks: Read node */
	slurmctld_lock_t resv_read_lock =
	    { READ_LOCK, NO_LOCK, READ_LOCK, NO_LOCK };
	Buf buffer = init_buf(BUF_SIZE);
	DEF_TIMERS;

	START_TIMER;
	if (!resv_list)
		resv_list = list_create(_del_resv_rec);

	/* write header: time */
	packstr(RESV_STATE_VERSION, buffer);
	pack16(SLURM_PROTOCOL_VERSION, buffer);
	pack_time(time(NULL), buffer);
	pack32(top_suffix, buffer);

	/* write reservation records to buffer */
	lock_slurmctld(resv_read_lock);
	iter = list_iterator_create(resv_list);
	while ((resv_ptr = (slurmctld_resv_t *) list_next(iter)))
		_pack_resv(resv_ptr, buffer, true, SLURM_PROTOCOL_VERSION);
	list_iterator_destroy(iter);

	old_file = xstrdup(slurmctld_conf.state_save_location);
	xstrcat(old_file, "/resv_state.old");
	reg_file = xstrdup(slurmctld_conf.state_save_location);
	xstrcat(reg_file, "/resv_state");
	new_file = xstrdup(slurmctld_conf.state_save_location);
	xstrcat(new_file, "/resv_state.new");
	unlock_slurmctld(resv_read_lock);

	/* write the buffer to file */
	lock_state_files();
	log_fd = creat(new_file, 0600);
	if (log_fd < 0) {
		error("Can't save state, error creating file %s, %m",
		      new_file);
		error_code = errno;
	} else {
		int pos = 0, nwrite = get_buf_offset(buffer), amount, rc;
		char *data = (char *)get_buf_data(buffer);

		while (nwrite > 0) {
			amount = write(log_fd, &data[pos], nwrite);
			if ((amount < 0) && (errno != EINTR)) {
				error("Error writing file %s, %m", new_file);
				error_code = errno;
				break;
			}
			nwrite -= amount;
			pos    += amount;
		}
		rc = fsync_and_close(log_fd, "reservation");
		if (rc && !error_code)
			error_code = rc;
	}
	if (error_code)
		(void) unlink(new_file);
	else {			/* file shuffle */
		(void) unlink(old_file);
		if (link(reg_file, old_file))
			debug4("unable to create link for %s -> %s: %m",
			       reg_file, old_file);
		(void) unlink(reg_file);
		if (link(new_file, reg_file))
			debug4("unable to create link for %s -> %s: %m",
			       new_file, reg_file);
		(void) unlink(new_file);
	}
	xfree(old_file);
	xfree(reg_file);
	xfree(new_file);
	unlock_state_files();

	free_buf(buffer);
	END_TIMER2("dump_all_resv_state");
	return 0;
}

/* Validate one reservation record, return true if good */
static bool _validate_one_reservation(slurmctld_resv_t *resv_ptr)
{
	bool account_not = false, user_not = false;

	if ((resv_ptr->name == NULL) || (resv_ptr->name[0] == '\0')) {
		error("Read reservation without name");
		return false;
	}
	if (resv_ptr->partition) {
		struct part_record *part_ptr = NULL;
		part_ptr = find_part_record(resv_ptr->partition);
		if (!part_ptr) {
			error("Reservation %s has invalid partition (%s)",
			      resv_ptr->name, resv_ptr->partition);
			return false;
		}
		resv_ptr->part_ptr	= part_ptr;
	}
	if (resv_ptr->accounts) {
		int account_cnt = 0, i, rc;
		char **account_list;
		rc = _build_account_list(resv_ptr->accounts,
					 &account_cnt, &account_list,
					 &account_not);
		if (rc) {
			error("Reservation %s has invalid accounts (%s)",
			      resv_ptr->name, resv_ptr->accounts);
			return false;
		}
		for (i=0; i<resv_ptr->account_cnt; i++)
			xfree(resv_ptr->account_list[i]);
		xfree(resv_ptr->account_list);
		resv_ptr->account_cnt  = account_cnt;
		resv_ptr->account_list = account_list;
		resv_ptr->account_not  = account_not;
	}
	if (resv_ptr->licenses) {
		bool valid;
		if (resv_ptr->license_list)
			list_destroy(resv_ptr->license_list);
		resv_ptr->license_list = license_validate(resv_ptr->licenses,
							  &valid);
		if (!valid) {
			error("Reservation %s has invalid licenses (%s)",
			      resv_ptr->name, resv_ptr->licenses);
			return false;
		}
	}
	if (resv_ptr->users) {
		int rc, user_cnt = 0;
		uid_t *user_list = NULL;
		rc = _build_uid_list(resv_ptr->users,
				     &user_cnt, &user_list, &user_not);
		if (rc) {
			error("Reservation %s has invalid users (%s)",
			      resv_ptr->name, resv_ptr->users);
			return false;
		}
		xfree(resv_ptr->user_list);
		resv_ptr->user_cnt  = user_cnt;
		resv_ptr->user_list = user_list;
		resv_ptr->user_not  = user_not;
	}
	if ((resv_ptr->flags & RESERVE_FLAG_PART_NODES) &&
	    resv_ptr->part_ptr && resv_ptr->part_ptr->node_bitmap) {
		xfree(resv_ptr->node_list);
		resv_ptr->node_list = xstrdup(resv_ptr->part_ptr->nodes);
		FREE_NULL_BITMAP(resv_ptr->node_bitmap);
		resv_ptr->node_bitmap = bit_copy(resv_ptr->part_ptr->
						 node_bitmap);
		resv_ptr->node_cnt = bit_set_count(resv_ptr->node_bitmap);
		_set_cpu_cnt(resv_ptr);
		last_resv_update = time(NULL);
	} else if (resv_ptr->node_list) {	/* Change bitmap last */
		bitstr_t *node_bitmap;
#ifdef HAVE_BG
		int inx;
		char save = '\0';
		/* Make sure we take off the cnodes in the reservation */
		for (inx = 0; resv_ptr->node_list[inx]; inx++) {
			if (resv_ptr->node_list[inx] == '['
			    && resv_ptr->node_list[inx-1] <= '9'
			    && resv_ptr->node_list[inx-1] >= '0') {
				save = resv_ptr->node_list[inx];
				resv_ptr->node_list[inx] = '\0';
				break;
			}
		}
#endif
		if (strcasecmp(resv_ptr->node_list, "ALL") == 0) {
			node_bitmap = bit_alloc(node_record_count);
			bit_nset(node_bitmap, 0, (node_record_count - 1));
		} else if (node_name2bitmap(resv_ptr->node_list,
					    false, &node_bitmap)) {
			error("Reservation %s has invalid nodes (%s)",
			      resv_ptr->name, resv_ptr->node_list);
			return false;
		}

#ifdef HAVE_BG
		if (save)
			resv_ptr->node_list[inx] = save;
#endif

		FREE_NULL_BITMAP(resv_ptr->node_bitmap);
		resv_ptr->node_bitmap = node_bitmap;
	}
	return true;
}

/*
 * Validate all reservation records, reset bitmaps, etc.
 * Purge any invalid reservation.
 */
static void _validate_all_reservations(void)
{
	ListIterator iter;
	slurmctld_resv_t *resv_ptr;
	struct job_record *job_ptr;
	char *tmp;
	uint32_t res_num;

	iter = list_iterator_create(resv_list);
	while ((resv_ptr = (slurmctld_resv_t *) list_next(iter))) {
		if (!_validate_one_reservation(resv_ptr)) {
			error("Purging invalid reservation record %s",
			      resv_ptr->name);
			_post_resv_delete(resv_ptr);
			_clear_job_resv(resv_ptr);
			list_delete_item(iter);
		} else {
			_set_assoc_list(resv_ptr);
			tmp = strrchr(resv_ptr->name, '_');
			if (tmp) {
				res_num = atoi(tmp + 1);
				top_suffix = MAX(top_suffix, res_num);
			}
		}
	}
	list_iterator_destroy(iter);

	/* Validate all job reservation pointers */
	iter = list_iterator_create(job_list);
	while ((job_ptr = (struct job_record *) list_next(iter))) {
		if (job_ptr->resv_name == NULL)
			continue;

		if ((job_ptr->resv_ptr == NULL) ||
		    (job_ptr->resv_ptr->magic != RESV_MAGIC)) {
			job_ptr->resv_ptr = (slurmctld_resv_t *)
					list_find_first(resv_list,
							_find_resv_name,
							job_ptr->resv_name);
		}
		if (!job_ptr->resv_ptr) {
			error("JobId %u linked to defunct reservation %s",
			       job_ptr->job_id, job_ptr->resv_name);
			job_ptr->resv_id = 0;
			xfree(job_ptr->resv_name);
		}
	}
	list_iterator_destroy(iter);

}

/*
 * Validate that the reserved nodes are not DOWN or DRAINED and
 *	select different nodes as needed.
 */
static void _validate_node_choice(slurmctld_resv_t *resv_ptr)
{
	bitstr_t *tmp_bitmap = NULL;
	bitstr_t *core_bitmap = NULL;
	int i;
	resv_desc_msg_t resv_desc;

	if (resv_ptr->flags & RESERVE_FLAG_SPEC_NODES ||
	    resv_ptr->flags & RESERVE_FLAG_STATIC)
		return;

	i = bit_overlap(resv_ptr->node_bitmap, avail_node_bitmap);
	if (i == resv_ptr->node_cnt)
		return;

	/* Reservation includes DOWN, DRAINED/DRAINING, FAILING or
	 * NO_RESPOND nodes. Generate new request using _select_nodes()
	 * in attempt to replace this nodes */
	memset(&resv_desc, 0, sizeof(resv_desc_msg_t));
	resv_desc.start_time = resv_ptr->start_time;
	resv_desc.end_time   = resv_ptr->end_time;
	resv_desc.features   = resv_ptr->features;
	resv_desc.node_cnt   = xmalloc(sizeof(uint32_t) * 2);
	resv_desc.node_cnt[0]= resv_ptr->node_cnt - i;
	i = _select_nodes(&resv_desc, &resv_ptr->part_ptr, &tmp_bitmap,
			  &core_bitmap);
	xfree(resv_desc.node_cnt);
	xfree(resv_desc.node_list);
	xfree(resv_desc.partition);
	if (i == SLURM_SUCCESS) {
		bit_and(resv_ptr->node_bitmap, avail_node_bitmap);
		bit_or(resv_ptr->node_bitmap, tmp_bitmap);
		FREE_NULL_BITMAP(tmp_bitmap);
		FREE_NULL_BITMAP(resv_ptr->core_bitmap);
		resv_ptr->core_bitmap = core_bitmap;
		xfree(resv_ptr->node_list);
		resv_ptr->node_list = bitmap2node_name(resv_ptr->node_bitmap);
		info("modified reservation %s due to unusable nodes, "
		     "new nodes: %s", resv_ptr->name, resv_ptr->node_list);
	} else if (difftime(resv_ptr->start_time, time(NULL)) < 600) {
		info("reservation %s contains unusable nodes, "
		     "can't reallocate now", resv_ptr->name);
	} else {
		debug("reservation %s contains unusable nodes, "
		      "can't reallocate now", resv_ptr->name);
	}
}

/* Open the reservation state save file, or backup if necessary.
 * state_file IN - the name of the state save file used
 * RET the file description to read from or error code
 */
static int _open_resv_state_file(char **state_file)
{
	int state_fd;
	struct stat stat_buf;

	*state_file = xstrdup(slurmctld_conf.state_save_location);
	xstrcat(*state_file, "/resv_state");
	state_fd = open(*state_file, O_RDONLY);
	if (state_fd < 0) {
		error("Could not open reservation state file %s: %m",
		      *state_file);
	} else if (fstat(state_fd, &stat_buf) < 0) {
		error("Could not stat reservation state file %s: %m",
		      *state_file);
		(void) close(state_fd);
	} else if (stat_buf.st_size < 10) {
		error("Reservation state file %s too small", *state_file);
		(void) close(state_fd);
	} else 	/* Success */
		return state_fd;

	error("NOTE: Trying backup state save file. Reservations may be lost");
	xstrcat(*state_file, ".old");
	state_fd = open(*state_file, O_RDONLY);
	return state_fd;
}

/*
 * Load the reservation state from file, recover on slurmctld restart.
 *	Reset reservation pointers for all jobs.
 *	Execute this after loading the configuration file data.
 * IN recover - 0 = validate current reservations ONLY if already recovered,
 *                  otherwise recover from disk
 *              1+ = recover all reservation state from disk
 * RET SLURM_SUCCESS or error code
 * NOTE: READ lock_slurmctld config before entry
 */
extern int load_all_resv_state(int recover)
{
	char *state_file, *data = NULL, *ver_str = NULL;
	time_t now;
	uint32_t data_size = 0, uint32_tmp;
	int data_allocated, data_read = 0, error_code = 0, state_fd;
	Buf buffer;
	slurmctld_resv_t *resv_ptr = NULL;
	uint16_t protocol_version = (uint16_t) NO_VAL;

	last_resv_update = time(NULL);
	if ((recover == 0) && resv_list) {
		_validate_all_reservations();
		return SLURM_SUCCESS;
	}

	/* Read state file and validate */
	if (resv_list)
		list_flush(resv_list);
	else
		resv_list = list_create(_del_resv_rec);

	/* read the file */
	lock_state_files();
	state_fd = _open_resv_state_file(&state_file);
	if (state_fd < 0) {
		info("No reservation state file (%s) to recover",
		     state_file);
		error_code = ENOENT;
	} else {
		data_allocated = BUF_SIZE;
		data = xmalloc(data_allocated);
		while (1) {
			data_read = read(state_fd, &data[data_size],
					BUF_SIZE);
			if (data_read < 0) {
				if  (errno == EINTR)
					continue;
				else {
					error("Read error on %s: %m",
						state_file);
					break;
				}
			} else if (data_read == 0)     /* eof */
				break;
			data_size      += data_read;
			data_allocated += data_read;
			xrealloc(data, data_allocated);
		}
		close(state_fd);
	}
	xfree(state_file);
	unlock_state_files();

	buffer = create_buf(data, data_size);

	safe_unpackstr_xmalloc( &ver_str, &uint32_tmp, buffer);
	debug3("Version string in resv_state header is %s", ver_str);
	if (ver_str) {
		if (!strcmp(ver_str, RESV_STATE_VERSION))
			safe_unpack16(&protocol_version, buffer);
		else if (!strcmp(ver_str, RESV_2_6_STATE_VERSION))
			protocol_version = SLURM_2_6_PROTOCOL_VERSION;
	}
	if (protocol_version == (uint16_t) NO_VAL) {
		error("************************************************************");
		error("Can not recover reservation state, data version incompatible");
		error("************************************************************");
		xfree(ver_str);
		free_buf(buffer);
		schedule_resv_save();	/* Schedule save with new format */
		return EFAULT;
	}
	xfree(ver_str);
	safe_unpack_time(&now, buffer);
	safe_unpack32(&top_suffix, buffer);

	while (remaining_buf(buffer) > 0) {
		resv_ptr = _load_reservation_state(buffer, protocol_version);
		if (!resv_ptr)
			break;

		list_append(resv_list, resv_ptr);
		info("Recovered state of reservation %s", resv_ptr->name);
	}

	_validate_all_reservations();
	info("Recovered state of %d reservations", list_count(resv_list));
	free_buf(buffer);
	return error_code;

      unpack_error:
	_validate_all_reservations();
	if (state_fd >= 0)
		error("Incomplete reservation data checkpoint file");
	info("Recovered state of %d reservations", list_count(resv_list));
	if (resv_ptr)
		_del_resv_rec(resv_ptr);
	free_buf(buffer);
	return EFAULT;
}

/*
 * Determine if a job request can use the specified reservations
 *
 * IN/OUT job_ptr - job to validate, set its resv_id
 * RET SLURM_SUCCESS or error code (not found or access denied)
 */
extern int validate_job_resv(struct job_record *job_ptr)
{
	slurmctld_resv_t *resv_ptr = NULL;
	int rc;

	xassert(job_ptr);

	if ((job_ptr->resv_name == NULL) || (job_ptr->resv_name[0] == '\0')) {
		xfree(job_ptr->resv_name);
		job_ptr->resv_id    = 0;
		job_ptr->resv_ptr   = NULL;
		return SLURM_SUCCESS;
	}

	if (!resv_list)
		return ESLURM_RESERVATION_INVALID;

	/* Find the named reservation */
	resv_ptr = (slurmctld_resv_t *) list_find_first (resv_list,
			_find_resv_name, job_ptr->resv_name);
	rc = _valid_job_access_resv(job_ptr, resv_ptr);
	if (rc == SLURM_SUCCESS) {
		job_ptr->resv_id    = resv_ptr->resv_id;
		job_ptr->resv_ptr   = resv_ptr;
		_validate_node_choice(resv_ptr);
	}
	return rc;
}

static int  _resize_resv(slurmctld_resv_t *resv_ptr, uint32_t node_cnt)
{
	bitstr_t *tmp1_bitmap = NULL, *tmp2_bitmap = NULL;
	bitstr_t *core_bitmap = NULL;
	int delta_node_cnt, i;
	resv_desc_msg_t resv_desc;

	delta_node_cnt = resv_ptr->node_cnt - node_cnt;
	if (delta_node_cnt == 0)	/* Already correct node count */
		return SLURM_SUCCESS;

	if (delta_node_cnt > 0) {	/* Must decrease node count */
		if (bit_overlap(resv_ptr->node_bitmap, idle_node_bitmap)) {
			/* Start by eliminating idle nodes from reservation */
			tmp1_bitmap = bit_copy(resv_ptr->node_bitmap);
			bit_and(tmp1_bitmap, idle_node_bitmap);
			i = bit_set_count(tmp1_bitmap);
			if (i > delta_node_cnt) {
				tmp2_bitmap = bit_pick_cnt(tmp1_bitmap,
							   delta_node_cnt);
				bit_not(tmp2_bitmap);
				bit_and(resv_ptr->node_bitmap, tmp2_bitmap);
				FREE_NULL_BITMAP(tmp1_bitmap);
				FREE_NULL_BITMAP(tmp2_bitmap);
				delta_node_cnt = 0;	/* ALL DONE */
			} else if (i) {
				bit_not(idle_node_bitmap);
				bit_and(resv_ptr->node_bitmap,
					idle_node_bitmap);
				bit_not(idle_node_bitmap);
				resv_ptr->node_cnt = bit_set_count(
						resv_ptr->node_bitmap);
				delta_node_cnt = resv_ptr->node_cnt -
						 node_cnt;
			}
			FREE_NULL_BITMAP(tmp1_bitmap);
		}
		if (delta_node_cnt > 0) {
			/* Now eliminate allocated nodes from reservation */
			tmp1_bitmap = bit_pick_cnt(resv_ptr->node_bitmap,
						   node_cnt);
			FREE_NULL_BITMAP(resv_ptr->node_bitmap);
			resv_ptr->node_bitmap = tmp1_bitmap;
		}
		xfree(resv_ptr->node_list);
		resv_ptr->node_list = bitmap2node_name(resv_ptr->node_bitmap);
		resv_ptr->node_cnt = node_cnt;
		return SLURM_SUCCESS;
	}

	/* Must increase node count. Make this look like new request so
	 * we can use _select_nodes() for selecting the nodes */
	memset(&resv_desc, 0, sizeof(resv_desc_msg_t));
	resv_desc.start_time = resv_ptr->start_time;
	resv_desc.end_time   = resv_ptr->end_time;
	resv_desc.features   = resv_ptr->features;
	resv_desc.flags      = resv_ptr->flags;
	resv_desc.node_cnt   = xmalloc(sizeof(uint32_t) * 2);
	resv_desc.node_cnt[0]= 0 - delta_node_cnt;
	i = _select_nodes(&resv_desc, &resv_ptr->part_ptr, &tmp1_bitmap,
			  &core_bitmap);
	xfree(resv_desc.node_cnt);
	xfree(resv_desc.node_list);
	xfree(resv_desc.partition);
	if (i == SLURM_SUCCESS) {
		bit_or(resv_ptr->node_bitmap, tmp1_bitmap);
		FREE_NULL_BITMAP(tmp1_bitmap);
		FREE_NULL_BITMAP(resv_ptr->core_bitmap);
		resv_ptr->core_bitmap = core_bitmap;
		xfree(resv_ptr->node_list);
		resv_ptr->node_list = bitmap2node_name(resv_ptr->node_bitmap);
		resv_ptr->node_cnt = node_cnt;
	}
	return i;
}

/* Given a reservation create request, select appropriate nodes for use */
static int  _select_nodes(resv_desc_msg_t *resv_desc_ptr,
			  struct part_record **part_ptr,
			  bitstr_t **resv_bitmap,
			  bitstr_t **core_bitmap)
{
	slurmctld_resv_t *resv_ptr;
	bitstr_t *node_bitmap;
	ListIterator iter;
	int i, rc = SLURM_SUCCESS;
	time_t start_relative, end_relative;
	time_t now = time(NULL);

	if (*part_ptr == NULL) {
		*part_ptr = default_part_loc;
		if (*part_ptr == NULL)
			return ESLURM_DEFAULT_PARTITION_NOT_SET;
		xfree(resv_desc_ptr->partition);	/* should be no-op */
		resv_desc_ptr->partition = xstrdup((*part_ptr)->name);
	}

	/* Start with all nodes in the partition */
	if (*resv_bitmap)
		node_bitmap = bit_copy(*resv_bitmap);
	else
		node_bitmap = bit_copy((*part_ptr)->node_bitmap);

	/* Don't use node already reserved */
	if (!(resv_desc_ptr->flags & RESERVE_FLAG_MAINT) &&
	    !(resv_desc_ptr->flags & RESERVE_FLAG_OVERLAP)) {
		iter = list_iterator_create(resv_list);
		while ((resv_ptr = (slurmctld_resv_t *) list_next(iter))) {
			if (resv_ptr->end_time <= now)
				_advance_resv_time(resv_ptr);
			if (resv_ptr->node_bitmap == NULL)
				continue;
			if (resv_ptr->flags & RESERVE_FLAG_TIME_FLOAT) {
				start_relative = resv_ptr->start_time + now;
				if (resv_ptr->duration == INFINITE)
					end_relative = start_relative +
						ONE_YEAR;
				else if (resv_ptr->duration &&
					 (resv_ptr->duration != NO_VAL)) {
					end_relative = start_relative +
						       resv_ptr->duration * 60;
				} else {
					end_relative = resv_ptr->end_time;
					if (start_relative > end_relative)
						start_relative = end_relative;
				}
			} else {
				start_relative = resv_ptr->start_time_first;
				end_relative = resv_ptr->end_time;
			}

			if ((start_relative >= resv_desc_ptr->end_time) ||
			    (end_relative   <= resv_desc_ptr->start_time))
				continue;
			if (!resv_ptr->core_bitmap && !resv_ptr->full_nodes) {
				error("Reservation has no core_bitmap and "
				      "full_nodes is zero");
				resv_ptr->full_nodes = 1;
			}
			if (resv_ptr->full_nodes || !resv_desc_ptr->core_cnt) {
				bit_not(resv_ptr->node_bitmap);
				bit_and(node_bitmap, resv_ptr->node_bitmap);
				bit_not(resv_ptr->node_bitmap);
			} else {
				int core_mult = 1;
#ifdef HAVE_BG
				if (!cnodes_per_mp)
					select_g_alter_node_cnt(
						SELECT_GET_NODE_SCALING,
						&cnodes_per_mp);
				core_mult = cnodes_per_mp;
#endif

				if (!*core_bitmap)
					*core_bitmap =
						cr_create_cluster_core_bitmap(
							core_mult);
				bit_or(*core_bitmap, resv_ptr->core_bitmap);
			}
		}
		list_iterator_destroy(iter);
	}

	/* Satisfy feature specification */
	if (resv_desc_ptr->features) {
		int   op_code = FEATURE_OP_AND, last_op_code = FEATURE_OP_AND;
		char *features = xstrdup(resv_desc_ptr->features);
		char *sep_ptr, *token = features;
		bitstr_t *feature_bitmap = bit_copy(node_bitmap);
		struct features_record *feature_ptr;
		ListIterator feature_iter;
		bool match;

		while (1) {
			for (i=0; ; i++) {
				if (token[i] == '\0') {
					sep_ptr = NULL;
					break;
				} else if (token[i] == '|') {
					op_code = FEATURE_OP_OR;
					token[i] = '\0';
					sep_ptr = &token[i];
					break;
				} else if ((token[i] == '&') ||
					   (token[i] == ',')) {
					op_code = FEATURE_OP_AND;
					token[i] = '\0';
					sep_ptr = &token[i];
					break;
				}
			}

			match = false;
			feature_iter = list_iterator_create(feature_list);
			while ((feature_ptr = (struct features_record *)
					list_next(feature_iter))) {
				if (strcmp(token, feature_ptr->name))
					continue;
				if (last_op_code == FEATURE_OP_OR) {
					bit_or(feature_bitmap,
					       feature_ptr->node_bitmap);
				} else {
					bit_and(feature_bitmap,
						feature_ptr->node_bitmap);
				}
				match = true;
				break;
			}
			list_iterator_destroy(feature_iter);
			if (!match) {
				info("reservation feature invalid: %s", token);
				rc = ESLURM_INVALID_FEATURE;
				bit_nclear(feature_bitmap, 0,
					   (node_record_count - 1));
				break;
			}
			if (sep_ptr == NULL)
				break;
			token = sep_ptr + 1;
			last_op_code = op_code;
		}
		xfree(features);
		bit_and(node_bitmap, feature_bitmap);
		FREE_NULL_BITMAP(feature_bitmap);
	}

	if ((resv_desc_ptr->flags & RESERVE_FLAG_MAINT) == 0) {
		/* Nodes must be available */
		bit_and(node_bitmap, avail_node_bitmap);
	}

	/* If *resv_bitmap exists we probably don't need to delete it, when it
	 * gets created off of node_bitmap it will be the same, but just to be
	 * safe we do. */
	FREE_NULL_BITMAP(*resv_bitmap);
	if (rc == SLURM_SUCCESS) {
		/* Free node_list here since it could be filled in in the
		   select plugin.
		*/
		xfree(resv_desc_ptr->node_list);
		*resv_bitmap = _pick_idle_nodes(node_bitmap,
						resv_desc_ptr, core_bitmap);
	}
	FREE_NULL_BITMAP(node_bitmap);
	if (*resv_bitmap == NULL) {
		if (rc == SLURM_SUCCESS)
			rc = ESLURM_NODES_BUSY;
		return rc;
	}

	if (!resv_desc_ptr->node_list)
		resv_desc_ptr->node_list = bitmap2node_name(*resv_bitmap);

	return SLURM_SUCCESS;
}

static bitstr_t *_pick_idle_nodes(bitstr_t *avail_bitmap,
				  resv_desc_msg_t *resv_desc_ptr,
				  bitstr_t **core_bitmap)
{
	int i;
	bitstr_t *ret_bitmap = NULL, *tmp_bitmap;
	uint32_t total_node_cnt = 0;
	bool resv_debug;

#ifdef HAVE_BG
	static uint16_t static_blocks = (uint16_t)NO_VAL;
	if (static_blocks == (uint16_t)NO_VAL) {
		/* Since this never changes we can just set it once
		 * and not look at it again. */
		select_g_get_info_from_plugin(SELECT_STATIC_PART, NULL,
					      &static_blocks);
	}
#else
	static uint16_t static_blocks = 0;
#endif

	if (resv_desc_ptr->node_cnt == NULL) {
		return _pick_idle_node_cnt(avail_bitmap, resv_desc_ptr, 0,
					   core_bitmap);
	} else if ((resv_desc_ptr->node_cnt[0] == 0) ||
		   (resv_desc_ptr->node_cnt[1] == 0)) {
		return _pick_idle_node_cnt(avail_bitmap, resv_desc_ptr,
					   resv_desc_ptr->node_cnt[0],
					   core_bitmap);
	}

	/* Try to create a single reservation that can contain all blocks
	 * unless we have static blocks on a BlueGene system */
	if (static_blocks != 0) {
		for (i = 0; resv_desc_ptr->node_cnt[i]; i++)
			total_node_cnt += resv_desc_ptr->node_cnt[i];
		tmp_bitmap = _pick_idle_node_cnt(avail_bitmap, resv_desc_ptr,
						 total_node_cnt, core_bitmap);
		if (tmp_bitmap) {
			if (total_node_cnt == bit_set_count(tmp_bitmap))
				return tmp_bitmap;
			/* Oversized allocation, possibly due to BlueGene block
			 * size limitations. Need to create as multiple
			 * blocks */
			FREE_NULL_BITMAP(tmp_bitmap);
		}
	}

	/* Need to create reservation containing multiple blocks */
	resv_debug = slurmctld_conf.debug_flags & DEBUG_FLAG_RESERVATION;
	for (i = 0; resv_desc_ptr->node_cnt[i]; i++) {
		tmp_bitmap = _pick_idle_node_cnt(avail_bitmap, resv_desc_ptr,
						 resv_desc_ptr->node_cnt[i],
						 core_bitmap);
		if (tmp_bitmap == NULL) {	/* allocation failure */
			if (resv_debug) {
				info("reservation of %u nodes failed",
				     resv_desc_ptr->node_cnt[i]);
			}
			FREE_NULL_BITMAP(ret_bitmap);
			return NULL;
		}
		if (resv_debug) {
			char *tmp_name;
			tmp_name = bitmap2node_name(tmp_bitmap);
			info("reservation of %u nodes, using %s",
			     resv_desc_ptr->node_cnt[i], tmp_name);
			xfree(tmp_name);
		}
		if (ret_bitmap)
			bit_or(ret_bitmap, tmp_bitmap);
		else
			ret_bitmap = bit_copy(tmp_bitmap);
		bit_not(tmp_bitmap);
		bit_and(avail_bitmap, tmp_bitmap);
		FREE_NULL_BITMAP(tmp_bitmap);
	}

	return ret_bitmap;
}

static void _check_job_compatibility(struct job_record *job_ptr,
				     bitstr_t *avail_bitmap,
				     bitstr_t **core_bitmap)
{
	uint32_t total_nodes;
	bitstr_t *full_node_bitmap;
	int i_core, i_node, core_mult = 1;
	int start = 0;
	int rep_count = 0;
	job_resources_t *job_res = job_ptr->job_resrcs;

	if (!job_res->core_bitmap)
		return;

	total_nodes = bit_set_count(job_res->node_bitmap);

#if _DEBUG
{
	char str[200];
	bit_fmt(str, sizeof(str), job_res->core_bitmap);
	info("Checking %d nodes (of %d) for job %u, "
	     "core_bitmap:%s core_bitmap_size:%d",
	     total_nodes, bit_size(job_res->node_bitmap),
	     job_ptr->job_id, str, bit_size(job_res->core_bitmap));
}
#endif

#ifdef HAVE_BG
	if (!cnodes_per_mp)
		select_g_alter_node_cnt(SELECT_GET_NODE_SCALING,
					&cnodes_per_mp);
	core_mult = cnodes_per_mp;
#endif

	full_node_bitmap = bit_copy(job_res->node_bitmap);

	if (!*core_bitmap)
		*core_bitmap = cr_create_cluster_core_bitmap(core_mult);

	i_node = 0;
	while (i_node < total_nodes) {
		int cores_in_a_node = (job_res->sockets_per_node[i_node] *
				       job_res->cores_per_socket[i_node]);

		int repeat_node_conf = job_res->sock_core_rep_count[rep_count++];
		int node_bitmap_inx;

#if _DEBUG
		info("Working with %d cores per node. Same node conf repeated "
		     "%d times (start core offset %d)",
		     cores_in_a_node, repeat_node_conf, start);
#endif

		i_node += repeat_node_conf;

		while (repeat_node_conf--) {
			int allocated;
			int global_core_start;

			node_bitmap_inx = bit_ffs(full_node_bitmap);
			global_core_start =
				cr_get_coremap_offset(node_bitmap_inx);
			allocated = 0;

			for (i_core=0;i_core < cores_in_a_node;i_core++) {
#if _DEBUG
				info("i_core: %d, start: %d, allocated: %d",
				     i_core, start, allocated);
#endif
				if (bit_test(job_ptr->job_resrcs->core_bitmap,
					     i_core + start)) {
					allocated++;
				bit_set(*core_bitmap,
					global_core_start + i_core);
				}
			}
#if _DEBUG
			info("Checking node %d, allocated: %d, "
			     "cores_in_a_node: %d", node_bitmap_inx,
			     allocated, cores_in_a_node);
#endif
			if (allocated == cores_in_a_node) {
				/* We can exclude this node */
#if _DEBUG
				info("Excluding node %d", node_bitmap_inx);
#endif
				bit_clear(avail_bitmap, node_bitmap_inx);
			}
			start += cores_in_a_node;
			bit_clear(full_node_bitmap, node_bitmap_inx);
		}
	}
	FREE_NULL_BITMAP(full_node_bitmap);
}

static bitstr_t *_pick_idle_node_cnt(bitstr_t *avail_bitmap,
				     resv_desc_msg_t *resv_desc_ptr,
				     uint32_t node_cnt, bitstr_t **core_bitmap)
{
	ListIterator job_iterator;
	struct job_record *job_ptr;
	bitstr_t *orig_bitmap, *save_bitmap = NULL;
	bitstr_t *ret_bitmap = NULL, *tmp_bitmap;
	int total_node_cnt;

	total_node_cnt = bit_set_count(avail_bitmap);
	if (total_node_cnt < node_cnt) {
		verbose("reservation requests more nodes than are available");
		return NULL;
	} else if ((total_node_cnt == node_cnt) &&
		   (resv_desc_ptr->flags & RESERVE_FLAG_IGN_JOBS)) {
		return select_g_resv_test(resv_desc_ptr, node_cnt,
					  avail_bitmap, core_bitmap);
	} else if ((node_cnt == 0) &&
		   ((resv_desc_ptr->core_cnt == NULL) ||
		    (resv_desc_ptr->core_cnt[0] == 0)) &&
		   (resv_desc_ptr->flags & RESERVE_FLAG_LIC_ONLY)) {
		return bit_alloc(bit_size(avail_bitmap));
	}

	orig_bitmap = bit_copy(avail_bitmap);
	job_iterator = list_iterator_create(job_list);
	while ((job_ptr = (struct job_record *) list_next(job_iterator))) {
		if (!IS_JOB_RUNNING(job_ptr) && !IS_JOB_SUSPENDED(job_ptr))
			continue;
		if (job_ptr->end_time < resv_desc_ptr->start_time)
			continue;

		if (!resv_desc_ptr->core_cnt) {
			bit_not(job_ptr->node_bitmap);
			bit_and(avail_bitmap, job_ptr->node_bitmap);
			bit_not(job_ptr->node_bitmap);
		} else {
			_check_job_compatibility(job_ptr, avail_bitmap,
						 core_bitmap);
		}
	}
	list_iterator_destroy(job_iterator);

	total_node_cnt = bit_set_count(avail_bitmap);
	if (total_node_cnt >= node_cnt) {
		/* NOTE: select_g_resv_test() does NOT preserve avail_bitmap,
		 * so we do that here and other calls to that function */
		save_bitmap = bit_copy(avail_bitmap);
		ret_bitmap = select_g_resv_test(resv_desc_ptr, node_cnt,
						avail_bitmap, core_bitmap);
		if (ret_bitmap)
			goto fini;
		bit_or(avail_bitmap, save_bitmap);
		FREE_NULL_BITMAP(save_bitmap);
	}

	/* Next: Try to reserve nodes that will be allocated to a limited
	 * number of running jobs. We could sort the jobs by priority, QOS,
	 * size or other criterion if desired. Right now we just go down
	 * the unsorted job list. */
	if (resv_desc_ptr->flags & RESERVE_FLAG_IGN_JOBS) {
		job_iterator = list_iterator_create(job_list);
		while ((job_ptr = (struct job_record *)
			list_next(job_iterator))) {
			if (!IS_JOB_RUNNING(job_ptr) &&
			    !IS_JOB_SUSPENDED(job_ptr))
				continue;
			if (job_ptr->end_time < resv_desc_ptr->start_time)
				continue;
			tmp_bitmap = bit_copy(orig_bitmap);
			bit_and(tmp_bitmap, job_ptr->node_bitmap);
			if (bit_set_count(tmp_bitmap) > 0)
				bit_or(avail_bitmap, tmp_bitmap);
			total_node_cnt = bit_set_count(avail_bitmap);
			if (total_node_cnt >= node_cnt) {
				save_bitmap = bit_copy(avail_bitmap);
				ret_bitmap = select_g_resv_test(
					resv_desc_ptr, node_cnt,
					avail_bitmap, core_bitmap);
				if (!ret_bitmap) {
					bit_or(avail_bitmap, save_bitmap);
					FREE_NULL_BITMAP(save_bitmap);
				}
			}
			FREE_NULL_BITMAP(tmp_bitmap);
			if (ret_bitmap)
				break;
		}
		list_iterator_destroy(job_iterator);
	}

fini:	FREE_NULL_BITMAP(orig_bitmap);
	FREE_NULL_BITMAP(save_bitmap);
#if _DEBUG
	if (ret_bitmap) {
		char str[300];
		bit_fmt(str, (sizeof(str) - 1), ret_bitmap);
		info("_pick_idle_node_cnt: node bitmap:%s", str);
		if (*core_bitmap) {
			bit_fmt(str, (sizeof(str) - 1), *core_bitmap);
			info("_pick_idle_node_cnt: core bitmap:%s", str);
		}
	}
#endif
	return ret_bitmap;
}

/* Determine if a job has access to a reservation
 * RET SLURM_SUCCESS if true, some error code otherwise */
static int _valid_job_access_resv(struct job_record *job_ptr,
				  slurmctld_resv_t *resv_ptr)
{
	bool account_good = false, user_good = false;
	int i;

	if (!resv_ptr) {
		info("Reservation name not found (%s)", job_ptr->resv_name);
		return ESLURM_RESERVATION_INVALID;
	}

	if (resv_ptr->flags & RESERVE_FLAG_TIME_FLOAT) {
		verbose("Job %u attempting to use reservation %s with floating "
			"start time", job_ptr->job_id, resv_ptr->name);
		return ESLURM_RESERVATION_ACCESS;
	}

	/* Determine if we have access */
	if (accounting_enforce & ACCOUNTING_ENFORCE_ASSOCS) {
		char tmp_char[30];
		slurmdb_association_rec_t *assoc;
		if (!resv_ptr->assoc_list) {
			error("Reservation %s has no association list. "
			      "Checking user/account lists",
			      resv_ptr->name);
			goto no_assocs;
		}

		if (!job_ptr->assoc_ptr) {
			slurmdb_association_rec_t assoc_rec;
			/* This should never be called, but just to be
			 * safe we will try to fill it in. */
			memset(&assoc_rec, 0,
			       sizeof(slurmdb_association_rec_t));
			assoc_rec.id = job_ptr->assoc_id;
			if (assoc_mgr_fill_in_assoc(
				    acct_db_conn, &assoc_rec,
				    accounting_enforce,
				    (slurmdb_association_rec_t **)
				    &job_ptr->assoc_ptr, false))
				goto end_it;
		}

		/* Check to see if the association is here or the parent
		 * association is listed in the valid associations. */
		if (strchr(resv_ptr->assoc_list, '-')) {
			assoc = job_ptr->assoc_ptr;
			while (assoc) {
				snprintf(tmp_char, sizeof(tmp_char), ",-%u,",
					 assoc->id);
				if (strstr(resv_ptr->assoc_list, tmp_char))
					goto end_it;	/* explicitly denied */
				assoc = assoc->usage->parent_assoc_ptr;
			}
		}
		if (strstr(resv_ptr->assoc_list, ",1") ||
		    strstr(resv_ptr->assoc_list, ",2") ||
		    strstr(resv_ptr->assoc_list, ",3") ||
		    strstr(resv_ptr->assoc_list, ",4") ||
		    strstr(resv_ptr->assoc_list, ",5") ||
		    strstr(resv_ptr->assoc_list, ",6") ||
		    strstr(resv_ptr->assoc_list, ",7") ||
		    strstr(resv_ptr->assoc_list, ",8") ||
		    strstr(resv_ptr->assoc_list, ",9") ||
		    strstr(resv_ptr->assoc_list, ",0")) {
			assoc = job_ptr->assoc_ptr;
			while (assoc) {
				snprintf(tmp_char, sizeof(tmp_char), ",%u,",
					 assoc->id);
				if (strstr(resv_ptr->assoc_list, tmp_char))
					return SLURM_SUCCESS;
				assoc = assoc->usage->parent_assoc_ptr;
			}
		} else {
			return SLURM_SUCCESS;
		}
	} else {
no_assocs:	if ((resv_ptr->user_cnt == 0) || resv_ptr->user_not)
			user_good = true;
		for (i = 0; i < resv_ptr->user_cnt; i++) {
			if (job_ptr->user_id == resv_ptr->user_list[i]) {
				if (resv_ptr->user_not)
					user_good = false;
				else
					user_good = true;
				break;
			}
		}
		if (!user_good)
			goto end_it;
		if ((resv_ptr->user_cnt != 0) && (resv_ptr->account_cnt == 0))
			return SLURM_SUCCESS;

		if ((resv_ptr->account_cnt == 0) || resv_ptr->account_not)
			account_good = true;
		for (i=0; (i<resv_ptr->account_cnt) && job_ptr->account; i++) {
			if (resv_ptr->account_list[i] &&
			    (strcmp(job_ptr->account,
				    resv_ptr->account_list[i]) == 0)) {
				if (resv_ptr->account_not)
					account_good = false;
				else
					account_good = true;
				break;
			}
		}
		if (!account_good)
			goto end_it;
		return SLURM_SUCCESS;
	}

end_it:
	info("Security violation, uid=%u account=%s attempt to use "
	     "reservation %s",
	     job_ptr->user_id, job_ptr->account, resv_ptr->name);
	return ESLURM_RESERVATION_ACCESS;
}

/*
 * Determine if a job can start now based only upon reservations
 *
 * IN job_ptr      - job to test
 * RET	SLURM_SUCCESS if runable now, otherwise an error code
 */
extern int job_test_resv_now(struct job_record *job_ptr)
{
	slurmctld_resv_t * resv_ptr;
	time_t now;
	int rc;

	if (job_ptr->resv_name == NULL)
		return SLURM_SUCCESS;

	resv_ptr = (slurmctld_resv_t *) list_find_first (resv_list,
			_find_resv_name, job_ptr->resv_name);
	job_ptr->resv_ptr = resv_ptr;
	rc = _valid_job_access_resv(job_ptr, resv_ptr);
	if (rc != SLURM_SUCCESS)
		return rc;

	now = time(NULL);
	if (now < resv_ptr->start_time) {
		/* reservation starts later */
		return ESLURM_INVALID_TIME_VALUE;
	}
	if (now > resv_ptr->end_time) {
		/* reservation ended earlier */
		return ESLURM_RESERVATION_INVALID;
	}
	if ((resv_ptr->node_cnt == 0) &&
	    !(resv_ptr->flags & RESERVE_FLAG_LIC_ONLY)) {
		/* empty reservation treated like it will start later */
		return ESLURM_INVALID_TIME_VALUE;
	}

	return SLURM_SUCCESS;
}

/* Adjust a job's time_limit and end_time as needed to avoid using
 *	reserved resources. Don't go below job's time_min value. */
extern void job_time_adj_resv(struct job_record *job_ptr)
{
	ListIterator iter;
	slurmctld_resv_t * resv_ptr;
	time_t now = time(NULL);
	int32_t resv_begin_time;

	iter = list_iterator_create(resv_list);
	while ((resv_ptr = (slurmctld_resv_t *) list_next(iter))) {
		if (resv_ptr->end_time <= now)
			_advance_resv_time(resv_ptr);
		if (job_ptr->resv_ptr == resv_ptr)
			continue;	/* authorized user of reservation */
		if (resv_ptr->start_time <= now)
			continue;	/* already validated */
		if (resv_ptr->start_time >= job_ptr->end_time)
			continue;	/* reservation starts after job ends */
		if (!license_list_overlap(job_ptr->license_list,
					  resv_ptr->license_list) &&
		    ((resv_ptr->node_bitmap == NULL) ||
		     (bit_overlap(resv_ptr->node_bitmap,
				  job_ptr->node_bitmap) == 0)))
			continue;	/* disjoint resources */
		resv_begin_time = difftime(resv_ptr->start_time, now) / 60;
		job_ptr->time_limit = MIN(job_ptr->time_limit,resv_begin_time);
	}
	list_iterator_destroy(iter);
	job_ptr->time_limit = MAX(job_ptr->time_limit, job_ptr->time_min);
	job_end_time_reset(job_ptr);
}

/* For a given license_list, return the total count of licenses of the
 *	specified name */
static int _license_cnt(List license_list, char *lic_name)
{
	int lic_cnt = 0;
	ListIterator iter;
	licenses_t *license_ptr;

	if (license_list == NULL)
		return lic_cnt;

	iter = list_iterator_create(license_list);
	while ((license_ptr = list_next(iter))) {
		if (strcmp(license_ptr->name, lic_name) == 0)
			lic_cnt += license_ptr->total;
	}
	list_iterator_destroy(iter);

	return lic_cnt;
}

static uint32_t _get_job_duration(struct job_record *job_ptr)
{
	uint32_t duration;
	uint16_t time_slices = 1;

	if (job_ptr->time_limit == INFINITE)
		duration = ONE_YEAR;
	else if (job_ptr->time_limit != NO_VAL)
		duration = (job_ptr->time_limit * 60);
	else {	/* partition time limit */
		if (job_ptr->part_ptr->max_time == INFINITE)
			duration = ONE_YEAR;
		else
			duration = (job_ptr->part_ptr->max_time * 60);
	}
	if (job_ptr->part_ptr)
		time_slices = job_ptr->part_ptr->max_share & ~SHARED_FORCE;
	if ((duration != ONE_YEAR) && (time_slices > 1) &&
	    (slurm_get_preempt_mode() & PREEMPT_MODE_GANG)) {
		/* FIXME: Ideally we figure out how many jobs are actually
		 * time-slicing on each node rather than using the maximum
		 * value. */
		duration *= time_slices;
	}
	return duration;
}

/*
 * Determine how many licenses of the give type the specified job is
 *	prevented from using due to reservations
 *
 * IN job_ptr   - job to test
 * IN lic_name  - name of license
 * IN when      - when the job is expected to start
 * RET number of licenses of this type the job is prevented from using
 */
extern int job_test_lic_resv(struct job_record *job_ptr, char *lic_name,
			     time_t when)
{
	slurmctld_resv_t * resv_ptr;
	time_t job_start_time, job_end_time, now = time(NULL);
	ListIterator iter;
	int resv_cnt = 0;

	job_start_time = when;
	job_end_time   = when + _get_job_duration(job_ptr);
	iter = list_iterator_create(resv_list);
	while ((resv_ptr = (slurmctld_resv_t *) list_next(iter))) {
		if (resv_ptr->end_time <= now)
			_advance_resv_time(resv_ptr);
		if ((resv_ptr->start_time >= job_end_time) ||
		    (resv_ptr->end_time   <= job_start_time))
			continue;	/* reservation at different time */

		if (job_ptr->resv_name &&
		    (strcmp(job_ptr->resv_name, resv_ptr->name) == 0))
			continue;	/* job can use this reservation */

		resv_cnt += _license_cnt(resv_ptr->license_list, lic_name);
	}
	list_iterator_destroy(iter);

	/* info("job %u blocked from %d licenses of type %s",
	     job_ptr->job_id, resv_cnt, lic_name); */
	return resv_cnt;
}

/*
 * Determine which nodes a job can use based upon reservations
 * IN job_ptr      - job to test
 * IN/OUT when     - when we want the job to start (IN)
 *                   when the reservation is available (OUT)
 * IN move_time    - if true, then permit the start time to advance from
 *                   "when" as needed IF job has no reservervation
 * OUT node_bitmap - nodes which the job can use, caller must free unless error
 * OUT exc_core_bitmap - cores which the job can NOT use, caller must free
 *			 unless error
 * RET	SLURM_SUCCESS if runable now
 *	ESLURM_RESERVATION_ACCESS access to reservation denied
 *	ESLURM_RESERVATION_INVALID reservation invalid
 *	ESLURM_INVALID_TIME_VALUE reservation invalid at time "when"
 *	ESLURM_NODES_BUSY job has no reservation, but required nodes are
 *			  reserved
 */
extern int job_test_resv(struct job_record *job_ptr, time_t *when,
			 bool move_time, bitstr_t **node_bitmap,
			 bitstr_t **exc_core_bitmap, bool *resv_overlap)
{
	slurmctld_resv_t * resv_ptr, *res2_ptr;
	time_t job_start_time, job_end_time, lic_resv_time;
	time_t start_relative, end_relative;
	time_t now = time(NULL);
	ListIterator iter;
	int i, rc = SLURM_SUCCESS, rc2;

	job_start_time = *when;
	job_end_time   = *when + _get_job_duration(job_ptr);
	*node_bitmap = (bitstr_t *) NULL;

	if (job_ptr->resv_name) {
		resv_ptr = (slurmctld_resv_t *) list_find_first (resv_list,
				_find_resv_name, job_ptr->resv_name);
		job_ptr->resv_ptr = resv_ptr;
		rc2 = _valid_job_access_resv(job_ptr, resv_ptr);
		if (rc2 != SLURM_SUCCESS)
			return rc2;
		if (resv_ptr->end_time <= now)
			_advance_resv_time(resv_ptr);
		if (*when < resv_ptr->start_time) {
			/* reservation starts later */
			*when = resv_ptr->start_time;
			return ESLURM_INVALID_TIME_VALUE;
		}
		if ((resv_ptr->node_cnt == 0) &&
		    (!(resv_ptr->flags & RESERVE_FLAG_LIC_ONLY))) {
			/* empty reservation treated like it will start later */
			*when = now + 600;
			return ESLURM_INVALID_TIME_VALUE;
		}
		if (*when > resv_ptr->end_time) {
			/* reservation ended earlier */
			*when = resv_ptr->end_time;
			if ((now > resv_ptr->end_time) ||
			    ((job_ptr->details) &&
			     (job_ptr->details->begin_time >
			      resv_ptr->end_time)))
				job_ptr->priority = 0;	/* admin hold */
			return ESLURM_RESERVATION_INVALID;
		}
		if (job_ptr->details->req_node_bitmap &&
		    (!(resv_ptr->flags & RESERVE_FLAG_LIC_ONLY)) &&
		    !bit_super_set(job_ptr->details->req_node_bitmap,
				   resv_ptr->node_bitmap)) {
			return ESLURM_RESERVATION_INVALID;
		}
		if (resv_ptr->flags & RESERVE_FLAG_LIC_ONLY) {
			*node_bitmap = bit_alloc(node_record_count);
			bit_nset(*node_bitmap, 0, (node_record_count - 1));
		} else
			*node_bitmap = bit_copy(resv_ptr->node_bitmap);

		/* if there are any overlapping reservations, we need to
		 * prevent the job from using those nodes (e.g. MAINT nodes) */
		iter = list_iterator_create(resv_list);
		while ((res2_ptr = (slurmctld_resv_t *) list_next(iter))) {
			if ((resv_ptr->flags & RESERVE_FLAG_MAINT) ||
			    (resv_ptr->flags & RESERVE_FLAG_OVERLAP) ||
			    (res2_ptr == resv_ptr) ||
			    (res2_ptr->node_bitmap == NULL) ||
			    (res2_ptr->start_time >= job_end_time) ||
			    (res2_ptr->end_time   <= job_start_time) ||
			    (!res2_ptr->full_nodes))
				continue;
			if (bit_overlap(*node_bitmap, res2_ptr->node_bitmap)) {
				*resv_overlap = true;
				bit_not(res2_ptr->node_bitmap);
				bit_and(*node_bitmap, res2_ptr->node_bitmap);
				bit_not(res2_ptr->node_bitmap);
			}
		}
		list_iterator_destroy(iter);

		if (slurmctld_conf.debug_flags & DEBUG_FLAG_RESERVATION) {
			char *nodes = bitmap2node_name(*node_bitmap);
			info("job_test_resv: job:%u reservation:%s nodes:%s",
			     job_ptr->job_id, job_ptr->resv_name, nodes);
			xfree(nodes);
		}

		/* if reservation is using just partial nodes, this returns
		 * coremap to exclude */
		if (resv_ptr->core_bitmap && exc_core_bitmap) {
			*exc_core_bitmap = bit_copy(resv_ptr->core_bitmap);
			bit_not(*exc_core_bitmap);
		}

		return SLURM_SUCCESS;
	}

	job_ptr->resv_ptr = NULL;	/* should be redundant */
	*node_bitmap = bit_alloc(node_record_count);
	bit_nset(*node_bitmap, 0, (node_record_count - 1));
	if (list_count(resv_list) == 0)
		return SLURM_SUCCESS;
#ifdef HAVE_BG
	/* Since on a bluegene we track cnodes instead of cpus do the
	   adjustment since accounting is expecting cpus here.
	*/
	if (!cpus_per_mp)
		(void)select_g_alter_node_cnt(
			SELECT_GET_MP_CPU_CNT, &cpus_per_mp);

	/* If the job is looking for whole mp blocks we need to tell
	 * the reservations about it so it sends the plugin the correct
	 * thing.
	 */
	if (job_ptr->details->max_cpus < cpus_per_mp)
		job_ptr->details->whole_node = 0;
	else
		job_ptr->details->whole_node = 1;
#endif

	/* Job has no reservation, try to find time when this can
	 * run and get it's required nodes (if any) */
	for (i = 0; ; i++) {
		lic_resv_time = (time_t) 0;

		iter = list_iterator_create(resv_list);
		while ((resv_ptr = (slurmctld_resv_t *) list_next(iter))) {
			if (resv_ptr->flags & RESERVE_FLAG_TIME_FLOAT) {
				start_relative = resv_ptr->start_time + now;
				if (resv_ptr->duration == INFINITE)
					end_relative = start_relative+ONE_YEAR;
				else if (resv_ptr->duration &&
					 (resv_ptr->duration != NO_VAL)) {
					end_relative = start_relative +
						       resv_ptr->duration * 60;
				} else {
					end_relative = resv_ptr->end_time;
					if (start_relative > end_relative)
						start_relative = end_relative;
				}
			} else {
				if (resv_ptr->end_time <= now)
					_advance_resv_time(resv_ptr);
				start_relative = resv_ptr->start_time_first;
				end_relative = resv_ptr->end_time;
			}

			if ((resv_ptr->node_bitmap == NULL) ||
			    (start_relative >= job_end_time) ||
			    (end_relative   <= job_start_time))
				continue;
			if (job_ptr->details->req_node_bitmap &&
			    bit_overlap(job_ptr->details->req_node_bitmap,
					resv_ptr->node_bitmap) &&
			    ((resv_ptr->cpu_cnt == 0) ||
			     (job_ptr->details->whole_node))) {
				*when = resv_ptr->end_time;
				rc = ESLURM_NODES_BUSY;
				break;
			}
			/* FIXME: This only tracks when ANY licenses required
			 * by the job are freed by any reservation without
			 * counting them, so the results are not accurate. */
			if (license_list_overlap(job_ptr->license_list,
						 resv_ptr->license_list)) {
				if ((lic_resv_time == (time_t) 0) ||
				    (lic_resv_time > resv_ptr->end_time))
					lic_resv_time = resv_ptr->end_time;
			}

			if ((resv_ptr->full_nodes) ||
			    (job_ptr->details->whole_node)) {
#if _DEBUG
				info("reservation %s uses full nodes or job %u "
				     "will not share nodes",
				     resv_ptr->name, job_ptr->job_id);
#endif
				bit_not(resv_ptr->node_bitmap);
				bit_and(*node_bitmap, resv_ptr->node_bitmap);
				bit_not(resv_ptr->node_bitmap);
			} else {
#if _DEBUG
				info("job_test_resv: reservation %s uses "
				     "partial nodes", resv_ptr->name);
#endif
				if (*exc_core_bitmap == NULL) {
					*exc_core_bitmap =
						bit_copy(resv_ptr->core_bitmap);
				} else {
					bit_or(*exc_core_bitmap,
					       resv_ptr->core_bitmap);
				}
			}
		}
		list_iterator_destroy(iter);

		if ((rc == SLURM_SUCCESS) && move_time) {
			if (license_job_test(job_ptr, job_start_time)
			    == EAGAIN) {
				/* Need to postpone for licenses. Time returned
				 * is best case; first reservation with those
				 * licenses ends. */
				rc = ESLURM_NODES_BUSY;
				*when = lic_resv_time;
			}
		}
		if (rc == SLURM_SUCCESS)
			break;
		/* rc == ESLURM_NODES_BUSY here from above break */
		if (move_time && (i<10)) {  /* Retry for later start time */
			bit_nset(*node_bitmap, 0, (node_record_count - 1));
			rc = SLURM_SUCCESS;
			continue;
		}
		FREE_NULL_BITMAP(*node_bitmap);
		break;	/* Give up */
	}

	return rc;
}

/*
 * Determine the time of the first reservation to end after some time.
 * return zero of no reservation ends after that time.
 * IN start_time - look for reservations ending after this time
 * RET the reservation end time or zero of none found
 */
extern time_t find_resv_end(time_t start_time)
{
	ListIterator iter;
	slurmctld_resv_t *resv_ptr;
	time_t end_time = 0;

	if (!resv_list)
		return end_time;

	iter = list_iterator_create(resv_list);
	while ((resv_ptr = (slurmctld_resv_t *) list_next(iter))) {
		if ((start_time < resv_ptr->start_time) ||
		    (start_time > resv_ptr->end_time))
			continue;
		if ((end_time == 0) || (resv_ptr->end_time < end_time))
			end_time = resv_ptr->end_time;
	}
	list_iterator_destroy(iter);
	return end_time;
}

/* Begin scan of all jobs for valid reservations */
extern void begin_job_resv_check(void)
{
	ListIterator iter;
	slurmctld_resv_t *resv_ptr;
	slurm_ctl_conf_t *conf;

	if (!resv_list)
		return;

	conf = slurm_conf_lock();
	resv_over_run = conf->resv_over_run;
	slurm_conf_unlock();
	if (resv_over_run == (uint16_t) INFINITE)
		resv_over_run = ONE_YEAR;
	else
		resv_over_run *= 60;

	iter = list_iterator_create(resv_list);
	while ((resv_ptr = (slurmctld_resv_t *) list_next(iter))) {
		resv_ptr->job_pend_cnt = 0;
		resv_ptr->job_run_cnt  = 0;
	}
	list_iterator_destroy(iter);
}

/* Test a particular job for valid reservation
 *
 * RET ESLURM_INVALID_TIME_VALUE if reservation is terminated
 *     SLURM_SUCCESS if reservation is still valid
 */
extern int job_resv_check(struct job_record *job_ptr)
{
	bool run_flag = false;

	if (!job_ptr->resv_name)
		return SLURM_SUCCESS;

	if (IS_JOB_RUNNING(job_ptr) || IS_JOB_SUSPENDED(job_ptr))
		run_flag = true;
	else if (IS_JOB_PENDING(job_ptr))
		run_flag = false;
	else
		return SLURM_SUCCESS;

	xassert(job_ptr->resv_ptr->magic == RESV_MAGIC);
	if (run_flag)
		job_ptr->resv_ptr->job_run_cnt++;
	else
		job_ptr->resv_ptr->job_pend_cnt++;

	if ((job_ptr->resv_ptr->end_time + resv_over_run) < time(NULL))
		return ESLURM_INVALID_TIME_VALUE;
	return SLURM_SUCCESS;
}

/* Advance a expired reservation's time stamps one day or one week
 * as appropriate. */
static void _advance_resv_time(slurmctld_resv_t *resv_ptr)
{
	int day_cnt = 0;
	char *interval = "";

	if (resv_ptr->flags & RESERVE_FLAG_TIME_FLOAT)
		return;		/* Not applicable */

	if (resv_ptr->flags & RESERVE_FLAG_DAILY) {
		day_cnt = 1;
		interval = "day";
	} else if (resv_ptr->flags & RESERVE_FLAG_WEEKLY) {
		day_cnt = 7;
		interval = "week";
	}

	if (day_cnt) {
		verbose("Advance reservation %s one %s", resv_ptr->name,
			interval);
		resv_ptr->start_time = resv_ptr->start_time_first;
		_advance_time(&resv_ptr->start_time, day_cnt);
		resv_ptr->start_time_prev = resv_ptr->start_time;
		resv_ptr->start_time_first = resv_ptr->start_time;
		_advance_time(&resv_ptr->end_time, day_cnt);
		_post_resv_create(resv_ptr);
		last_resv_update = time(NULL);
		schedule_resv_save();
	}
}

static void _free_script_arg(resv_thread_args_t *args)
{
	if (args) {
		xfree(args->script);
		xfree(args->resv_name);
		xfree(args);
	}
}

static void *_fork_script(void *x)
{
	resv_thread_args_t *args = (resv_thread_args_t *) x;
	char *argv[3], *envp[1];
	int status, wait_rc;
	pid_t cpid;

	argv[0] = args->script;
	argv[1] = args->resv_name;
	argv[2] = NULL;
	envp[0] = NULL;
	if ((cpid = fork()) < 0) {
		error("_fork_script fork error: %m");
		goto fini;
	}
	if (cpid == 0) {
#ifdef SETPGRP_TWO_ARGS
		setpgrp(0, 0);
#else
		setpgrp();
#endif
		execve(argv[0], argv, envp);
		exit(127);
	}

	while (1) {
		wait_rc = waitpid(cpid, &status, 0);
		if (wait_rc < 0) {
			if (errno == EINTR)
				continue;
			error("_fork_script waitpid error: %m");
			break;
		} else if (wait_rc > 0) {
			killpg(cpid, SIGKILL);	/* kill children too */
			break;
		}
	}
fini:	_free_script_arg(args);
	return NULL;
}

static void _run_script(char *script, slurmctld_resv_t *resv_ptr)
{
	int rc;
	resv_thread_args_t *args;
	pthread_t thread_id_prolog;
	pthread_attr_t thread_attr_prolog;

	if (!script || !script[0])
		return;
	if (access(script, X_OK) < 0) {
		error("Invalid ResvProlog or ResvEpilog(%s): %m", script);
		return;
	}

	slurm_attr_init(&thread_attr_prolog);
	pthread_attr_setdetachstate(&thread_attr_prolog,
				    PTHREAD_CREATE_DETACHED);
	args = xmalloc(sizeof(resv_thread_args_t));
	args->script    = xstrdup(script);
	args->resv_name = xstrdup(resv_ptr->name);
	while (1) {
		rc = pthread_create(&thread_id_prolog, &thread_attr_prolog,
				    _fork_script, (void *) args);
		if (rc != 0) {
			if (errno == EAGAIN)
				continue;
			error("pthread_create: %m");
		}
		break;
	}
	slurm_attr_destroy(&thread_attr_prolog);
	if (rc != 0)
		_free_script_arg(args);
}

/* Finish scan of all jobs for valid reservations
 *
 * Purge vestigial reservation records.
 * Advance daily or weekly reservations that are no longer
 *	being actively used.
 */
extern void fini_job_resv_check(void)
{
	ListIterator iter;
	slurmctld_resv_t *resv_ptr;
	time_t now = time(NULL);

	if (!resv_list)
		return;

	iter = list_iterator_create(resv_list);
	while ((resv_ptr = (slurmctld_resv_t *) list_next(iter))) {
		if (!resv_ptr->run_prolog || !resv_ptr->run_epilog)
			continue;
		if ((resv_ptr->end_time >= now) ||
		    (resv_ptr->duration && (resv_ptr->duration != NO_VAL) &&
		     (resv_ptr->flags & RESERVE_FLAG_TIME_FLOAT))) {
			_validate_node_choice(resv_ptr);
			continue;
		}
		_advance_resv_time(resv_ptr);
		if ((resv_ptr->job_run_cnt    == 0) &&
		    (resv_ptr->flags_set_node == 0) &&
		    ((resv_ptr->flags & RESERVE_FLAG_DAILY ) == 0) &&
		    ((resv_ptr->flags & RESERVE_FLAG_WEEKLY) == 0)) {
			if (resv_ptr->job_pend_cnt) {
				info("Purging vestigial reservation %s "
				     "with %u pending jobs",
				     resv_ptr->name, resv_ptr->job_pend_cnt);
			} else {
				debug("Purging vestigial reservation %s",
				      resv_ptr->name);
			}
			_clear_job_resv(resv_ptr);
			list_delete_item(iter);
			last_resv_update = now;
			schedule_resv_save();
		}
	}
	list_iterator_destroy(iter);
}

/* send all reservations to accounting.  Only needed at
 * first registration
 */
extern int send_resvs_to_accounting(void)
{
	ListIterator itr = NULL;
	slurmctld_resv_t *resv_ptr;
	slurmctld_lock_t node_write_lock = {
		NO_LOCK, NO_LOCK, WRITE_LOCK, READ_LOCK };

	if (!resv_list)
		return SLURM_SUCCESS;

	lock_slurmctld(node_write_lock);

	itr = list_iterator_create(resv_list);
	while ((resv_ptr = list_next(itr)))
		_post_resv_create(resv_ptr);
	list_iterator_destroy(itr);

	unlock_slurmctld(node_write_lock);

	return SLURM_SUCCESS;
}

/* Set or clear NODE_STATE_MAINT for node_state as needed
 * IN reset_all - if true, then re-initialize all node information for all
 *	reservations, but do not run any prologs or epilogs or count started
 *	reservations
 * RET count of newly started reservations
 */
extern int set_node_maint_mode(bool reset_all)
{
	int res_start_cnt = 0;
	ListIterator iter;
	slurmctld_resv_t *resv_ptr;
	time_t now = time(NULL);

	if (!resv_list)
		return res_start_cnt;

	if (reset_all) {
		int i;
		struct node_record *node_ptr;
		uint32_t flags = (NODE_STATE_RES | NODE_STATE_MAINT);

		for (i = 0, node_ptr = node_record_table_ptr;
		     i <= node_record_count;
		     i++, node_ptr++) {
			node_ptr->node_state &= (~flags);
		}
	}
	iter = list_iterator_create(resv_list);
	while ((resv_ptr = (slurmctld_resv_t *) list_next(iter))) {
		uint32_t flags = NODE_STATE_RES;
		if (reset_all)
			resv_ptr->flags_set_node = false;
		if (resv_ptr->flags & RESERVE_FLAG_MAINT)
			flags |= NODE_STATE_MAINT;

		if ((now >= resv_ptr->start_time) &&
		    (now <  resv_ptr->end_time  )) {
			if (!resv_ptr->flags_set_node) {
				resv_ptr->flags_set_node = true;
				_set_nodes_flags(resv_ptr, now, flags);
				last_node_update = now;
			}
		} else if (resv_ptr->flags_set_node) {
			resv_ptr->flags_set_node = false;
			_set_nodes_flags(resv_ptr, now, flags);
			last_node_update = now;
		}

		if (reset_all)	/* Defer reservation prolog/epilog */
			continue;
		if ((resv_ptr->start_time <= now) && !resv_ptr->run_prolog) {
			res_start_cnt++;
			resv_ptr->run_prolog = true;
			_run_script(slurmctld_conf.resv_prolog, resv_ptr);
		}
		if ((resv_ptr->end_time <= now) && !resv_ptr->run_epilog) {
			resv_ptr->run_epilog = true;
			_run_script(slurmctld_conf.resv_epilog, resv_ptr);
		}
	}
	list_iterator_destroy(iter);

	return res_start_cnt;
}

/* checks if node within node_record_table_ptr is in maint reservation */
extern bool is_node_in_maint_reservation(int nodenum)
{
	bool res = false;
	ListIterator iter;
	slurmctld_resv_t *resv_ptr;

	if (nodenum < 0 || nodenum >= node_record_count || !resv_list)
		return false;

	iter = list_iterator_create(resv_list);
	while ((resv_ptr = (slurmctld_resv_t *) list_next(iter))) {
		if ((resv_ptr->flags & RESERVE_FLAG_MAINT) == 0)
			continue;
		if (bit_test(resv_ptr->node_bitmap, nodenum)) {
			res = true;
			break;
		}
	}
	list_iterator_destroy(iter);

	return res;
}

extern void update_assocs_in_resvs(void)
{
	slurmctld_resv_t *resv_ptr = NULL;
	ListIterator  iter = NULL;
	slurmctld_lock_t node_write_lock = {
		NO_LOCK, NO_LOCK, WRITE_LOCK, READ_LOCK };

	if (!resv_list) {
		error("No reservation list given for updating associations");
		return;
	}

	lock_slurmctld(node_write_lock);

	iter = list_iterator_create(resv_list);
	while ((resv_ptr = list_next(iter)))
		_set_assoc_list(resv_ptr);
	list_iterator_destroy(iter);

	unlock_slurmctld(node_write_lock);
}

extern void update_part_nodes_in_resv(struct part_record *part_ptr)
{
	ListIterator iter = NULL;
	struct part_record *parti_ptr = NULL;
	slurmctld_resv_t *resv_ptr = NULL;
	xassert(part_ptr);

	iter = list_iterator_create(resv_list);
	while ((resv_ptr = (slurmctld_resv_t *) list_next(iter))) {
		if ((resv_ptr->flags & RESERVE_FLAG_PART_NODES) &&
		    (resv_ptr->partition != NULL) &&
		    (strcmp(resv_ptr->partition, part_ptr->name) == 0)) {
			parti_ptr = find_part_record(resv_ptr->partition);
			FREE_NULL_BITMAP(resv_ptr->node_bitmap);
			resv_ptr->node_bitmap = bit_copy(parti_ptr->
							 node_bitmap);
			resv_ptr->node_cnt = bit_set_count(resv_ptr->
							   node_bitmap);
			xfree(resv_ptr->node_list);
			resv_ptr->node_list = xstrdup(parti_ptr->nodes);
			_set_cpu_cnt(resv_ptr);
			last_resv_update = time(NULL);
		}
	}
	list_iterator_destroy(iter);
}

static void _set_nodes_flags(slurmctld_resv_t *resv_ptr, time_t now,
			     uint32_t flags)
{
	int i, i_first, i_last;
	struct node_record *node_ptr;

	if (!resv_ptr->node_bitmap) {
		error("%s: reservation %s lacks a bitmap",
		      __func__, resv_ptr->name);
		return;
	}

	i_first = bit_ffs(resv_ptr->node_bitmap);
	if (i_first < 0) {
		if ((resv_ptr->flags & RESERVE_FLAG_LIC_ONLY) == 0) {
			error("%s: reservation %s includes no nodes",
			      __func__, resv_ptr->name);
		}
		return;
	}
	i_last  = bit_fls(resv_ptr->node_bitmap);
	for (i = i_first; i <= i_last; i++) {
		if (!bit_test(resv_ptr->node_bitmap, i))
			continue;

		node_ptr = node_record_table_ptr + i;
		if (resv_ptr->flags_set_node)
			node_ptr->node_state |= flags;
		else
			node_ptr->node_state &= (~flags);
		/* mark that this node is now down and in maint mode
		 * or was removed from maint mode */
		if (IS_NODE_DOWN(node_ptr) || IS_NODE_DRAIN(node_ptr) ||
		    IS_NODE_FAIL(node_ptr)) {
			clusteracct_storage_g_node_down(
				acct_db_conn,
				node_ptr, now, NULL,
				slurm_get_slurm_user_id());
		}
	}
}<|MERGE_RESOLUTION|>--- conflicted
+++ resolved
@@ -2642,15 +2642,6 @@
 	/* write individual reservation records */
 	iter = list_iterator_create(resv_list);
 	while ((resv_ptr = (slurmctld_resv_t *) list_next(iter))) {
-<<<<<<< HEAD
-		if ((slurmctld_conf.private_data & PRIVATE_DATA_RESERVATIONS)
-		    && !validate_operator(uid)) {
-			int i = 0;
-			for (i = 0; i < resv_ptr->user_cnt; i++) {
-				if (resv_ptr->user_list[i] == uid)
-					break;
-			}
-=======
 		if (check_permissions) {
 			/* Determine if we have access */
 			if ((accounting_enforce & ACCOUNTING_ENFORCE_ASSOCS)
@@ -2666,7 +2657,6 @@
 						    true))
 						continue;
 				}
->>>>>>> 5f0b74bf
 
 				if (strstr(resv_ptr->assoc_list, ",1") ||
 				    strstr(resv_ptr->assoc_list, ",2") ||
