--- conflicted
+++ resolved
@@ -7215,112 +7215,6 @@
 	if (error_code != SLURM_SUCCESS)
 		goto fini;
 
-<<<<<<< HEAD
-#ifndef HAVE_BG
-=======
-	if (job_specs->exc_nodes) {
-		if ((!IS_JOB_PENDING(job_ptr)) || (detail_ptr == NULL))
-			error_code = ESLURM_DISABLED;
-		else if (job_specs->exc_nodes[0] == '\0') {
-			xfree(detail_ptr->exc_nodes);
-			FREE_NULL_BITMAP(detail_ptr->exc_node_bitmap);
-		} else {
-			if (node_name2bitmap(job_specs->exc_nodes, false,
-					     &exc_bitmap)) {
-				error("sched: Invalid node list for "
-				      "job_update: %s",job_specs->exc_nodes);
-				FREE_NULL_BITMAP(exc_bitmap);
-				error_code = ESLURM_INVALID_NODE_NAME;
-			}
-			if (exc_bitmap) {
-				xfree(detail_ptr->exc_nodes);
-				detail_ptr->exc_nodes =
-					job_specs->exc_nodes;
-				FREE_NULL_BITMAP(detail_ptr->exc_node_bitmap);
-				detail_ptr->exc_node_bitmap = exc_bitmap;
-				info("sched: update_job: setting exc_nodes to "
-				     "%s for job_id %u", job_specs->exc_nodes,
-				     job_specs->job_id);
-				job_specs->exc_nodes = NULL;
-			}
-		}
-	}
-	if (error_code != SLURM_SUCCESS)
-		goto fini;
-
-#ifndef HAVE_BG
-	if (job_specs->req_nodes &&
-	    (IS_JOB_RUNNING(job_ptr) || IS_JOB_SUSPENDED(job_ptr))) {
-		/* Use req_nodes to change the nodes associated with a running
-		 * for lack of other field in the job request to use */
-		if ((job_specs->req_nodes[0] == '\0') ||
-		    node_name2bitmap(job_specs->req_nodes,false, &req_bitmap) ||
-		    !bit_super_set(req_bitmap, job_ptr->node_bitmap)) {
-			info("sched: Invalid node list (%s) for job %u update",
-			     job_specs->req_nodes, job_specs->job_id);
-			error_code = ESLURM_INVALID_NODE_NAME;
-			goto fini;
-		} else if (req_bitmap) {
-			int i, i_first, i_last;
-			struct node_record *node_ptr;
-			info("sched: update_job: setting nodes to %s for "
-			     "job_id %u",
-			     job_specs->req_nodes, job_specs->job_id);
-			job_pre_resize_acctg(job_ptr);
-			i_first = bit_ffs(job_ptr->node_bitmap);
-			i_last  = bit_fls(job_ptr->node_bitmap);
-			for (i=i_first; i<=i_last; i++) {
-				if (bit_test(req_bitmap, i) ||
-				    !bit_test(job_ptr->node_bitmap, i))
-					continue;
-				node_ptr = node_record_table_ptr + i;
-				kill_step_on_node(job_ptr, node_ptr, false);
-				excise_node_from_job(job_ptr, node_ptr);
-			}
-			job_post_resize_acctg(job_ptr);
-			/* Since job_post_resize_acctg will restart
-			   things don't do it again. */
-			update_accounting = false;
-		} else {
-			update_accounting = true;
-		}
-		FREE_NULL_BITMAP(req_bitmap);
-		xfree(job_specs->req_nodes);
-	}
-#endif
-
-	if (job_specs->req_nodes) {
-		if ((!IS_JOB_PENDING(job_ptr)) || (detail_ptr == NULL))
-			error_code = ESLURM_DISABLED;
-		else if (job_specs->req_nodes[0] == '\0') {
-			xfree(detail_ptr->req_nodes);
-			FREE_NULL_BITMAP(detail_ptr->req_node_bitmap);
-			xfree(detail_ptr->req_node_layout);
-		} else {
-			if (node_name2bitmap(job_specs->req_nodes, false,
-					     &req_bitmap)) {
-				info("sched: Invalid node list for "
-				     "job_update: %s", job_specs->req_nodes);
-				FREE_NULL_BITMAP(req_bitmap);
-				error_code = ESLURM_INVALID_NODE_NAME;
-			}
-			if (req_bitmap) {
-				xfree(detail_ptr->req_nodes);
-				detail_ptr->req_nodes =
-					job_specs->req_nodes;
-				FREE_NULL_BITMAP(detail_ptr->req_node_bitmap);
-				xfree(detail_ptr->req_node_layout);
-				detail_ptr->req_node_bitmap = req_bitmap;
-				info("sched: update_job: setting req_nodes to "
-				     "%s for job_id %u", job_specs->req_nodes,
-				     job_specs->job_id);
-				job_specs->req_nodes = NULL;
-			}
-		}
-	}
-	if (error_code != SLURM_SUCCESS)
-		goto fini;
-
 #if defined(HAVE_BG) || defined(HAVE_CRAY)
 	if (job_specs->min_nodes != NO_VAL) {
 		info("Change of size for job %u not supported",
@@ -7329,7 +7223,6 @@
 		goto fini;
 	}
 #else
->>>>>>> b1e5778c
 	if ((job_specs->min_nodes != NO_VAL) &&
 	    (IS_JOB_RUNNING(job_ptr) || IS_JOB_SUSPENDED(job_ptr))) {
 		/* Use req_nodes to change the nodes associated with a running
