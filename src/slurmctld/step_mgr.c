/*****************************************************************************\
 *  step_mgr.c - manage the job step information of slurm
 *****************************************************************************
 *  Copyright (C) 2002-2007 The Regents of the University of California.
 *  Copyright (C) 2008-2010 Lawrence Livermore National Security.
 *  Copyright (C) 2012-2016 SchedMD LLC.
 *  Produced at Lawrence Livermore National Laboratory (cf, DISCLAIMER).
 *  Written by Morris Jette <jette1@llnl.gov>, et. al.
 *  CODE-OCEC-09-009. All rights reserved.
 *
 *  This file is part of Slurm, a resource management program.
 *  For details, see <https://slurm.schedmd.com/>.
 *  Please also read the included file: DISCLAIMER.
 *
 *  Slurm is free software; you can redistribute it and/or modify it under
 *  the terms of the GNU General Public License as published by the Free
 *  Software Foundation; either version 2 of the License, or (at your option)
 *  any later version.
 *
 *  In addition, as a special exception, the copyright holders give permission
 *  to link the code of portions of this program with the OpenSSL library under
 *  certain conditions as described in each individual source file, and
 *  distribute linked combinations including the two. You must obey the GNU
 *  General Public License in all respects for all of the code used other than
 *  OpenSSL. If you modify file(s) with this exception, you may extend this
 *  exception to your version of the file(s), but you are not obligated to do
 *  so. If you do not wish to do so, delete this exception statement from your
 *  version.  If you delete this exception statement from all source files in
 *  the program, then also delete it here.
 *
 *  Slurm is distributed in the hope that it will be useful, but WITHOUT ANY
 *  WARRANTY; without even the implied warranty of MERCHANTABILITY or FITNESS
 *  FOR A PARTICULAR PURPOSE.  See the GNU General Public License for more
 *  details.
 *
 *  You should have received a copy of the GNU General Public License along
 *  with Slurm; if not, write to the Free Software Foundation, Inc.,
 *  51 Franklin Street, Fifth Floor, Boston, MA 02110-1301  USA.
\*****************************************************************************/

#include "config.h"

#include <ctype.h>
#include <errno.h>
#include <signal.h>
#include <stdio.h>
#include <stdlib.h>
#include <string.h>
#include <sys/param.h>
#include <sys/types.h>
#include <time.h>
#include <unistd.h>

#include "slurm/slurm_errno.h"

#include "src/common/assoc_mgr.h"
#include "src/common/bitstring.h"
#include "src/common/forward.h"
#include "src/common/gres.h"
#include "src/common/node_select.h"
#include "src/common/slurm_accounting_storage.h"
#include "src/common/slurm_ext_sensors.h"
#include "src/common/slurm_jobacct_gather.h"
#include "src/common/slurm_mcs.h"
#include "src/common/slurm_protocol_interface.h"
#include "src/common/slurm_resource_info.h"
#include "src/common/switch.h"
#include "src/common/tres_bind.h"
#include "src/common/tres_frequency.h"
#include "src/common/xstring.h"

#include "src/slurmctld/agent.h"
#include "src/slurmctld/front_end.h"
#include "src/slurmctld/locks.h"
#include "src/slurmctld/node_scheduler.h"
#include "src/slurmctld/port_mgr.h"
#include "src/slurmctld/slurmctld.h"
#include "src/slurmctld/srun_comm.h"

typedef struct {
	uint16_t flags;
	bool found;
	int rc_in;
	uint16_t signal;
	slurm_step_id_t step_id;
	uid_t uid;
} step_signal_t;

static void _build_pending_step(job_record_t *job_ptr,
				job_step_create_request_msg_t *step_specs);
static int  _count_cpus(job_record_t *job_ptr, bitstr_t *bitmap,
			uint32_t *usable_cpu_cnt);
static step_record_t *_create_step_record(job_record_t *job_ptr,
					  uint16_t protocol_version);
static void _dump_step_layout(step_record_t *step_ptr);
static bool _is_mem_resv(void);
static int  _opt_cpu_cnt(uint32_t step_min_cpus, bitstr_t *node_bitmap,
			 uint32_t *usable_cpu_cnt);
static int  _opt_node_cnt(uint32_t step_min_nodes, uint32_t step_max_nodes,
			  int nodes_avail, int nodes_picked_cnt);
static void _pack_ctld_job_step_info(step_record_t *step, Buf buffer,
				     uint16_t protocol_version);
static bitstr_t *_pick_step_nodes(job_record_t *job_ptr,
				  job_step_create_request_msg_t *step_spec,
				  List step_gres_list, int cpus_per_task,
				  uint32_t node_count,
				  dynamic_plugin_data_t *select_jobinfo,
				  int *return_code);
static bitstr_t *_pick_step_nodes_cpus(job_record_t *job_ptr,
				       bitstr_t *nodes_bitmap, int node_cnt,
				       int cpu_cnt, uint32_t *usable_cpu_cnt);
static int _purge_duplicate_steps(job_record_t *job_ptr,
				  job_step_create_request_msg_t *step_specs);
static hostlist_t _step_range_to_hostlist(step_record_t *step_ptr,
					  uint32_t range_first,
					  uint32_t range_last);
static int _step_hostname_to_inx(step_record_t *step_ptr, char *node_name);
static void _step_dealloc_lps(step_record_t *step_ptr);

/* Determine how many more CPUs are required for a job step */
static int  _opt_cpu_cnt(uint32_t step_min_cpus, bitstr_t *node_bitmap,
			 uint32_t *usable_cpu_cnt)
{
	int rem_cpus = step_min_cpus;
	int first_bit, last_bit, i;

	if (!node_bitmap)
		return rem_cpus;
	xassert(usable_cpu_cnt);
	first_bit = bit_ffs(node_bitmap);
	if (first_bit >= 0)
		last_bit = bit_fls(node_bitmap);
	else
		last_bit = first_bit - 1;
	for (i = first_bit; i <= last_bit; i++) {
		if (!bit_test(node_bitmap, i))
			continue;
		if (usable_cpu_cnt[i] >= rem_cpus)
			return 0;
		rem_cpus -= usable_cpu_cnt[i];
	}

	return rem_cpus;
}

/* Select the optimal node count for a job step based upon it's min and
 * max target, available resources, and nodes already picked */
static int _opt_node_cnt(uint32_t step_min_nodes, uint32_t step_max_nodes,
			 int nodes_avail, int nodes_picked_cnt)
{
	int target_node_cnt;

	if ((step_max_nodes > step_min_nodes) && (step_max_nodes != NO_VAL))
		target_node_cnt = step_max_nodes;
	else
		target_node_cnt = step_min_nodes;
	if (target_node_cnt > nodes_picked_cnt)
		target_node_cnt -= nodes_picked_cnt;
	else
		target_node_cnt = 0;
	if (nodes_avail < target_node_cnt)
		target_node_cnt = nodes_avail;

	return target_node_cnt;
}

/*
 * _create_step_record - create an empty step_record for the specified job.
 * IN job_ptr - pointer to job table entry to have step record added
 * IN protocol_version - slurm protocol version of client
 * RET a pointer to the record or NULL if error
 * NOTE: allocates memory that should be xfreed with delete_step_record
 */
static step_record_t *_create_step_record(job_record_t *job_ptr,
					  uint16_t protocol_version)
{
	step_record_t *step_ptr;

	xassert(job_ptr);
	/* NOTE: Reserve highest step ID values for
	 * SLURM_EXTERN_CONT and SLURM_BATCH_SCRIPT and any other
	 * special step that may come our way. */
	if (job_ptr->next_step_id >= SLURM_MAX_NORMAL_STEP_ID) {
		/* avoid step records in the accounting database */
		info("%pJ has reached step id limit", job_ptr);
		return NULL;
	}

	step_ptr = xmalloc(sizeof(*step_ptr));

	last_job_update = time(NULL);
	step_ptr->job_ptr    = job_ptr;
	step_ptr->exit_code  = NO_VAL;
	step_ptr->time_limit = INFINITE;
	step_ptr->jobacct    = jobacctinfo_create(NULL);
	step_ptr->requid     = -1;
	if (protocol_version)
		step_ptr->start_protocol_ver = protocol_version;
	else
		step_ptr->start_protocol_ver = job_ptr->start_protocol_ver;

	step_ptr->magic = STEP_MAGIC;
	(void) list_append (job_ptr->step_list, step_ptr);

	return step_ptr;
}

/* Purge any duplicate job steps for this PID */
static int _purge_duplicate_steps(job_record_t *job_ptr,
				  job_step_create_request_msg_t *step_specs)
{
	ListIterator step_iterator;
	step_record_t *step_ptr;
	int rc = SLURM_SUCCESS;
	xassert(job_ptr);

	step_iterator = list_iterator_create(job_ptr->step_list);
	while ((step_ptr = list_next(step_iterator))) {
		if ((step_ptr->step_id.step_id == SLURM_PENDING_STEP)   &&
		    (step_ptr->state    == JOB_PENDING)          &&
		    (step_ptr->srun_pid	== step_specs->srun_pid) &&
		    (xstrcmp(step_ptr->host, step_specs->host) == 0)) {
			list_remove (step_iterator);
			free_step_record(step_ptr);
			break;
		}

		if (step_specs->step_id.step_id == NO_VAL)
			continue;

		/*
		 * See if we have the same step id.  If we do check to see if we
		 * have the same step_het_comp or if the step's is NO_VAL,
		 * meaning this step is not a het step.
		 */
		if ((step_specs->step_id.step_id ==
		     step_ptr->step_id.step_id) &&
		    ((step_specs->step_id.step_het_comp ==
		      step_ptr->step_id.step_het_comp) ||
		     (step_ptr->step_id.step_het_comp == NO_VAL)))
			rc = ESLURM_DUPLICATE_STEP_ID;
	}
	list_iterator_destroy(step_iterator);

	return rc;
}

/* The step with a state of PENDING is used as a placeholder for a host and
 * port that can be used to wake a pending srun as soon another step ends */
static void _build_pending_step(job_record_t *job_ptr,
				job_step_create_request_msg_t *step_specs)
{
	step_record_t *step_ptr;

	if ((step_specs->host == NULL) || (step_specs->port == 0))
		return;

	step_ptr = _create_step_record(job_ptr, 0);
	if (step_ptr == NULL)
		return;

	step_ptr->cpu_count	= step_specs->num_tasks;
	step_ptr->port		= step_specs->port;
	step_ptr->srun_pid	= step_specs->srun_pid;
	step_ptr->host		= xstrdup(step_specs->host);
	step_ptr->state		= JOB_PENDING;
	step_ptr->step_id.job_id = job_ptr->job_id;
	step_ptr->step_id.step_id = SLURM_PENDING_STEP;
	step_ptr->step_id.step_het_comp = NO_VAL;
	if (job_ptr->node_bitmap)
		step_ptr->step_node_bitmap = bit_copy(job_ptr->node_bitmap);
	step_ptr->time_last_active = time(NULL);

}

static void _internal_step_complete(job_record_t *job_ptr,
				    step_record_t *step_ptr)
{
	struct jobacctinfo *jobacct = (struct jobacctinfo *)step_ptr->jobacct;
	bool add_energy = true;

	if ((slurm_conf.prolog_flags & PROLOG_FLAG_CONTAIN) &&
	    (step_ptr->step_id.step_id != SLURM_EXTERN_CONT))
		add_energy = false;

	if (add_energy && jobacct && job_ptr->tres_alloc_cnt &&
	    (jobacct->energy.consumed_energy != NO_VAL64)) {
		if (job_ptr->tres_alloc_cnt[TRES_ARRAY_ENERGY] == NO_VAL64)
			job_ptr->tres_alloc_cnt[TRES_ARRAY_ENERGY] = 0;
		job_ptr->tres_alloc_cnt[TRES_ARRAY_ENERGY] +=
			jobacct->energy.consumed_energy;
	}

	if (IS_JOB_FINISHED(job_ptr) &&
	    job_ptr->tres_alloc_cnt &&
	    (job_ptr->tres_alloc_cnt[TRES_ENERGY] != NO_VAL64) &&
	    (list_count(job_ptr->step_list) == 1)) {
		set_job_tres_alloc_str(job_ptr, false);
		/* This flag says we have processed the tres alloc including
		 * energy from all steps, so don't process or handle it again
		 * with the job.  It also tells the slurmdbd plugin to send it
		 * to the DBD.
		 */
		job_ptr->bit_flags |= TRES_STR_CALC;
	}

	jobacct_storage_g_step_complete(acct_db_conn, step_ptr);

	if (step_ptr->step_id.step_id == SLURM_PENDING_STEP)
		return;

	/*
	 * Derived exit code is the highest exit code of srun steps, so we
	 * exclude the batch and extern steps.
	 */
	if ((step_ptr->step_id.step_id != SLURM_EXTERN_CONT) &&
	    (step_ptr->step_id.step_id != SLURM_BATCH_SCRIPT) &&
	    ((step_ptr->exit_code == SIG_OOM) ||
	     (step_ptr->exit_code > job_ptr->derived_ec)))
		job_ptr->derived_ec = step_ptr->exit_code;

	step_ptr->state |= JOB_COMPLETING;
	select_g_step_finish(step_ptr, false);
	post_job_step(step_ptr);
}

/*
 * _find_step_id - Find specific step_id entry in the step list,
 *		   see common/list.h for documentation
 * - object - the step list from a job_record_t
 * - key - slurm_step_id_t
 */
static int _find_step_id(void *object, void *key)
{
	step_record_t *step_ptr = (step_record_t *)object;
	slurm_step_id_t *step_id = (slurm_step_id_t *)key;

	return verify_step_id(&step_ptr->step_id, step_id);
}

static int _step_signal(void *object, void *arg)
{
	step_record_t *step_ptr = (step_record_t *)object;
	step_signal_t *step_signal = (step_signal_t *)arg;
	uint16_t signal;
	int rc;


	if (!(step_signal->flags & KILL_FULL_JOB) &&
	    !_find_step_id(step_ptr, &step_signal->step_id))
		return SLURM_SUCCESS;

	step_signal->found = true;
	signal = step_signal->signal;

	/*
	 * If step_het_comp is NO_VAL means it is a non-het step, so return
	 * SLURM_ERROR to break out of the list_for_each.
	 */
	rc = (step_ptr->step_id.step_het_comp == NO_VAL) ?
		SLURM_ERROR : SLURM_SUCCESS;

	if (step_signal->flags & KILL_OOM)
		step_ptr->exit_code = SIG_OOM;

	/*
	 * If SIG_NODE_FAIL codes through it means we had nodes failed
	 * so handle that in the select plugin and switch the signal
	 * to KILL afterwards.
	 */
	if (signal == SIG_NODE_FAIL) {
		if (step_signal->rc_in != SLURM_SUCCESS)
			return rc;
		signal = SIGKILL;
	}

	/* save user ID of the one who requested the job be cancelled */
	if (signal == SIGKILL) {
		step_ptr->requid = step_signal->uid;
		srun_step_complete(step_ptr);
	}

	signal_step_tasks(step_ptr, signal, REQUEST_SIGNAL_TASKS);

	return rc;
}

/*
 * delete_step_records - Delete step record for specified job_ptr.
 * This function is called when a step fails to run to completion. For example,
 * when the job is killed due to reaching its time limit or allocated nodes
 * go DOWN.
 * IN job_ptr - pointer to job table entry to have step records removed
 */
extern void delete_step_records(job_record_t *job_ptr)
{
	ListIterator step_iterator;
	step_record_t *step_ptr;

	xassert(job_ptr);

	last_job_update = time(NULL);
	step_iterator = list_iterator_create(job_ptr->step_list);
	while ((step_ptr = list_next(step_iterator))) {
		/* Only check if not a pending step */
		if (step_ptr->step_id.step_id != SLURM_PENDING_STEP) {
			uint16_t cleaning = 0;
			select_g_select_jobinfo_get(step_ptr->select_jobinfo,
						    SELECT_JOBDATA_CLEANING,
						    &cleaning);
			if (cleaning)	/* Step already in cleanup. */
				continue;
			/* _internal_step_complete() will purge step record */
			_internal_step_complete(job_ptr, step_ptr);
		} else {
			_internal_step_complete(job_ptr, step_ptr);
			list_remove (step_iterator);
			free_step_record(step_ptr);
		}
	}
	list_iterator_destroy(step_iterator);
}

/* free_step_record - delete a step record's data structures */
extern void free_step_record(void *x)
{
	step_record_t *step_ptr = (step_record_t *) x;
	xassert(step_ptr);
	xassert(step_ptr->magic == STEP_MAGIC);
/*
 * FIXME: If job step record is preserved after completion,
 * the switch_g_job_step_complete() must be called upon completion
 * and not upon record purging. Presently both events occur simultaneously.
 */
	if (step_ptr->switch_job) {
		if (step_ptr->step_layout)
			switch_g_job_step_complete(
				step_ptr->switch_job,
				step_ptr->step_layout->node_list);
		switch_g_free_jobinfo (step_ptr->switch_job);
	}
	resv_port_free(step_ptr);

	xfree(step_ptr->host);
	xfree(step_ptr->name);
	slurm_step_layout_destroy(step_ptr->step_layout);
	jobacctinfo_destroy(step_ptr->jobacct);
	FREE_NULL_BITMAP(step_ptr->core_bitmap_job);
	FREE_NULL_BITMAP(step_ptr->exit_node_bitmap);
	FREE_NULL_BITMAP(step_ptr->step_node_bitmap);
	xfree(step_ptr->resv_port_array);
	xfree(step_ptr->resv_ports);
	xfree(step_ptr->network);
	FREE_NULL_LIST(step_ptr->gres_list);
	select_g_select_jobinfo_free(step_ptr->select_jobinfo);
	xfree(step_ptr->tres_alloc_str);
	xfree(step_ptr->tres_fmt_alloc_str);
	xfree(step_ptr->ext_sensors);
	xfree(step_ptr->cpus_per_tres);
	xfree(step_ptr->mem_per_tres);
	xfree(step_ptr->tres_bind);
	xfree(step_ptr->tres_freq);
	xfree(step_ptr->tres_per_step);
	xfree(step_ptr->tres_per_node);
	xfree(step_ptr->tres_per_socket);
	xfree(step_ptr->tres_per_task);
	xfree(step_ptr);
}

/*
 * delete_step_record - delete record for job step for specified job_ptr
 *	and step_id
 * IN job_ptr - pointer to job table entry to have step record removed
 * IN step_ptr - pointer to step table entry of the desired job step
 */
void delete_step_record(job_record_t *job_ptr, step_record_t *step_ptr)
{
	uint16_t cleaning = 0;

	xassert(job_ptr);
	xassert(job_ptr->step_list);
	xassert(step_ptr);

	last_job_update = time(NULL);
	select_g_select_jobinfo_get(step_ptr->select_jobinfo,
				    SELECT_JOBDATA_CLEANING,
				    &cleaning);
	if (cleaning) /* Step clean-up in progress. */
		return;

	list_delete_ptr(job_ptr->step_list, step_ptr);
}


/*
 * dump_step_desc - dump the incoming step initiate request message
 * IN step_spec - job step request specification from RPC
 */
void
dump_step_desc(job_step_create_request_msg_t *step_spec)
{
	uint64_t mem_value = step_spec->pn_min_memory;
	char *mem_type = "node";

	if (mem_value & MEM_PER_CPU) {
		mem_value &= (~MEM_PER_CPU);
		mem_type   = "cpu";
	}

	log_flag(CPU_FREQ, "StepDesc: user_id=%u JobId=%u cpu_freq_gov=%u cpu_freq_max=%u cpu_freq_min=%u",
		 step_spec->user_id, step_spec->step_id.job_id,
		 step_spec->cpu_freq_gov,
		 step_spec->cpu_freq_max, step_spec->cpu_freq_min);
	debug3("StepDesc: user_id=%u %ps node_count=%u-%u cpu_count=%u num_tasks=%u",
	       step_spec->user_id, &step_spec->step_id,
	       step_spec->min_nodes, step_spec->max_nodes,
	       step_spec->cpu_count, step_spec->num_tasks);
	debug3("   cpu_freq_gov=%u cpu_freq_max=%u cpu_freq_min=%u "
	       "relative=%u task_dist=0x%X plane=%u",
	       step_spec->cpu_freq_gov, step_spec->cpu_freq_max,
	       step_spec->cpu_freq_min, step_spec->relative,
	       step_spec->task_dist, step_spec->plane_size);
	debug3("   node_list=%s  constraints=%s",
	       step_spec->node_list, step_spec->features);
	debug3("   host=%s port=%u srun_pid=%u name=%s network=%s exclusive=%s",
	       step_spec->host, step_spec->port, step_spec->srun_pid,
	       step_spec->name, step_spec->network,
	       (step_spec->flags & SSF_EXCLUSIVE) ? "yes" : "no");
	debug3("   mem_per_%s=%"PRIu64" resv_port_cnt=%u immediate=%u no_kill=%s",
	       mem_type, mem_value, step_spec->resv_port_cnt,
	       step_spec->immediate,
	       (step_spec->flags & SSF_NO_KILL) ? "yes" : "no");
	debug3("   overcommit=%s time_limit=%u",
	       (step_spec->flags & SSF_OVERCOMMIT) ? "yes" : "no",
	       step_spec->time_limit);

	if (step_spec->cpus_per_tres)
		debug3("   CPUs_per_TRES=%s", step_spec->cpus_per_tres);
	if (step_spec->mem_per_tres)
		debug3("   Mem_per_TRES=%s", step_spec->mem_per_tres);
	if (step_spec->tres_bind)
		debug3("   TRES_bind=%s", step_spec->tres_bind);
	if (step_spec->tres_freq)
		debug3("   TRES_freq=%s", step_spec->tres_freq);
	if (step_spec->tres_per_step)
		debug3("   TRES_per_step=%s", step_spec->tres_per_step);
	if (step_spec->tres_per_node)
		debug3("   TRES_per_node=%s", step_spec->tres_per_node);
	if (step_spec->tres_per_socket)
		debug3("   TRES_per_socket=%s", step_spec->tres_per_socket);
	if (step_spec->tres_per_task)
		debug3("   TRES_per_task=%s", step_spec->tres_per_task);
}

/*
 * find_step_record - return a pointer to the step record with the given
 *	job_id and step_id
 * IN job_ptr - pointer to job table entry to have step record added
 * IN step_id - id+het_comp of the desired job step
 * RET pointer to the job step's record, NULL on error
 */
step_record_t *find_step_record(job_record_t *job_ptr, slurm_step_id_t *step_id)
{
	if (job_ptr == NULL)
		return NULL;

	return list_find_first(job_ptr->step_list, _find_step_id, step_id);
}


/*
 * job_step_signal - signal the specified job step
 * IN step_id - filled in slurm_step_id_t
 * IN signal - user id of user issuing the RPC
 * IN flags - RPC flags
 * IN uid - user id of user issuing the RPC
 * RET 0 on success, otherwise ESLURM error code
 * global: job_list - pointer global job list
 *	last_job_update - time of last job table update
 */
extern int job_step_signal(slurm_step_id_t *step_id,
			   uint16_t signal, uint16_t flags, uid_t uid)
{
	job_record_t *job_ptr;
	step_signal_t step_signal = { .flags = flags,
				      .found = false,
				      .rc_in = SLURM_SUCCESS,
				      .signal = signal,
				      .uid = uid };

	memcpy(&step_signal.step_id, step_id, sizeof(step_signal.step_id));

	job_ptr = find_job_record(step_id->job_id);
	if (job_ptr == NULL) {
		error("job_step_signal: invalid JobId=%u", step_id->job_id);
		return ESLURM_INVALID_JOB_ID;
	}

	if ((job_ptr->user_id != uid) && !validate_slurm_user(uid)) {
		error("Security violation, JOB_CANCEL RPC from uid %d",
		      uid);
		return ESLURM_USER_ID_MISSING;
	}

	if (IS_JOB_FINISHED(job_ptr)) {
		step_signal.rc_in = ESLURM_ALREADY_DONE;
		if (signal != SIG_NODE_FAIL)
			return step_signal.rc_in;
	} else if (!IS_JOB_RUNNING(job_ptr)) {
		verbose("%s: %pJ is in state %s, cannot signal steps",
			__func__, job_ptr,
			job_state_string(job_ptr->job_state));
		if (signal != SIG_NODE_FAIL)
			return ESLURM_TRANSITION_STATE_NO_UPDATE;
	}

	list_for_each(job_ptr->step_list, _step_signal, &step_signal);

	if (!step_signal.found) {
		info("%s: %pJ StepId=%u not found",
		     __func__, job_ptr, step_id->step_id);
		return ESLURM_INVALID_JOB_ID;
	}

	return step_signal.rc_in;
}

/*
 * signal_step_tasks - send specific signal to specific job step
 * IN step_ptr - step record pointer
 * IN signal - signal to send
 * IN msg_type - message type to send
 */
void signal_step_tasks(step_record_t *step_ptr, uint16_t signal,
		       slurm_msg_type_t msg_type)
{
#ifndef HAVE_FRONT_END
	int i, i_first, i_last;
#endif
	signal_tasks_msg_t *signal_tasks_msg;
	agent_arg_t *agent_args = NULL;

	xassert(step_ptr);
	agent_args = xmalloc(sizeof(agent_arg_t));
	agent_args->msg_type = msg_type;
	agent_args->retry    = 1;
	agent_args->hostlist = hostlist_create(NULL);
	signal_tasks_msg = xmalloc(sizeof(signal_tasks_msg_t));
	memcpy(&signal_tasks_msg->step_id, &step_ptr->step_id,
	       sizeof(signal_tasks_msg->step_id));
	signal_tasks_msg->signal      = signal;

#ifdef HAVE_FRONT_END
	xassert(step_ptr->job_ptr->batch_host);
	if (step_ptr->job_ptr->front_end_ptr)
		agent_args->protocol_version =
			step_ptr->job_ptr->front_end_ptr->protocol_version;
	hostlist_push_host(agent_args->hostlist, step_ptr->job_ptr->batch_host);
	agent_args->node_count = 1;
#else
	agent_args->protocol_version = SLURM_PROTOCOL_VERSION;
	i_first = bit_ffs(step_ptr->step_node_bitmap);
	if (i_first >= 0)
		i_last = bit_fls(step_ptr->step_node_bitmap);
	else
		i_last = -2;
	for (i = i_first; i <= i_last; i++) {
		if (bit_test(step_ptr->step_node_bitmap, i) == 0)
			continue;
		if (agent_args->protocol_version >
		    node_record_table_ptr[i].protocol_version)
			agent_args->protocol_version =
				node_record_table_ptr[i].protocol_version;
		hostlist_push_host(agent_args->hostlist,
				   node_record_table_ptr[i].name);
		agent_args->node_count++;
	}
#endif

	if (agent_args->node_count == 0) {
		xfree(signal_tasks_msg);
		hostlist_destroy(agent_args->hostlist);
		xfree(agent_args);
		return;
	}

	agent_args->msg_args = signal_tasks_msg;
	agent_queue_request(agent_args);
	return;
}

/*
 * signal_step_tasks_on_node - send specific signal to specific job step
 *                             on a specific node.
 * IN node_name - name of node on which to signal tasks
 * IN step_ptr - step record pointer
 * IN signal - signal to send
 * IN msg_type - message type to send
 */
void signal_step_tasks_on_node(char* node_name, step_record_t *step_ptr,
			       uint16_t signal, slurm_msg_type_t msg_type)
{
	signal_tasks_msg_t *signal_tasks_msg;
	agent_arg_t *agent_args = NULL;

	xassert(step_ptr);
	agent_args = xmalloc(sizeof(agent_arg_t));
	agent_args->msg_type = msg_type;
	agent_args->retry    = 1;
#ifdef HAVE_FRONT_END
	xassert(step_ptr->job_ptr->batch_host);
	agent_args->node_count++;
	if (step_ptr->job_ptr->front_end_ptr)
		agent_args->protocol_version =
			step_ptr->job_ptr->front_end_ptr->protocol_version;
	agent_args->hostlist = hostlist_create(step_ptr->job_ptr->batch_host);
	if (!agent_args->hostlist)
		fatal("Invalid batch_host: %s", step_ptr->job_ptr->batch_host);
#else
	node_record_t *node_ptr;
	if ((node_ptr = find_node_record(node_name)))
		agent_args->protocol_version = node_ptr->protocol_version;
	agent_args->node_count++;
	agent_args->hostlist = hostlist_create(node_name);
	if (!agent_args->hostlist)
		fatal("Invalid node_name: %s", node_name);
#endif
	signal_tasks_msg = xmalloc(sizeof(signal_tasks_msg_t));
	memcpy(&signal_tasks_msg->step_id, &step_ptr->step_id,
	       sizeof(signal_tasks_msg->step_id));
	signal_tasks_msg->signal      = signal;
	agent_args->msg_args = signal_tasks_msg;
	agent_queue_request(agent_args);
	return;
}

/* A step just completed, signal srun processes with pending steps to retry */
static void _wake_pending_steps(job_record_t *job_ptr)
{
	static int config_start_count = -1, config_max_age = -1;
	ListIterator step_iterator;
	step_record_t *step_ptr;
	int start_count = 0;
	time_t max_age;

	if (!IS_JOB_RUNNING(job_ptr))
		return;

	if (!job_ptr->step_list)
		return;

	if (config_start_count == -1) {
		char *sched_params = slurm_get_sched_params();
		char *tmp_ptr;
		long int param;
		config_start_count = 8;
		config_max_age = 60;

		if ((tmp_ptr = xstrcasestr(sched_params, "step_retry_count="))) {
			param = strtol(tmp_ptr + 17, NULL, 10);
			if ((param >= 1) && (param != LONG_MIN) &&
			    (param != LONG_MAX))
				config_start_count = param;
		}
		if ((tmp_ptr = xstrcasestr(sched_params, "step_retry_time="))) {
			param = strtol(tmp_ptr + 16, NULL, 10);
			if ((param >= 1) && (param != LONG_MIN) &&
			    (param != LONG_MAX))
				config_max_age = param;
		}
		xfree(sched_params);
	}
	max_age = time(NULL) - config_max_age;

	/* We do not know which steps can use currently available resources.
	 * Try to start a bit more based upon step sizes. Effectiveness
	 * varies with step sizes, constraints and order. */
	step_iterator = list_iterator_create(job_ptr->step_list);
	while ((step_ptr = list_next(step_iterator))) {
		if ((step_ptr->state == JOB_PENDING) &&
		    ((start_count < config_start_count) ||
		     (step_ptr->time_last_active <= max_age))) {
			srun_step_signal(step_ptr, 0);
			list_remove(step_iterator);
			/* Step never started, no need to check
			 * SELECT_JOBDATA_CLEANING. */
			free_step_record(step_ptr);
			start_count++;
		}
	}
	list_iterator_destroy (step_iterator);
}

/* Pick nodes to be allocated to a job step. If a CPU count is also specified,
 * then select nodes with a sufficient CPU count.
 * IN job_ptr - job to contain step allocation
 * IN/OUT node_bitmap - nodes available (IN), selectect for use (OUT)
 * IN node_cnt - step node count specification
 * IN cpu_cnt - step CPU count specification
 * IN usable_cpu_cnt - count of usable CPUs on each node in node_bitmap
 */
static bitstr_t *_pick_step_nodes_cpus(job_record_t *job_ptr,
				       bitstr_t *nodes_bitmap, int node_cnt,
				       int cpu_cnt, uint32_t *usable_cpu_cnt)
{
	bitstr_t *picked_node_bitmap = NULL;
	int *usable_cpu_array;
	int first_bit, last_bit;
	int cpu_target;	/* Target number of CPUs per allocated node */
	int rem_nodes, rem_cpus, save_rem_nodes, save_rem_cpus;
	int i;

	xassert(node_cnt > 0);
	xassert(nodes_bitmap);
	xassert(usable_cpu_cnt);
	cpu_target = (cpu_cnt + node_cnt - 1) / node_cnt;
	if (cpu_target > 1024)
		info("%s: high cpu_target (%d)", __func__, cpu_target);
	if ((cpu_cnt <= node_cnt) || (cpu_target > 1024))
		return bit_pick_cnt(nodes_bitmap, node_cnt);

	/* Need to satisfy both a node count and a cpu count */
	picked_node_bitmap = bit_alloc(node_record_count);
	usable_cpu_array = xcalloc(cpu_target, sizeof(int));
	rem_nodes = node_cnt;
	rem_cpus  = cpu_cnt;
	first_bit = bit_ffs(nodes_bitmap);
	if (first_bit >= 0)
		last_bit  = bit_fls(nodes_bitmap);
	else
		last_bit = first_bit - 1;
	for (i = first_bit; i <= last_bit; i++) {
		if (!bit_test(nodes_bitmap, i))
			continue;
		if (usable_cpu_cnt[i] < cpu_target) {
			usable_cpu_array[usable_cpu_cnt[i]]++;
			continue;
		}
		bit_set(picked_node_bitmap, i);
		rem_cpus -= usable_cpu_cnt[i];
		rem_nodes--;
		if ((rem_cpus <= 0) && (rem_nodes <= 0)) {
			/* Satisfied request */
			xfree(usable_cpu_array);
			return picked_node_bitmap;
		}
		if (rem_nodes == 0) {	/* Reached node limit, not CPU limit */
			xfree(usable_cpu_array);
			bit_free(picked_node_bitmap);
			return NULL;
		}
	}

	/* Need more resources. Determine what CPU counts per node to use */
	save_rem_nodes = rem_nodes;
	save_rem_cpus  = rem_cpus;
	usable_cpu_array[0] = 0;
	for (i = (cpu_target - 1); i > 0; i--) {
		if (usable_cpu_array[i] == 0)
			continue;
		if (usable_cpu_array[i] > rem_nodes)
			usable_cpu_array[i] = rem_nodes;
		if (rem_nodes > 0) {
			rem_nodes -= usable_cpu_array[i];
			rem_cpus  -= (usable_cpu_array[i] * i);
		}
	}
	if ((rem_cpus > 0) || (rem_nodes > 0)){	/* Can not satisfy request */
		xfree(usable_cpu_array);
		bit_free(picked_node_bitmap);
		return NULL;
	}
	rem_nodes = save_rem_nodes;
	rem_cpus  = save_rem_cpus;

	/* Pick nodes with CPU counts below original target */
	for (i = first_bit; i <= last_bit; i++) {
		if (!bit_test(nodes_bitmap, i))
			continue;
		if (usable_cpu_cnt[i] >= cpu_target)
			continue;	/* already picked */
		if (usable_cpu_array[usable_cpu_cnt[i]] == 0)
			continue;
		usable_cpu_array[usable_cpu_cnt[i]]--;
		bit_set(picked_node_bitmap, i);
		rem_cpus -= usable_cpu_cnt[i];
		rem_nodes--;
		if ((rem_cpus <= 0) && (rem_nodes <= 0)) {
			/* Satisfied request */
			xfree(usable_cpu_array);
			return picked_node_bitmap;
		}
		if (rem_nodes == 0)	/* Reached node limit */
			break;
	}

	/* Can not satisfy request */
	xfree(usable_cpu_array);
	bit_free(picked_node_bitmap);
	return NULL;
}

/*
 * _pick_step_nodes - select nodes for a job step that satisfy its requirements
 *	we satisfy the super-set of constraints.
 * IN job_ptr - pointer to job to have new step started
 * IN step_spec - job step specification
 * IN step_gres_list - job step's gres requirement details
 * IN cpus_per_task - NOTE could be zero
 * IN node_count - How many real nodes a select plugin should be looking for
 * OUT return_code - exit code or SLURM_SUCCESS
 * global: node_record_table_ptr - pointer to global node table
 * NOTE: returns all of a job's nodes if step_spec->node_count == INFINITE
 * NOTE: returned bitmap must be freed by the caller using FREE_NULL_BITMAP()
 */
static bitstr_t *_pick_step_nodes(job_record_t *job_ptr,
				  job_step_create_request_msg_t *step_spec,
				  List step_gres_list, int cpus_per_task,
				  uint32_t node_count,
				  dynamic_plugin_data_t *select_jobinfo,
				  int *return_code)
{
	int node_inx, first_bit, last_bit;
	node_record_t *node_ptr;
	bitstr_t *nodes_avail = NULL, *nodes_idle = NULL;
	bitstr_t *select_nodes_avail = NULL;
	bitstr_t *nodes_picked = NULL, *node_tmp = NULL;
	int error_code, nodes_picked_cnt = 0, cpus_picked_cnt = 0;
	int cpu_cnt, i, max_rem_nodes;
	int mem_blocked_nodes = 0, mem_blocked_cpus = 0;
	int job_blocked_nodes = 0, job_blocked_cpus = 0;
	ListIterator step_iterator;
	step_record_t *step_ptr;
	job_resources_t *job_resrcs_ptr = job_ptr->job_resrcs;
	uint32_t *usable_cpu_cnt = NULL;
	uint64_t gres_cpus;
	int i_first, i_last;
	bool first_step_node = true;

	xassert(job_resrcs_ptr);
	xassert(job_resrcs_ptr->cpus);
	xassert(job_resrcs_ptr->cpus_used);

	*return_code = SLURM_SUCCESS;
	if (job_ptr->node_bitmap == NULL) {
		*return_code = ESLURM_REQUESTED_NODE_CONFIG_UNAVAILABLE;
		return NULL;
	}

	if (step_spec->max_nodes == 0)
		step_spec->max_nodes = job_ptr->node_cnt;

	if (step_spec->max_nodes < step_spec->min_nodes) {
		*return_code = ESLURM_INVALID_NODE_COUNT;
		return NULL;
	}
	max_rem_nodes = step_spec->max_nodes;

	/*
	 * If we have a select plugin that selects step resources, then use it
	 * and return (does not happen today). Otherwise select step resources
	 * in this function.
	 */
	if ((nodes_picked = select_g_step_pick_nodes(job_ptr, select_jobinfo,
						     node_count,
						     &select_nodes_avail)))
		return nodes_picked;

	if (!nodes_avail)
		nodes_avail = bit_copy (job_ptr->node_bitmap);
	bit_and(nodes_avail, up_node_bitmap);

	if (step_spec->exc_nodes) {
		bitstr_t *exc_bitmap = NULL;
		error_code = node_name2bitmap(step_spec->exc_nodes, false,
					      &exc_bitmap);
		if (error_code) {
			*return_code = ESLURM_INVALID_NODE_NAME;
			FREE_NULL_BITMAP(exc_bitmap);
			goto cleanup;
		}
		bit_and_not(nodes_avail, exc_bitmap);

		if (step_spec->node_list) {
			bitstr_t *req_nodes = NULL;
			error_code = node_name2bitmap(
				step_spec->node_list, false,
				&req_nodes);
			if (error_code) {
				info("%s: invalid requested node list %s",
				     __func__,
				     step_spec->node_list);
				FREE_NULL_BITMAP(exc_bitmap);
				FREE_NULL_BITMAP(req_nodes);
				goto cleanup;
			}
			if (bit_overlap_any(req_nodes, exc_bitmap)) {
				info("%s: %ps requested nodes %s is also excluded %s",
				     __func__, &step_spec->step_id,
				     step_spec->node_list,
				     step_spec->exc_nodes);
				FREE_NULL_BITMAP(exc_bitmap);
				FREE_NULL_BITMAP(req_nodes);
				goto cleanup;
			}
			FREE_NULL_BITMAP(req_nodes);
		}
		FREE_NULL_BITMAP(exc_bitmap);
	}

	if (step_spec->features &&
	    (!job_ptr->details ||
	     xstrcmp(step_spec->features, job_ptr->details->features))) {
		/*
		 * We only select for a single feature name here.
		 * Ignore step features if equal to job features.
		 * FIXME: Add support for AND, OR, etc. here if desired
		 */
		node_feature_t *feat_ptr;
		feat_ptr = list_find_first(active_feature_list,
					   list_find_feature,
					   (void *) step_spec->features);
		if (feat_ptr && feat_ptr->node_bitmap)
			bit_and(nodes_avail, feat_ptr->node_bitmap);
		else
			bit_clear_all(nodes_avail);
	}

	if (step_spec->pn_min_memory &&
	    ((job_resrcs_ptr->memory_allocated == NULL) ||
	     (job_resrcs_ptr->memory_used == NULL))) {
		error("%s: job lacks memory allocation details to enforce memory limits for %pJ",
		      __func__, job_ptr);
		step_spec->pn_min_memory = 0;
	} else if (step_spec->pn_min_memory == MEM_PER_CPU)
		step_spec->pn_min_memory = 0;	/* clear MEM_PER_CPU flag */

	if (job_ptr->next_step_id == 0) {
		if (job_ptr->details && job_ptr->details->prolog_running) {
			*return_code = ESLURM_PROLOG_RUNNING;
			FREE_NULL_BITMAP(nodes_avail);
			FREE_NULL_BITMAP(select_nodes_avail);
			return NULL;
		}
		i_first = bit_ffs(job_ptr->node_bitmap);
		if (i_first >= 0)
			i_last  = bit_fls(job_ptr->node_bitmap);
		else
			i_last = -2;
		for (i = i_first; i <= i_last; i++) {
			if (!bit_test(job_ptr->node_bitmap, i))
				continue;
			node_ptr = node_record_table_ptr + i;
			if (IS_NODE_POWER_SAVE(node_ptr) ||
			    IS_NODE_FUTURE(node_ptr) ||
			    IS_NODE_NO_RESPOND(node_ptr)) {
				/*
				 * Node is/was powered down. Need to wait
				 * for it to start responding again.
				 */
				FREE_NULL_BITMAP(nodes_avail);
				FREE_NULL_BITMAP(select_nodes_avail);
				*return_code = ESLURM_NODES_BUSY;
				return NULL;
			}
		}
		if (IS_JOB_CONFIGURING(job_ptr)) {
			info("%s: Configuration for %pJ is complete",
			      __func__, job_ptr);
			job_config_fini(job_ptr);
		}
	}

	if ((step_spec->pn_min_memory && _is_mem_resv()) || step_gres_list) {
		int fail_mode = ESLURM_INVALID_TASK_MEMORY;
		uint64_t tmp_mem;
		uint32_t tmp_cpus, avail_cpus, total_cpus;
		uint32_t avail_tasks, total_tasks;

		if (_is_mem_resv() && step_spec->pn_min_memory &&
		    ((step_spec->pn_min_memory & MEM_PER_CPU) == 0) &&
		    job_ptr->details && job_ptr->details->pn_min_memory &&
		    ((job_ptr->details->pn_min_memory & MEM_PER_CPU) == 0) &&
		    (step_spec->pn_min_memory >
		     job_ptr->details->pn_min_memory)) {
			FREE_NULL_BITMAP(nodes_avail);
			FREE_NULL_BITMAP(select_nodes_avail);
			*return_code = ESLURM_INVALID_TASK_MEMORY;
			return NULL;
		}

		usable_cpu_cnt = xcalloc(node_record_count, sizeof(uint32_t));
		first_bit = bit_ffs(job_resrcs_ptr->node_bitmap);
		if (first_bit >= 0)
			last_bit  = bit_fls(job_resrcs_ptr->node_bitmap);
		else
			last_bit = -2;
		for (i = first_bit, node_inx = -1; i <= last_bit; i++) {
			if (!bit_test(job_resrcs_ptr->node_bitmap, i))
				continue;
			node_inx++;
			if (!bit_test(nodes_avail, i))
				continue;	/* node now DOWN */

			total_cpus = job_resrcs_ptr->cpus[node_inx];

			if (step_spec->flags & SSF_EXCLUSIVE) {
				total_cpus -= job_resrcs_ptr->
					cpus_used[node_inx];
				/*
				 * If whole is given and
				 * job_resrcs_ptr->cpus_used[node_inx]
				 * we can't use this node.
				 */
				if ((step_spec->flags & SSF_WHOLE) &&
				    job_resrcs_ptr->cpus_used[node_inx])
					total_cpus = 0;
				else
					total_cpus -= job_resrcs_ptr->
						cpus_used[node_inx];
			}

			if (!total_cpus)
				continue;

			usable_cpu_cnt[i] = avail_cpus = total_cpus;
			if (_is_mem_resv() &&
			    step_spec->pn_min_memory & MEM_PER_CPU) {
				uint64_t mem_use = step_spec->pn_min_memory;
				mem_use &= (~MEM_PER_CPU);
				/* ignore current step allocations */
				tmp_mem    = job_resrcs_ptr->
					     memory_allocated[node_inx];
				if (step_spec->flags & SSF_EXCLUSIVE)
					tmp_mem -= job_resrcs_ptr->
						memory_used[node_inx];
				tmp_cpus   = tmp_mem / mem_use;
				total_cpus = MIN(total_cpus, tmp_cpus);
				/* consider current step allocations */
				tmp_mem   -= job_resrcs_ptr->
					     memory_used[node_inx];
				tmp_cpus   = tmp_mem / mem_use;
				if (tmp_cpus < avail_cpus) {
					avail_cpus = tmp_cpus;
					usable_cpu_cnt[i] = avail_cpus;
					fail_mode = ESLURM_INVALID_TASK_MEMORY;
				}
			} else if (_is_mem_resv() && step_spec->pn_min_memory) {
				uint64_t mem_use = step_spec->pn_min_memory;
				/* ignore current step allocations */
				tmp_mem    = job_resrcs_ptr->
					     memory_allocated[node_inx];
				if (step_spec->flags & SSF_EXCLUSIVE)
					tmp_mem -= job_resrcs_ptr->
						memory_used[node_inx];
				if (tmp_mem < mem_use)
					total_cpus = 0;
				/* consider current step allocations */
				tmp_mem   -= job_resrcs_ptr->
					     memory_used[node_inx];
				if ((tmp_mem < mem_use) && (avail_cpus > 0)) {
					avail_cpus = 0;
					usable_cpu_cnt[i] = avail_cpus;
					fail_mode = ESLURM_INVALID_TASK_MEMORY;
				}
			}

			/* ignore current step allocations */
			gres_cpus = gres_plugin_step_test(step_gres_list,
						job_ptr->gres_list, node_inx,
						first_step_node, cpus_per_task,
						max_rem_nodes, true,
						job_ptr->job_id, NO_VAL);
			total_cpus = MIN(total_cpus, gres_cpus);
			/* consider current step allocations */
			gres_cpus = gres_plugin_step_test(step_gres_list,
						job_ptr->gres_list, node_inx,
						first_step_node, cpus_per_task,
						max_rem_nodes, false,
						job_ptr->job_id, NO_VAL);
			if (gres_cpus < avail_cpus) {
				avail_cpus = gres_cpus;
				usable_cpu_cnt[i] = avail_cpus;
				fail_mode = ESLURM_INVALID_GRES;
			}

			avail_tasks = avail_cpus;
			total_tasks = total_cpus;
			if (cpus_per_task > 0) {
				avail_tasks /= cpus_per_task;
				total_tasks /= cpus_per_task;
			}
			if (avail_tasks == 0) {
				if ((step_spec->min_nodes == INFINITE) ||
				    (step_spec->min_nodes ==
				     job_ptr->node_cnt)) {
					FREE_NULL_BITMAP(nodes_avail);
					FREE_NULL_BITMAP(select_nodes_avail);
					xfree(usable_cpu_cnt);
					*return_code = ESLURM_NODES_BUSY;
					if (total_tasks == 0)
						*return_code = fail_mode;
					return NULL;
				}
				bit_clear(nodes_avail, i);
				mem_blocked_nodes++;
				mem_blocked_cpus += (total_cpus - avail_cpus);
			} else {
				mem_blocked_cpus += (total_cpus - avail_cpus);
				max_rem_nodes--;
				first_step_node = false;
			}
		}
	}

	if (step_spec->min_nodes == INFINITE) {	/* use all nodes */
		xfree(usable_cpu_cnt);
		FREE_NULL_BITMAP(select_nodes_avail);
		return nodes_avail;
	}

	if (select_nodes_avail) {
		/*
		 * The select plugin told us these were the only ones we could
		 * choose from.  If it doesn't fit here then defer request
		 */
		bit_and(nodes_avail, select_nodes_avail);
		FREE_NULL_BITMAP(select_nodes_avail);
	}

	if (step_spec->node_list) {
		bitstr_t *selected_nodes = NULL;
		log_flag(STEPS, "%s: selected nodelist is %s",
			 __func__, step_spec->node_list);
		error_code = node_name2bitmap(step_spec->node_list, false,
					      &selected_nodes);
		if (error_code) {
			info("%s: invalid node list %s", __func__,
			     step_spec->node_list);
			FREE_NULL_BITMAP(selected_nodes);
			goto cleanup;
		}
		if (!bit_super_set(selected_nodes, job_ptr->node_bitmap)) {
			info("%s: requested nodes %s not part of %pJ",
			     __func__, step_spec->node_list, job_ptr);
			FREE_NULL_BITMAP(selected_nodes);
			goto cleanup;
		}
		if (!bit_super_set(selected_nodes, nodes_avail)) {
			/*
			 * If some nodes still have some memory allocated
			 * to other steps, just defer the execution of the
			 * step
			 */
			if (mem_blocked_nodes == 0) {
				*return_code = ESLURM_INVALID_TASK_MEMORY;
				info("%s: requested nodes %s have inadequate memory",
				     __func__, step_spec->node_list);
			} else {
				*return_code = ESLURM_NODES_BUSY;
				info ("%s: some requested nodes %s still have memory used by other steps",
				      __func__, step_spec->node_list);
			}
			FREE_NULL_BITMAP(selected_nodes);
			goto cleanup;
		}
		if ((step_spec->task_dist & SLURM_DIST_STATE_BASE) ==
		    SLURM_DIST_ARBITRARY) {
			step_spec->min_nodes = bit_set_count(selected_nodes);
		}
		if (selected_nodes) {
			int node_cnt = 0;
			/*
			 * Use selected nodes to run the step and
			 * mark them unavailable for future use
			 */

			/*
			 * If we have selected more than we requested
			 * make the available nodes equal to the
			 * selected nodes and we will pick from that
			 * list later on in the function.
			 * Other than that copy the nodes selected as
			 * the nodes we want.
			 */
			node_cnt = bit_set_count(selected_nodes);
			if (node_cnt > step_spec->max_nodes) {
				info("%s: requested nodes %s exceed max node count for %pJ (%d > %u)",
				     __func__, step_spec->node_list, job_ptr,
				     node_cnt, step_spec->max_nodes);
				FREE_NULL_BITMAP(selected_nodes);
				goto cleanup;
			} else if (step_spec->min_nodes &&
				   (node_cnt > step_spec->min_nodes)) {
				nodes_picked = bit_alloc(bit_size(nodes_avail));
				FREE_NULL_BITMAP(nodes_avail);
				nodes_avail = selected_nodes;
				selected_nodes = NULL;
			} else {
				nodes_picked = bit_copy(selected_nodes);
				bit_and_not(nodes_avail, selected_nodes);
				FREE_NULL_BITMAP(selected_nodes);
			}
		}
	} else {
		nodes_picked = bit_alloc(bit_size(nodes_avail));
	}

	/*
	 * In case we are in relative mode, do not look for idle nodes
	 * as we will not try to get idle nodes first but try to get
	 * the relative node first
	 */
	if (step_spec->relative != NO_VAL16) {
		/*
		 * Remove first (step_spec->relative) nodes from
		 * available list
		 */
		bitstr_t *relative_nodes = NULL;
		relative_nodes = bit_pick_cnt(job_ptr->node_bitmap,
					      step_spec->relative);
		if (relative_nodes == NULL) {
			info("%s: Invalid relative value (%u) for %pJ",
			     __func__, step_spec->relative, job_ptr);
			goto cleanup;
		}
		bit_and_not(nodes_avail, relative_nodes);
		FREE_NULL_BITMAP(relative_nodes);
	} else {
		nodes_idle = bit_alloc (bit_size (nodes_avail) );
		step_iterator = list_iterator_create(job_ptr->step_list);
		while ((step_ptr = list_next(step_iterator))) {
			if (step_ptr->state < JOB_RUNNING)
				continue;

			/*
			 * Don't consider the batch and extern steps when
			 * looking for "idle" nodes.
			 */
			if ((step_ptr->step_id.step_id == SLURM_BATCH_SCRIPT) ||
			    (step_ptr->step_id.step_id == SLURM_EXTERN_CONT))
				continue;

			if (!step_ptr->step_node_bitmap) {
				error("%s: %pS has no step_node_bitmap",
				      __func__, step_ptr);
				continue;
			}

			bit_or(nodes_idle, step_ptr->step_node_bitmap);
			if (slurm_conf.debug_flags & DEBUG_FLAG_STEPS) {
				char *temp;
				temp = bitmap2node_name(step_ptr->
							step_node_bitmap);
				info("%s: %pS has nodes %s", __func__,
				     step_ptr, temp);
				xfree(temp);
			}
		}
		list_iterator_destroy (step_iterator);
		bit_not(nodes_idle);
		bit_and(nodes_idle, nodes_avail);
	}

	if (slurm_conf.debug_flags & DEBUG_FLAG_STEPS) {
		char *temp1, *temp2, *temp3;
		temp1 = bitmap2node_name(nodes_avail);
		temp2 = bitmap2node_name(nodes_idle);
		if (step_spec->node_list)
			temp3 = step_spec->node_list;
		else
			temp3 = "NONE";
		info("%s: step pick %u-%u nodes, avail:%s idle:%s picked:%s",
		     __func__, step_spec->min_nodes, step_spec->max_nodes,
		     temp1, temp2, temp3);
		xfree(temp1);
		xfree(temp2);
	}

	/*
	 * If user specifies step needs a specific processor count and
	 * all nodes have the same processor count, just translate this to
	 * a node count
	 */
	if (step_spec->cpu_count && job_ptr->job_resrcs &&
	    (job_ptr->job_resrcs->cpu_array_cnt == 1) &&
	    (job_ptr->job_resrcs->cpu_array_value)) {
		i = (step_spec->cpu_count +
		     (job_ptr->job_resrcs->cpu_array_value[0] - 1)) /
		    job_ptr->job_resrcs->cpu_array_value[0];
		step_spec->min_nodes = (i > step_spec->min_nodes) ?
					i : step_spec->min_nodes ;
		if (step_spec->max_nodes < step_spec->min_nodes) {
			info("%s: %pJ max node less than min node count (%u < %u)",
			     __func__, job_ptr, step_spec->max_nodes,
			     step_spec->min_nodes);
			*return_code = ESLURM_TOO_MANY_REQUESTED_CPUS;
			goto cleanup;
		}
	}

	if (step_spec->min_nodes) {
		int cpus_needed, node_avail_cnt, nodes_needed;

		if (usable_cpu_cnt == NULL) {
			usable_cpu_cnt = xcalloc(node_record_count,
						 sizeof(uint32_t));
			first_bit = bit_ffs(job_resrcs_ptr->node_bitmap);
			if (first_bit >= 0)
				last_bit  = bit_fls(job_resrcs_ptr->node_bitmap);
			else
				last_bit = -2;
			for (i = first_bit, node_inx = -1; i <= last_bit; i++) {
				if (!bit_test(job_resrcs_ptr->node_bitmap, i))
					continue;
				node_inx++;
				usable_cpu_cnt[i] =
					job_resrcs_ptr->cpus[node_inx];

				if (step_spec->flags & SSF_EXCLUSIVE) {
					/*
					 * If whole is given and
					 * job_resrcs_ptr->cpus_used[node_inx]
					 * we can't use this node.
					 */
					if ((step_spec->flags & SSF_WHOLE) &&
					    job_resrcs_ptr->
					    cpus_used[node_inx]) {
						job_blocked_cpus +=
							job_resrcs_ptr->
							cpus[node_inx];
						usable_cpu_cnt[i] = 0;
						job_blocked_nodes++;
					} else {
						job_blocked_cpus +=
							job_resrcs_ptr->
							cpus_used[node_inx];
						usable_cpu_cnt[i] -=
							job_resrcs_ptr->
							cpus_used[node_inx];
					}
				}
			}

		}
		nodes_picked_cnt = bit_set_count(nodes_picked);
		log_flag(STEPS, "%s: step picked %d of %u nodes",
			 __func__, nodes_picked_cnt, step_spec->min_nodes);
		if (nodes_idle)
			node_avail_cnt = bit_set_count(nodes_idle);
		else
			node_avail_cnt = 0;
		nodes_needed = step_spec->min_nodes - nodes_picked_cnt;
		if ((nodes_needed > 0) &&
		    (node_avail_cnt >= nodes_needed)) {
			cpus_needed = _opt_cpu_cnt(step_spec->cpu_count,
						   nodes_picked,
						   usable_cpu_cnt);
			nodes_needed = _opt_node_cnt(step_spec->min_nodes,
						     step_spec->max_nodes,
						     node_avail_cnt,
						     nodes_picked_cnt);
			node_tmp = _pick_step_nodes_cpus(job_ptr, nodes_idle,
							 nodes_needed,
							 cpus_needed,
							 usable_cpu_cnt);
			if (node_tmp) {
				bit_or(nodes_picked, node_tmp);
				bit_and_not(nodes_idle, node_tmp);
				bit_and_not(nodes_avail, node_tmp);
				FREE_NULL_BITMAP(node_tmp);
				nodes_picked_cnt = step_spec->min_nodes;
				nodes_needed = 0;
			}
		}
		if (nodes_avail)
			node_avail_cnt = bit_set_count(nodes_avail);
		else
			node_avail_cnt = 0;
		if ((nodes_needed > 0) &&
		    (node_avail_cnt >= nodes_needed)) {
			cpus_needed = _opt_cpu_cnt(step_spec->cpu_count,
						   nodes_picked,
						   usable_cpu_cnt);
			nodes_needed = _opt_node_cnt(step_spec->min_nodes,
						     step_spec->max_nodes,
						     node_avail_cnt,
						     nodes_picked_cnt);
			node_tmp = _pick_step_nodes_cpus(job_ptr, nodes_avail,
							 nodes_needed,
							 cpus_needed,
							 usable_cpu_cnt);
			if (node_tmp == NULL) {
				/* Count of nodes already picked for step */
				int pick_node_cnt = bit_set_count(nodes_avail);
				pick_node_cnt += nodes_picked_cnt;
				if ((step_spec->max_nodes <= pick_node_cnt) &&
				    (mem_blocked_cpus == 0)) {
					*return_code =
						ESLURM_TOO_MANY_REQUESTED_CPUS;
				} else if ((mem_blocked_cpus > 0) ||
					   (step_spec->min_nodes <=
					    (pick_node_cnt + mem_blocked_nodes +
					     job_blocked_nodes))) {
					*return_code = ESLURM_NODES_BUSY;
				} else if (!bit_super_set(job_ptr->node_bitmap,
							  up_node_bitmap)) {
					*return_code = ESLURM_NODE_NOT_AVAIL;
				}
				goto cleanup;
			}
			bit_or(nodes_picked, node_tmp);
			bit_and_not(nodes_avail, node_tmp);
			FREE_NULL_BITMAP(node_tmp);
			nodes_picked_cnt = step_spec->min_nodes;
		} else if (nodes_needed > 0) {
			if ((step_spec->max_nodes <= nodes_picked_cnt) &&
			    (mem_blocked_cpus == 0)) {
				*return_code = ESLURM_TOO_MANY_REQUESTED_CPUS;
			} else if ((mem_blocked_cpus > 0) ||
				   (step_spec->min_nodes <=
				    (nodes_picked_cnt + mem_blocked_nodes +
				     job_blocked_nodes))) {
				*return_code = ESLURM_NODES_BUSY;
			} else if (!bit_super_set(job_ptr->node_bitmap,
						  up_node_bitmap)) {
				*return_code = ESLURM_NODE_NOT_AVAIL;
			}
			goto cleanup;
		}
	}
	if (step_spec->cpu_count) {
		/* make sure the selected nodes have enough cpus */
		cpus_picked_cnt = _count_cpus(job_ptr, nodes_picked,
					      usable_cpu_cnt);
		if ((step_spec->cpu_count > cpus_picked_cnt) &&
		    (step_spec->max_nodes > nodes_picked_cnt)) {
			/* Attempt to add more nodes to allocation */
			nodes_picked_cnt = bit_set_count(nodes_picked);
			while (step_spec->cpu_count > cpus_picked_cnt) {
				node_tmp = bit_pick_cnt(nodes_avail, 1);
				if (node_tmp == NULL)
					break;

				cpu_cnt = _count_cpus(job_ptr, node_tmp,
						      usable_cpu_cnt);
				if (cpu_cnt == 0) {
					/*
					 * Node not usable (memory insufficient
					 * to allocate any CPUs, etc.)
					 */
					bit_and_not(nodes_avail, node_tmp);
					FREE_NULL_BITMAP(node_tmp);
					continue;
				}

				bit_or(nodes_picked, node_tmp);
				bit_and_not(nodes_avail, node_tmp);
				FREE_NULL_BITMAP(node_tmp);
				nodes_picked_cnt += 1;
				if (step_spec->min_nodes)
					step_spec->min_nodes = nodes_picked_cnt;

				cpus_picked_cnt += cpu_cnt;
				if (nodes_picked_cnt >= step_spec->max_nodes)
					break;
			}
		}

		/*
		 * User is requesting more cpus than we got from the
		 * picked nodes. We should return with an error
		 */
		if (step_spec->cpu_count > cpus_picked_cnt) {
			if (step_spec->cpu_count &&
			    (step_spec->cpu_count <=
			     (cpus_picked_cnt + mem_blocked_cpus +
			      job_blocked_cpus))) {
				*return_code = ESLURM_NODES_BUSY;
			} else if (!bit_super_set(job_ptr->node_bitmap,
						  up_node_bitmap)) {
				*return_code = ESLURM_NODE_NOT_AVAIL;
			}
			debug2("Have %d nodes with %d cpus which is less "
			       "than what the user is asking for (%d cpus) "
			       "aborting.",
			       nodes_picked_cnt, cpus_picked_cnt,
			       step_spec->cpu_count);
			goto cleanup;
		}
	}

	FREE_NULL_BITMAP(nodes_avail);
	FREE_NULL_BITMAP(select_nodes_avail);
	FREE_NULL_BITMAP(nodes_idle);
	xfree(usable_cpu_cnt);
	return nodes_picked;

cleanup:
	FREE_NULL_BITMAP(nodes_avail);
	FREE_NULL_BITMAP(select_nodes_avail);
	FREE_NULL_BITMAP(nodes_idle);
	FREE_NULL_BITMAP(nodes_picked);
	xfree(usable_cpu_cnt);
	if (*return_code == SLURM_SUCCESS) {
		*return_code = ESLURM_REQUESTED_NODE_CONFIG_UNAVAILABLE;
	} else if (*return_code == ESLURM_NODE_NOT_AVAIL) {
		/*
		 * Return ESLURM_NODES_BUSY if the node is not responding.
		 * The node will eventually either come back UP or go DOWN.
		 */
		nodes_picked = bit_copy(up_node_bitmap);
		bit_not(nodes_picked);
		bit_and(nodes_picked, job_ptr->node_bitmap);
		first_bit = bit_ffs(nodes_picked);
		if (first_bit == -1)
			last_bit = -2;
		else
			last_bit = bit_fls(nodes_picked);
		for (i = first_bit; i <= last_bit; i++) {
			if (!bit_test(nodes_picked, i))
				continue;
			node_ptr = node_record_table_ptr + i;
			if (!IS_NODE_NO_RESPOND(node_ptr)) {
				*return_code = ESLURM_NODES_BUSY;
				break;
			}
		}
		FREE_NULL_BITMAP(nodes_picked);
	}
	return NULL;
}

/*
 * _count_cpus - report how many cpus are allocated to this job for the
 *		 identified nodes
 * IN job_ptr - point to job
 * IN bitmap - map of nodes to tally
 * IN usable_cpu_cnt - count of usable CPUs based upon memory or gres specs
 *		NULL if not available
 * RET cpu count
 */
static int _count_cpus(job_record_t *job_ptr, bitstr_t *bitmap,
		       uint32_t *usable_cpu_cnt)
{
	int i, sum = 0;
	node_record_t *node_ptr;

	if (job_ptr->job_resrcs && job_ptr->job_resrcs->cpus &&
	    job_ptr->job_resrcs->node_bitmap) {
		int node_inx = -1;
		for (i = 0, node_ptr = node_record_table_ptr;
		     i < node_record_count; i++, node_ptr++) {
			if (!bit_test(job_ptr->job_resrcs->node_bitmap, i))
				continue;
			node_inx++;
			if (!bit_test(job_ptr->node_bitmap, i) ||
			    !bit_test(bitmap, i)) {
				/* absent from current job or step bitmap */
				continue;
			}
			if (usable_cpu_cnt)
				sum += usable_cpu_cnt[i];
			else
				sum += job_ptr->job_resrcs->cpus[node_inx];
		}
	} else {
		error("%pJ lacks cpus array", job_ptr);
		for (i = 0, node_ptr = node_record_table_ptr;
		     i < node_record_count; i++, node_ptr++) {
			if (!bit_test(bitmap, i))
				continue;
			sum += node_ptr->config_ptr->cpus;
		}
	}

	return sum;
}

/* Update the step's core bitmaps, create as needed.
 *	Add the specified task count for a specific node in the job's
 *	and step's allocation */
static void _pick_step_cores(step_record_t *step_ptr,
			     job_resources_t *job_resrcs_ptr,
			     int job_node_inx, uint16_t task_cnt,
			     uint16_t cpus_per_core)
{
	int bit_offset, core_inx, i, sock_inx;
	uint16_t sockets, cores;
	int cpu_cnt = (int) task_cnt;
	bool use_all_cores;
	static int last_core_inx;

	if (!step_ptr->core_bitmap_job)
		step_ptr->core_bitmap_job =
			bit_alloc(bit_size(job_resrcs_ptr->core_bitmap));

	if (get_job_resources_cnt(job_resrcs_ptr, job_node_inx,
				  &sockets, &cores))
		fatal("get_job_resources_cnt");

	if ((step_ptr->flags & SSF_WHOLE) || task_cnt == (cores * sockets)) {
		use_all_cores = true;
		cpu_cnt = job_resrcs_ptr->cpus[job_node_inx];
	} else {
		use_all_cores = false;

		if (step_ptr->cpus_per_task > 0) {
			cpu_cnt *= step_ptr->cpus_per_task + cpus_per_core - 1;
			cpu_cnt	/= cpus_per_core;
		}
	}

	/* select idle cores first */
	for (sock_inx=0; sock_inx<sockets; sock_inx++) {
		for (core_inx=0; core_inx<cores; core_inx++) {
			bit_offset = get_job_resources_offset(job_resrcs_ptr,
							       job_node_inx,
							       sock_inx,
							       core_inx);
			if (bit_offset < 0)
				fatal("get_job_resources_offset");
			if (!bit_test(job_resrcs_ptr->core_bitmap, bit_offset))
				continue;
			if ((use_all_cores == false) &&
			    bit_test(job_resrcs_ptr->core_bitmap_used,
				     bit_offset)) {
				continue;
			}
			bit_set(job_resrcs_ptr->core_bitmap_used, bit_offset);
			bit_set(step_ptr->core_bitmap_job, bit_offset);
#if 0
			info("step alloc N:%d S:%dC :%d",
			     job_node_inx, sock_inx, core_inx);
#endif
			if (--cpu_cnt == 0)
				return;
		}
	}
	/* The test for cores==0 is just to avoid CLANG errors.
	 * It should never happen */
	if (use_all_cores || (cores == 0))
		return;

	/* We need to over-subscribe one or more cores.
	 * Use last_core_inx to avoid putting all of the extra
	 * work onto core zero */
	verbose("job step needs to over-subscribe cores");
	last_core_inx = (last_core_inx + 1) % cores;
	for (i=0; i<cores; i++) {
		core_inx = (last_core_inx + i) % cores;
		for (sock_inx=0; sock_inx<sockets; sock_inx++) {
			bit_offset = get_job_resources_offset(job_resrcs_ptr,
							       job_node_inx,
							       sock_inx,
							       core_inx);
			if (bit_offset < 0)
				fatal("get_job_resources_offset");
			if (!bit_test(job_resrcs_ptr->core_bitmap, bit_offset))
				continue;
			if (bit_test(step_ptr->core_bitmap_job, bit_offset))
				continue;   /* already taken by this step */
			bit_set(step_ptr->core_bitmap_job, bit_offset);
#if 0
			info("step alloc N:%d S:%dC :%d",
			     job_node_inx, sock_inx, core_inx);
#endif
			if (--cpu_cnt == 0)
				return;
		}
	}
}

static bool _use_one_thread_per_core(job_record_t *job_ptr)
{
	job_resources_t *job_resrcs_ptr = job_ptr->job_resrcs;

	if ((job_resrcs_ptr->whole_node != 1) &&
	    (slurm_conf.select_type_param & (CR_CORE | CR_SOCKET)) &&
	    (job_ptr->details &&
	     (job_ptr->details->cpu_bind_type != NO_VAL16) &&
	     (job_ptr->details->cpu_bind_type & CPU_BIND_ONE_THREAD_PER_CORE)))
		return true;
	return false;
}

/* Update a job's record of allocated CPUs when a job step gets scheduled */
extern void step_alloc_lps(step_record_t *step_ptr)
{
	job_record_t *job_ptr = step_ptr->job_ptr;
	job_resources_t *job_resrcs_ptr = job_ptr->job_resrcs;
	int cpus_alloc;
	int i_node, i_first, i_last;
	int job_node_inx = -1, step_node_inx = -1;
	bool first_step_node = true, pick_step_cores = true;
	uint32_t rem_nodes;

	xassert(job_resrcs_ptr);
	xassert(job_resrcs_ptr->cpus);
	xassert(job_resrcs_ptr->cpus_used);

	if (step_ptr->step_layout == NULL)	/* batch step */
		return;

	i_first = bit_ffs(job_resrcs_ptr->node_bitmap);
	i_last  = bit_fls(job_resrcs_ptr->node_bitmap);
	if (i_first == -1)	/* empty bitmap */
		return;

	xassert(job_resrcs_ptr->core_bitmap);
	xassert(job_resrcs_ptr->core_bitmap_used);
	if (step_ptr->core_bitmap_job) {
		/* "scontrol reconfig" of live system */
		pick_step_cores = false;
	} else if (!(step_ptr->flags & SSF_OVERCOMMIT) &&
		   (step_ptr->cpu_count == job_ptr->total_cpus)) {
		/*
		 * If the step isn't overcommitting and uses all of job's cores
		 * Just copy the bitmap to save time
		 */
		step_ptr->core_bitmap_job = bit_copy(
			job_resrcs_ptr->core_bitmap);
		pick_step_cores = false;
	}

	if (step_ptr->pn_min_memory && _is_mem_resv() &&
	    ((job_resrcs_ptr->memory_allocated == NULL) ||
	     (job_resrcs_ptr->memory_used == NULL))) {
		error("%s: lack memory allocation details to enforce memory limits for %pJ",
		      __func__, job_ptr);
		step_ptr->pn_min_memory = 0;
	}

	rem_nodes = bit_set_count(step_ptr->step_node_bitmap);
	for (i_node = i_first; i_node <= i_last; i_node++) {
		if (!bit_test(job_resrcs_ptr->node_bitmap, i_node))
			continue;
		job_node_inx++;
		if (!bit_test(step_ptr->step_node_bitmap, i_node))
			continue;
		step_node_inx++;
		if (job_node_inx >= job_resrcs_ptr->nhosts)
			fatal("%s: node index bad", __func__);

		/*
		 * NOTE: The --overcommit option can result in
		 * cpus_used[] having a higher value than cpus[]
		 */

		/*
		 * If whole allocate all cpus here instead of just the ones
		 * requested
		 */
		if (step_ptr->flags & SSF_WHOLE) {
			cpus_alloc = job_resrcs_ptr->cpus[job_node_inx];
			if (first_step_node)
				step_ptr->cpu_count = 0;
			step_ptr->cpu_count += cpus_alloc;
		} else
			cpus_alloc =
				step_ptr->step_layout->tasks[step_node_inx] *
				step_ptr->cpus_per_task;

		job_resrcs_ptr->cpus_used[job_node_inx] += cpus_alloc;
		gres_plugin_step_alloc(step_ptr->gres_list, job_ptr->gres_list,
				job_node_inx, first_step_node,
				step_ptr->step_layout->tasks[step_node_inx],
				rem_nodes, job_ptr->job_id,
				step_ptr->step_id.step_id);
		first_step_node = false;
		rem_nodes--;

		if (step_ptr->pn_min_memory && _is_mem_resv()) {
			if (step_ptr->pn_min_memory & MEM_PER_CPU) {
				uint64_t mem_use = step_ptr->pn_min_memory;
				mem_use &= (~MEM_PER_CPU);
				job_resrcs_ptr->memory_used[job_node_inx] +=
					(mem_use * cpus_alloc);
			} else {
				job_resrcs_ptr->memory_used[job_node_inx] +=
					step_ptr->pn_min_memory;
			}
		}
		if (pick_step_cores) {
			uint16_t cpus_per_core = 1;
			/*
			 * Here we're setting number of CPUs per core
			 * if we don't enforce 1 thread per core
			 *
			 * TODO: move cpus_per_core to slurm_step_layout_t
			 */
<<<<<<< HEAD
			if (!_use_one_thread_per_core(job_ptr)) {
				multi_core_data_t *mc_ptr;
				mc_ptr = job_ptr->details->mc_ptr;
				if (step_ptr->threads_per_core != NO_VAL16)
					cpus_per_core =
						step_ptr->threads_per_core;
				else if (mc_ptr->threads_per_core != NO_VAL16)
					cpus_per_core =
						mc_ptr->threads_per_core;
				else {
					node_record_t *n_ptr;
					n_ptr = &node_record_table_ptr[i_node];
					cpus_per_core = n_ptr->threads;
				}
			}
=======
			if (!_use_one_thread_per_core(job_ptr) &&
			    (!(node_record_table_ptr[i_node].cpus ==
			      (node_record_table_ptr[i_node].sockets *
			       node_record_table_ptr[i_node].cores))))
				cpus_per_core =
					node_record_table_ptr[i_node].threads;
>>>>>>> 63a04fb7
			_pick_step_cores(step_ptr, job_resrcs_ptr,
					 job_node_inx,
					 step_ptr->step_layout->
					 tasks[step_node_inx],
					 cpus_per_core);
		}
		if (slurm_conf.debug_flags & DEBUG_FLAG_CPU_BIND)
			_dump_step_layout(step_ptr);
		log_flag(STEPS, "step alloc on job node %d (%s) used %u of %u CPUs",
			 job_node_inx, node_record_table_ptr[i_node].name,
			 job_resrcs_ptr->cpus_used[job_node_inx],
			 job_resrcs_ptr->cpus[job_node_inx]);
		if (step_node_inx == (step_ptr->step_layout->node_cnt - 1))
			break;
	}
	gres_plugin_step_state_log(step_ptr->gres_list, job_ptr->job_id,
				   step_ptr->step_id.step_id);
}

/* Dump a job step's CPU binding information.
 * NOTE: The core_bitmap_job and node index are based upon
 * the _job_ allocation */
static void _dump_step_layout(step_record_t *step_ptr)
{
	job_record_t *job_ptr = step_ptr->job_ptr;
	job_resources_t *job_resrcs_ptr = job_ptr->job_resrcs;
	int i, bit_inx, core_inx, node_inx, rep, sock_inx;

	if ((step_ptr->core_bitmap_job == NULL) ||
	    (job_resrcs_ptr == NULL) ||
	    (job_resrcs_ptr->cores_per_socket == NULL))
		return;

	info("====================");
	info("%pS", step_ptr);
	for (i=0, bit_inx=0, node_inx=0; node_inx<job_resrcs_ptr->nhosts; i++) {
		for (rep=0; rep<job_resrcs_ptr->sock_core_rep_count[i]; rep++) {
			for (sock_inx=0;
			     sock_inx<job_resrcs_ptr->sockets_per_node[i];
			     sock_inx++) {
				for (core_inx=0;
				     core_inx<job_resrcs_ptr->cores_per_socket[i];
				     core_inx++) {
					if (bit_test(step_ptr->
						     core_bitmap_job,
						     bit_inx++)) {
						info("JobNode[%d] Socket[%d] "
						     "Core[%d] is allocated",
						     node_inx, sock_inx,
						     core_inx);
					}
				}
			}
			node_inx++;
		}
	}
	info("====================");
}

static void _step_dealloc_lps(step_record_t *step_ptr)
{
	job_record_t *job_ptr = step_ptr->job_ptr;
	job_resources_t *job_resrcs_ptr = job_ptr->job_resrcs;
	int cpus_alloc;
	int i_node, i_first, i_last;
	int job_node_inx = -1, step_node_inx = -1;

	xassert(job_resrcs_ptr);
	xassert(job_resrcs_ptr->cpus);
	xassert(job_resrcs_ptr->cpus_used);

	if (step_ptr->step_layout == NULL)	/* batch step */
		return;

	i_first = bit_ffs(job_resrcs_ptr->node_bitmap);
	i_last  = bit_fls(job_resrcs_ptr->node_bitmap);
	if (i_first == -1)	/* empty bitmap */
		return;

	if (step_ptr->pn_min_memory && _is_mem_resv() &&
	    ((job_resrcs_ptr->memory_allocated == NULL) ||
	     (job_resrcs_ptr->memory_used == NULL))) {
		error("%s: lack memory allocation details to enforce memory limits for %pJ",
		      __func__, job_ptr);
		step_ptr->pn_min_memory = 0;
	}

	for (i_node = i_first; i_node <= i_last; i_node++) {
		if (!bit_test(job_resrcs_ptr->node_bitmap, i_node))
			continue;
		job_node_inx++;
		if (!bit_test(step_ptr->step_node_bitmap, i_node))
			continue;
		step_node_inx++;
		if (job_node_inx >= job_resrcs_ptr->nhosts)
			fatal("_step_dealloc_lps: node index bad");
		if (step_ptr->flags & SSF_WHOLE)
			cpus_alloc = job_resrcs_ptr->cpus[job_node_inx];
		else
			cpus_alloc = step_ptr->step_layout->tasks[step_node_inx] *
				step_ptr->cpus_per_task;
		if (job_resrcs_ptr->cpus_used[job_node_inx] >= cpus_alloc) {
			job_resrcs_ptr->cpus_used[job_node_inx] -= cpus_alloc;
		} else {
			error("%s: CPU underflow for %pS (%u<%u on job node %d)",
			      __func__, step_ptr,
			      job_resrcs_ptr->cpus_used[job_node_inx],
			      cpus_alloc, job_node_inx);
			job_resrcs_ptr->cpus_used[job_node_inx] = 0;
		}
		if (step_ptr->pn_min_memory && _is_mem_resv()) {
			uint64_t mem_use = step_ptr->pn_min_memory;
			if (mem_use & MEM_PER_CPU) {
				mem_use &= (~MEM_PER_CPU);
				mem_use *= cpus_alloc;
			}
			if (job_resrcs_ptr->memory_used[job_node_inx] >=
			    mem_use) {
				job_resrcs_ptr->memory_used[job_node_inx] -=
						mem_use;
			} else {
				error("%s: mem underflow for %pS",
				      __func__, step_ptr);
				job_resrcs_ptr->memory_used[job_node_inx] = 0;
			}
		}
		log_flag(STEPS, "step dealloc on job node %d (%s) used: %u of %u CPUs",
			 job_node_inx, node_record_table_ptr[i_node].name,
			 job_resrcs_ptr->cpus_used[job_node_inx],
			 job_resrcs_ptr->cpus[job_node_inx]);
		if (step_node_inx == (step_ptr->step_layout->node_cnt - 1))
			break;
	}

	xassert(job_resrcs_ptr->core_bitmap);
	xassert(job_resrcs_ptr->core_bitmap_used);
	if (step_ptr->core_bitmap_job) {
		/* Mark the job's cores as no longer in use */
		int job_core_size, step_core_size;
		job_core_size  = bit_size(job_resrcs_ptr->core_bitmap_used);
		step_core_size = bit_size(step_ptr->core_bitmap_job);
		if (job_core_size == step_core_size) {
			bit_and_not(job_resrcs_ptr->core_bitmap_used,
				    step_ptr->core_bitmap_job);
		} else if (job_ptr->bit_flags & JOB_RESIZED) {
			/*
			 * If a job is resized, the core bitmap will differ in
			 * the step. See rebuild_step_bitmaps(). The problem
			 * will go away when we have per-node core bitmaps.
			 */
			info("%s: %pS ending, unable to update job's core use information due to job resizing",
			     __func__, step_ptr);
		} else {
			error("%s: %pS core_bitmap size mismatch (%d != %d)",
			      __func__, step_ptr, job_core_size,
			      step_core_size);
		}
		FREE_NULL_BITMAP(step_ptr->core_bitmap_job);
	}
}

static int _test_strlen(char *test_str, char *str_name, int max_str_len)
{
	int i = 0;

	if (test_str)
		i = strlen(test_str);
	if (i > max_str_len) {
		info("step_create_request: strlen(%s) too big (%d > %d)",
		     str_name, i, max_str_len);
		return ESLURM_PATHNAME_TOO_LONG;
	}
	return SLURM_SUCCESS;
}

/* Calculate a step's cpus_per_task value. Set to zero if we can't distributed
 * the tasks evenly over the nodes (heterogeneous job allocation). */
static int _calc_cpus_per_task(job_step_create_request_msg_t *step_specs,
			       job_record_t *job_ptr)
{
	int cpus_per_task = 0, i;
	int num_tasks;

	if ((step_specs->cpu_count == 0) ||
	    (step_specs->cpu_count % step_specs->num_tasks))
		return cpus_per_task;

	cpus_per_task = step_specs->cpu_count / step_specs->num_tasks;
	if (cpus_per_task < 1)
		cpus_per_task = 1;

	if (!job_ptr->job_resrcs)
		return cpus_per_task;

	num_tasks = step_specs->num_tasks;
	for (i = 0; i < job_ptr->job_resrcs->cpu_array_cnt; i++) {
		if (cpus_per_task > job_ptr->job_resrcs->cpu_array_value[i]) {
			cpus_per_task = 0;
			break;
		}
		num_tasks -= (job_ptr->job_resrcs->cpu_array_value[i] /
			      cpus_per_task) *
			     job_ptr->job_resrcs->cpu_array_reps[i];
	}

	if (num_tasks > 0)
		return 0;

	return cpus_per_task;
}

/*
 * Set a job's default cpu_bind_type based upon configuration of allocated nodes,
 * partition or global TaskPluginParams
 */
static void _set_def_cpu_bind(job_record_t *job_ptr)
{
	job_resources_t *job_resrcs_ptr = job_ptr->job_resrcs;
	node_record_t *node_ptr;
	int i, i_first, i_last;
	uint32_t bind_bits, bind_to_bits, node_bind = NO_VAL;
	bool node_fail = false;

	if (!job_ptr->details || !job_resrcs_ptr ||
	    !job_resrcs_ptr->node_bitmap)
		return;		/* No data structure */

	bind_to_bits = CPU_BIND_TO_SOCKETS | CPU_BIND_TO_CORES |
		       CPU_BIND_TO_THREADS | CPU_BIND_TO_LDOMS |
		       CPU_BIND_TO_BOARDS;
	if ((job_ptr->details->cpu_bind_type != NO_VAL16) &&
	    (job_ptr->details->cpu_bind_type & bind_to_bits))
		return;		/* Already set */
	bind_bits = job_ptr->details->cpu_bind_type & CPU_BIND_VERBOSE;

	/*
	 * Set job's cpu_bind to the node's cpu_bind if all of the job's
	 * allocated nodes have the same cpu_bind (or it is not set)
	 */
	i_first = bit_ffs(job_resrcs_ptr->node_bitmap);
	if (i_first == -1)
		i_last = -2;
	else
		i_last  = bit_fls(job_resrcs_ptr->node_bitmap);
	for (i = i_first; i <= i_last; i++) {
		if (!bit_test(job_resrcs_ptr->node_bitmap, i))
			continue;
		node_ptr = node_record_table_ptr + i;
		if (node_bind == NO_VAL) {
			if (node_ptr->cpu_bind != 0)
				node_bind = node_ptr->cpu_bind;
		} else if ((node_ptr->cpu_bind != 0) &&
			   (node_bind != node_ptr->cpu_bind)) {
			node_fail = true;
			break;
		}
	}
	if (!node_fail && (node_bind != NO_VAL)) {
		job_ptr->details->cpu_bind_type = bind_bits | node_bind;
		return;
	}

	/* Use partition's cpu_bind (if any) */
	if (job_ptr->part_ptr && job_ptr->part_ptr->cpu_bind) {
		job_ptr->details->cpu_bind_type = bind_bits |
						  job_ptr->part_ptr->cpu_bind;
		return;
	}

	/* Use global default from TaskPluginParams */
	job_ptr->details->cpu_bind_type = bind_bits |
					  slurm_conf.task_plugin_param;
	return;
}

/*
 * A step may explicity set a TRES count to zero in order to avoid making use
 * of the job's TRES specifications. At this point, clear the records with
 * zero counts.
 */
static void _clear_zero_tres(char **tres_spec)
{
	char *new_spec = NULL, *new_sep = "";
	char *tmp, *tok, *sep, *end_ptr = NULL, *save_ptr = NULL;
	long int cnt;

	if (*tres_spec == NULL)
		return;

	tmp = xstrdup(*tres_spec);
	tok = strtok_r(tmp, ",", &save_ptr);
	while (tok) {
		bool copy_rec = true;
		sep = strrchr(tok, ':');
		if (sep) {
			cnt = strtoll(sep+1, &end_ptr, 10);
			if ((cnt == 0) && (end_ptr[0] == '\0'))
				copy_rec = false;
		}
		if (copy_rec) {
			xstrfmtcat(new_spec, "%s%s", new_sep, tok);
			new_sep = ",";
		}
		tok = strtok_r(NULL, ",", &save_ptr);
	}
	xfree(tmp);
	xfree(*tres_spec);
	*tres_spec = new_spec;
}

/*
 * If a job step specification does not include any TRES specification,
 * then copy those values from the job record
 */
static void _copy_job_tres_to_step(job_step_create_request_msg_t *step_specs,
				   job_record_t *job_ptr)
{
	if (!xstrcasecmp(step_specs->tres_per_node, "NONE")) {
		xfree(step_specs->tres_per_node);
	} else if (step_specs->tres_per_step	||
		   step_specs->tres_per_node	||
		   step_specs->tres_per_socket	||
		   step_specs->tres_per_task) {
		_clear_zero_tres(&step_specs->tres_per_step);
		_clear_zero_tres(&step_specs->tres_per_node);
		_clear_zero_tres(&step_specs->tres_per_socket);
		_clear_zero_tres(&step_specs->tres_per_task);
	} else {
		step_specs->tres_per_step   = xstrdup(job_ptr->tres_per_job);
		step_specs->tres_per_node   = xstrdup(job_ptr->tres_per_node);
		step_specs->tres_per_socket = xstrdup(job_ptr->tres_per_socket);
		step_specs->tres_per_task   = xstrdup(job_ptr->tres_per_task);
	}
}

/*
 * step_create - creates a step_record in step_specs->job_id, sets up the
 *	according to the step_specs.
 * IN step_specs - job step specifications
 * OUT new_step_record - pointer to the new step_record (NULL on error)
 * RET - 0 or error code
 * NOTE: don't free the returned step_record because that is managed through
 *	the job.
 */
extern int step_create(job_step_create_request_msg_t *step_specs,
		       step_record_t** new_step_record,
		       uint16_t protocol_version)
{
	step_record_t *step_ptr;
	job_record_t *job_ptr;
	bitstr_t *nodeset;
	int cpus_per_task, ret_code, i;
	uint32_t node_count = 0;
	time_t now = time(NULL);
	char *step_node_list = NULL;
	uint32_t orig_cpu_count;
	List step_gres_list = (List) NULL;
	dynamic_plugin_data_t *select_jobinfo = NULL;
	uint32_t task_dist;
	uint32_t max_tasks;
	uint32_t jobid;
	slurm_step_layout_t *step_layout = NULL;
	bool tmp_step_layout_used = false;
#ifdef HAVE_NATIVE_CRAY
	slurm_step_layout_t tmp_step_layout;
#endif

	*new_step_record = NULL;
	job_ptr = find_job_record (step_specs->step_id.job_id);
	if (job_ptr == NULL)
		return ESLURM_INVALID_JOB_ID ;

	/*
	 * NOTE: We have already confirmed the UID originating
	 * the request is identical with step_specs->user_id
	 */
	if (step_specs->user_id != job_ptr->user_id)
		return ESLURM_ACCESS_DENIED ;

	ret_code = _purge_duplicate_steps(job_ptr, step_specs);
	if (ret_code != SLURM_SUCCESS)
		return ret_code;

	if ((job_ptr->details == NULL) || IS_JOB_SUSPENDED(job_ptr))
		return ESLURM_DISABLED;

	if (IS_JOB_PENDING(job_ptr)) {
		/* NOTE: LSF creates a job allocation for batch jobs.
		 * After the allocation has been made, LSF submits a
		 * job to run in that allocation (sbatch --jobid= ...).
		 * If that job is pending either LSF messed up or LSF is
		 * not being used. We have seen this problem with Moab. */
		return ESLURM_DUPLICATE_JOB_ID;
	}

	if (IS_JOB_FINISHED(job_ptr) ||
	    ((job_ptr->end_time <= time(NULL)) && !IS_JOB_CONFIGURING(job_ptr)))
		return ESLURM_ALREADY_DONE;

	task_dist = step_specs->task_dist & SLURM_DIST_STATE_BASE;
	/* Set to block in the case that mem is 0. srun leaves the dist
	 * set to unknown if mem is 0.
	 * ex. SallocDefaultCommand=srun -n1 -N1 --mem=0 ... */
	if ((task_dist == SLURM_DIST_UNKNOWN) &&
	    (!(step_specs->pn_min_memory &(~MEM_PER_CPU)))) {
		step_specs->task_dist &= SLURM_DIST_STATE_FLAGS;
		step_specs->task_dist |= SLURM_DIST_BLOCK;
		task_dist = SLURM_DIST_BLOCK;
	}

	if ((task_dist != SLURM_DIST_CYCLIC) &&
	    (task_dist != SLURM_DIST_BLOCK) &&
	    (task_dist != SLURM_DIST_CYCLIC_CYCLIC) &&
	    (task_dist != SLURM_DIST_BLOCK_CYCLIC) &&
	    (task_dist != SLURM_DIST_CYCLIC_BLOCK) &&
	    (task_dist != SLURM_DIST_BLOCK_BLOCK) &&
	    (task_dist != SLURM_DIST_CYCLIC_CFULL) &&
	    (task_dist != SLURM_DIST_BLOCK_CFULL) &&
	    (task_dist != SLURM_DIST_CYCLIC_CYCLIC_CYCLIC) &&
	    (task_dist != SLURM_DIST_CYCLIC_CYCLIC_BLOCK) &&
	    (task_dist != SLURM_DIST_CYCLIC_CYCLIC_CFULL) &&
	    (task_dist != SLURM_DIST_CYCLIC_BLOCK_CYCLIC) &&
	    (task_dist != SLURM_DIST_CYCLIC_BLOCK_BLOCK) &&
	    (task_dist != SLURM_DIST_CYCLIC_BLOCK_CFULL) &&
	    (task_dist != SLURM_DIST_CYCLIC_CFULL_CYCLIC) &&
	    (task_dist != SLURM_DIST_CYCLIC_CFULL_BLOCK) &&
	    (task_dist != SLURM_DIST_CYCLIC_CFULL_CFULL) &&
	    (task_dist != SLURM_DIST_BLOCK_CYCLIC_CYCLIC) &&
	    (task_dist != SLURM_DIST_BLOCK_CYCLIC_BLOCK) &&
	    (task_dist != SLURM_DIST_BLOCK_CYCLIC_CFULL) &&
	    (task_dist != SLURM_DIST_BLOCK_BLOCK_CYCLIC) &&
	    (task_dist != SLURM_DIST_BLOCK_BLOCK_BLOCK) &&
	    (task_dist != SLURM_DIST_BLOCK_BLOCK_CFULL) &&
	    (task_dist != SLURM_DIST_BLOCK_CFULL_CYCLIC) &&
	    (task_dist != SLURM_DIST_BLOCK_CFULL_BLOCK) &&
	    (task_dist != SLURM_DIST_BLOCK_CFULL_CFULL) &&
	    (task_dist != SLURM_DIST_PLANE) &&
	    (task_dist != SLURM_DIST_ARBITRARY))
		return ESLURM_BAD_DIST;

	if (!valid_tres_cnt(step_specs->cpus_per_tres)	||
	    !valid_tres_cnt(step_specs->mem_per_tres)	||
	    tres_bind_verify_cmdline(step_specs->tres_bind) ||
	    tres_freq_verify_cmdline(step_specs->tres_freq) ||
	    !valid_tres_cnt(step_specs->tres_per_step)	||
	    (!valid_tres_cnt(step_specs->tres_per_node)	&&
	     xstrcasecmp(step_specs->tres_per_node, "NONE")) ||
	    !valid_tres_cnt(step_specs->tres_per_socket)||
	    !valid_tres_cnt(step_specs->tres_per_task))
		return ESLURM_INVALID_TRES;

	if (_test_strlen(step_specs->host, "host", 1024)		||
	    _test_strlen(step_specs->name, "name", 1024)		||
	    _test_strlen(step_specs->network, "network", 1024))
		return ESLURM_PATHNAME_TOO_LONG;

	if (job_ptr->next_step_id >= slurm_conf.max_step_cnt)
		return ESLURM_STEP_LIMIT;

	/*
	 * If the overcommit flag is checked, we set cpu_count=0
	 * which makes it so we don't check to see the available cpus
	 */
	orig_cpu_count =  step_specs->cpu_count;

	if (step_specs->flags & SSF_OVERCOMMIT)
		step_specs->cpu_count = 0;

	/* determine cpus_per_task value by reversing what srun does */
	if (step_specs->num_tasks < 1)
		return ESLURM_BAD_TASK_COUNT;

	cpus_per_task = _calc_cpus_per_task(step_specs, job_ptr);

	_copy_job_tres_to_step(step_specs, job_ptr);

	/* If whole is given we probably need to copy tres_per_* from the job */
	i = gres_plugin_step_state_validate(step_specs->cpus_per_tres,
					    step_specs->tres_per_step,
					    step_specs->tres_per_node,
					    step_specs->tres_per_socket,
					    step_specs->tres_per_task,
					    step_specs->mem_per_tres,
					    &step_gres_list,
					    job_ptr->gres_list, job_ptr->job_id,
					    NO_VAL);
	if (i != SLURM_SUCCESS) {
		FREE_NULL_LIST(step_gres_list);
		return i;
	}

	job_ptr->time_last_active = now;

	/* make sure select_jobinfo exists to avoid xassert */
	select_jobinfo = select_g_select_jobinfo_alloc();
	nodeset = _pick_step_nodes(job_ptr, step_specs, step_gres_list,
				   cpus_per_task, node_count, select_jobinfo,
				   &ret_code);
	if (nodeset == NULL) {
		FREE_NULL_LIST(step_gres_list);
		select_g_select_jobinfo_free(select_jobinfo);
		if ((ret_code == ESLURM_NODES_BUSY) ||
		    (ret_code == ESLURM_PORTS_BUSY) ||
		    (ret_code == ESLURM_INTERCONNECT_BUSY))
			_build_pending_step(job_ptr, step_specs);
		return ret_code;
	}
	_set_def_cpu_bind(job_ptr);

	node_count = bit_set_count(nodeset);
	if (step_specs->num_tasks == NO_VAL) {
		if (step_specs->cpu_count != NO_VAL)
			step_specs->num_tasks = step_specs->cpu_count;
		else
			step_specs->num_tasks = node_count;
	}

	max_tasks = node_count * slurm_conf.max_tasks_per_node;
	if (step_specs->num_tasks > max_tasks) {
		error("step has invalid task count: %u max is %u",
		      step_specs->num_tasks, max_tasks);
		FREE_NULL_LIST(step_gres_list);
		FREE_NULL_BITMAP(nodeset);
		select_g_select_jobinfo_free(select_jobinfo);
		return ESLURM_BAD_TASK_COUNT;
	}

	step_ptr = _create_step_record(job_ptr, protocol_version);
	if (step_ptr == NULL) {
		FREE_NULL_LIST(step_gres_list);
		FREE_NULL_BITMAP(nodeset);
		select_g_select_jobinfo_free(select_jobinfo);
		return ESLURMD_TOOMANYSTEPS;
	}
	step_ptr->start_time = time(NULL);
	step_ptr->state      = JOB_RUNNING;

	memcpy(&step_ptr->step_id, &step_specs->step_id,
	       sizeof(step_ptr->step_id));

	if (step_specs->step_id.step_id != NO_VAL) {
		if (step_specs->step_id.step_het_comp == NO_VAL) {
			job_ptr->next_step_id =
				MAX(job_ptr->next_step_id,
				    step_specs->step_id.step_id);
			job_ptr->next_step_id++;
		}
	} else if (job_ptr->het_job_id &&
		   (job_ptr->het_job_id != job_ptr->job_id)) {
		job_record_t *het_job;
		het_job = find_job_record(job_ptr->het_job_id);
		if (het_job)
			step_ptr->step_id.step_id = het_job->next_step_id++;
		else
			step_ptr->step_id.step_id = job_ptr->next_step_id++;
		job_ptr->next_step_id = MAX(job_ptr->next_step_id,
					    step_ptr->step_id.step_id);
	} else {
		step_ptr->step_id.step_id = job_ptr->next_step_id++;
	}

	/* Here is where the node list is set for the step */
	if (step_specs->node_list &&
	    ((step_specs->task_dist & SLURM_DIST_STATE_BASE) ==
	     SLURM_DIST_ARBITRARY)) {
		step_node_list = xstrdup(step_specs->node_list);
		xfree(step_specs->node_list);
		step_specs->node_list = bitmap2node_name(nodeset);
	} else {
		step_node_list = bitmap2node_name_sortable(nodeset, false);
		xfree(step_specs->node_list);
		step_specs->node_list = xstrdup(step_node_list);
	}
	log_flag(STEPS, "Picked nodes %s when accumulating from %s",
		 step_node_list, step_specs->node_list);
	step_ptr->step_node_bitmap = nodeset;

	switch (step_specs->task_dist & SLURM_DIST_NODESOCKMASK) {
	case SLURM_DIST_CYCLIC:
	case SLURM_DIST_CYCLIC_CYCLIC:
	case SLURM_DIST_CYCLIC_CFULL:
	case SLURM_DIST_CYCLIC_BLOCK:
		step_ptr->cyclic_alloc = 1;
		break;
	default:
		step_ptr->cyclic_alloc = 0;
		break;
	}

	step_ptr->gres_list = step_gres_list;
	step_gres_list      = (List) NULL;
	gres_plugin_step_state_log(step_ptr->gres_list, job_ptr->job_id,
				   step_ptr->step_id.step_id);

	step_ptr->port = step_specs->port;
	step_ptr->srun_pid = step_specs->srun_pid;
	step_ptr->host = xstrdup(step_specs->host);
	if ((step_specs->cpu_freq_min == NO_VAL) &&
	    (step_specs->cpu_freq_max == NO_VAL) &&
	    (step_specs->cpu_freq_gov == NO_VAL)) {
		step_ptr->cpu_freq_min = job_ptr->details->cpu_freq_min;
		step_ptr->cpu_freq_max = job_ptr->details->cpu_freq_max;
		step_ptr->cpu_freq_gov = job_ptr->details->cpu_freq_gov;
	} else {
		step_ptr->cpu_freq_min = step_specs->cpu_freq_min;
		step_ptr->cpu_freq_max = step_specs->cpu_freq_max;
		step_ptr->cpu_freq_gov = step_specs->cpu_freq_gov;
	}
	step_ptr->cpus_per_task = (uint16_t)cpus_per_task;
	step_ptr->pn_min_memory = step_specs->pn_min_memory;
	step_ptr->cpu_count = orig_cpu_count;
	step_ptr->exit_code = NO_VAL;
	step_ptr->flags = step_specs->flags;
	step_ptr->ext_sensors = ext_sensors_alloc();

	step_ptr->cpus_per_tres = xstrdup(step_specs->cpus_per_tres);
	step_ptr->mem_per_tres = xstrdup(step_specs->mem_per_tres);
	step_ptr->tres_bind = xstrdup(step_specs->tres_bind);
	step_ptr->tres_freq = xstrdup(step_specs->tres_freq);
	step_ptr->tres_per_step = xstrdup(step_specs->tres_per_step);
	step_ptr->tres_per_node = xstrdup(step_specs->tres_per_node);
	step_ptr->tres_per_socket = xstrdup(step_specs->tres_per_socket);
	step_ptr->tres_per_task = xstrdup(step_specs->tres_per_task);

	step_ptr->threads_per_core = step_specs->threads_per_core;

	/*
	 * step's name and network default to job's values if not
	 * specified in the step specification
	 */
	if (step_specs->name && step_specs->name[0])
		step_ptr->name = xstrdup(step_specs->name);
	else
		step_ptr->name = xstrdup(job_ptr->name);
	if (step_specs->network && step_specs->network[0])
		step_ptr->network = xstrdup(step_specs->network);
	else
		step_ptr->network = xstrdup(job_ptr->network);

	step_ptr->select_jobinfo = select_jobinfo;
	select_jobinfo = NULL;

	/*
	 * the step time_limit is recorded as submitted (INFINITE
	 * or partition->max_time by default), but the allocation
	 * time limits may cut it short
	 */
	if (step_specs->time_limit == NO_VAL || step_specs->time_limit == 0 ||
	    step_specs->time_limit == INFINITE) {
		step_ptr->time_limit = INFINITE;
	} else {
		/* enforce partition limits if necessary */
		if ((step_specs->time_limit > job_ptr->part_ptr->max_time) &&
		    slurm_conf.enforce_part_limits) {
			info("%s: %pS time greater than partition's (%u > %u)",
			     __func__, step_ptr, step_specs->time_limit,
			     job_ptr->part_ptr->max_time);
			delete_step_record(job_ptr, step_ptr);
			xfree(step_node_list);
			return ESLURM_INVALID_TIME_LIMIT;
		}
		step_ptr->time_limit = step_specs->time_limit;
	}

	step_ptr->step_layout =
		step_layout_create(step_ptr,
				   step_node_list, node_count,
				   step_specs->num_tasks,
				   (uint16_t)cpus_per_task,
				   step_specs->task_dist,
				   step_specs->plane_size);
	xfree(step_node_list);
	if (!step_ptr->step_layout) {
		delete_step_record(job_ptr, step_ptr);
		if (step_specs->pn_min_memory)
			return ESLURM_INVALID_TASK_MEMORY;
		return SLURM_ERROR;
	}
	if (step_specs->resv_port_cnt == NO_VAL16 && slurm_conf.mpi_params) {
		step_specs->resv_port_cnt = 0;
		/*
		 * reserved port count set to maximum task count on
		 * any node plus one
		 */
		for (i = 0; i < step_ptr->step_layout->node_cnt; i++) {
			step_specs->resv_port_cnt =
				MAX(step_specs->resv_port_cnt,
				    step_ptr->step_layout->tasks[i]);
		}
		step_specs->resv_port_cnt++;
	}
	if ((step_specs->resv_port_cnt != NO_VAL16) &&
	    (step_specs->resv_port_cnt != 0)) {
		step_ptr->resv_port_cnt = step_specs->resv_port_cnt;
		i = resv_port_alloc(step_ptr);
		if (i != SLURM_SUCCESS) {
			delete_step_record(job_ptr, step_ptr);
			return i;
		}
	}

#ifdef HAVE_NATIVE_CRAY
	if (job_ptr->het_job_id && (job_ptr->het_job_id != NO_VAL)) {
		job_record_t *het_job_ptr;
		step_record_t *het_step_ptr;
		bitstr_t *het_grp_bits = NULL;

		/*
		 * Het job compontents are sent across on the network
		 * variable.
		 */
		if (!step_specs->step_het_grps) {
			het_job_ptr = find_job_record(job_ptr->het_job_id);
		} else {
			int first_bit = 0;
			het_grp_bits = bit_alloc(128);
			if (bit_unfmt_hexmask(het_grp_bits,
					      step_specs->step_het_grps)) {
				error("%s: bad het group given", __func__);
				FREE_NULL_BITMAP(het_grp_bits);
				return ESLURM_INTERCONNECT_FAILURE;
			}
			if ((first_bit = bit_ffs(het_grp_bits)) == -1) {
				error("%s: no components given from srun for hetstep %pS",
				      __func__, step_ptr);
				return ESLURM_INTERCONNECT_FAILURE;
			}
			/* The het step might not start on the 0 component. */
			het_job_ptr = find_het_job_record(
				job_ptr->het_job_id, first_bit);
		}

		/* Get the step record from the first component in the step */
		het_step_ptr = find_step_record(het_job_ptr,
						&step_ptr->step_id);

		jobid = job_ptr->het_job_id;
		if (!het_step_ptr || !het_step_ptr->switch_job) {
			job_record_t *het_job_comp_ptr;
			hostlist_t hl = hostlist_create(NULL);
			ListIterator itr;

			/* Now let's get the real het_job_ptr */
			het_job_ptr = find_job_record(job_ptr->het_job_id);
			itr = list_iterator_create(het_job_ptr->het_job_list);
			while ((het_job_comp_ptr = list_next(itr))) {
				if (het_grp_bits &&
				    !bit_test(het_grp_bits,
					      het_job_comp_ptr->het_job_offset))
					continue;
				hostlist_push(hl, het_job_comp_ptr->nodes);
			}
			list_iterator_destroy(itr);
			FREE_NULL_BITMAP(het_grp_bits);

			hostlist_uniq(hl);

			memset(&tmp_step_layout, 0, sizeof(tmp_step_layout));
			step_layout = &tmp_step_layout;
			step_layout->node_list =
				hostlist_ranged_string_xmalloc(hl);
			step_layout->node_cnt = hostlist_count(hl);
			hostlist_destroy(hl);
			tmp_step_layout_used = true;
		} else {

			if (!het_step_ptr->switch_job)
				return ESLURM_INTERCONNECT_FAILURE;

			switch_g_duplicate_jobinfo(het_step_ptr->switch_job,
						   &step_ptr->switch_job);
			/*
			 * Prevent switch_g_build_jobinfo from getting a new
			 * cookie below.
			 */
			step_layout = NULL;
		}
       } else if (step_specs->step_id.step_het_comp != NO_VAL) {
               slurm_step_id_t step_id = {
                       .job_id = step_ptr->step_id.job_id,
                       .step_id = step_ptr->step_id.step_id,
                       .step_het_comp = 0,
               };
               /* get the first het step component */
               step_record_t *het_step_ptr =
		       find_step_record(job_ptr, &step_id);

               jobid = job_ptr->job_id;
               if (!het_step_ptr || !het_step_ptr->switch_job) {
                       memset(&tmp_step_layout, 0, sizeof(tmp_step_layout));
                       step_layout = &tmp_step_layout;
                       step_layout->node_list = xstrdup(job_ptr->nodes);
                       step_layout->node_cnt = job_ptr->node_cnt;
                       tmp_step_layout_used = true;
               } else {
                       if (!het_step_ptr->switch_job)
                               return ESLURM_INTERCONNECT_FAILURE;

                       switch_g_duplicate_jobinfo(het_step_ptr->switch_job,
                                                  &step_ptr->switch_job);
                       /*
                        * Prevent switch_g_build_jobinfo from getting a new
                        * cookie below.
                        */
                       step_layout = NULL;
               }
	} else {
		step_layout = step_ptr->step_layout;
		jobid = job_ptr->job_id;
	}
#else
	step_layout = step_ptr->step_layout;
	jobid = job_ptr->job_id;
#endif

	if (step_layout) {
		if (switch_g_alloc_jobinfo(&step_ptr->switch_job,
					   jobid,
					   step_ptr->step_id.step_id) < 0)
			fatal("%s: switch_g_alloc_jobinfo error", __func__);

		if (switch_g_build_jobinfo(step_ptr->switch_job,
					   step_layout,
					   step_ptr->network) < 0) {
			delete_step_record(job_ptr, step_ptr);
			if (tmp_step_layout_used)
				xfree(step_layout->node_list);
			if (errno == ESLURM_INTERCONNECT_BUSY)
				return errno;
			return ESLURM_INTERCONNECT_FAILURE;
		}
	}

	if (tmp_step_layout_used)
		xfree(step_layout->node_list);

	step_alloc_lps(step_ptr);

	*new_step_record = step_ptr;

	if (!with_slurmdbd && !job_ptr->db_index)
		jobacct_storage_g_job_start(acct_db_conn, job_ptr);

	select_g_step_start(step_ptr);


	step_set_alloc_tres(step_ptr, node_count, false, true);
	jobacct_storage_g_step_start(acct_db_conn, step_ptr);
	return SLURM_SUCCESS;
}

extern slurm_step_layout_t *step_layout_create(step_record_t *step_ptr,
					       char *step_node_list,
					       uint32_t node_count,
					       uint32_t num_tasks,
					       uint16_t cpus_per_task,
					       uint32_t task_dist,
					       uint16_t plane_size)
{
	slurm_step_layout_t *step_layout = NULL;
	uint16_t cpus_per_node[node_count];
	uint16_t cpus_per_task_array[node_count];
	job_record_t *job_ptr = step_ptr->job_ptr;
	job_resources_t *job_resrcs_ptr = job_ptr->job_resrcs;
	slurm_step_layout_req_t step_layout_req;
	uint64_t gres_cpus;
	int cpu_inx = -1, cpus_task_inx = -1;
	int i, usable_cpus, usable_mem, rem_nodes;
	int set_nodes = 0/* , set_tasks = 0 */;
	int pos = -1, job_node_offset = -1;
	int first_bit, last_bit;
	uint32_t cpu_count_reps[node_count];
	uint32_t cpus_task_reps[node_count];
	uint32_t cpus_task = 0;
	uint16_t ntasks_per_core = 0;
	uint16_t ntasks_per_socket = 0;
	bool first_step_node = true;

	xassert(job_resrcs_ptr);
	xassert(job_resrcs_ptr->cpus);
	xassert(job_resrcs_ptr->cpus_used);

	if (step_ptr->pn_min_memory && _is_mem_resv() &&
	    ((job_resrcs_ptr->memory_allocated == NULL) ||
	     (job_resrcs_ptr->memory_used == NULL))) {
		error("%s: lack memory allocation details to enforce memory limits for %pJ",
		       __func__, job_ptr);
		step_ptr->pn_min_memory = 0;
	} else if (step_ptr->pn_min_memory == MEM_PER_CPU)
		step_ptr->pn_min_memory = 0;	/* clear MEM_PER_CPU flag */

#ifdef HAVE_FRONT_END
	if (step_ptr->job_ptr->front_end_ptr &&
	    (step_ptr->start_protocol_ver >
	     step_ptr->job_ptr->front_end_ptr->protocol_version))
		step_ptr->start_protocol_ver =
			step_ptr->job_ptr->front_end_ptr->protocol_version;
#endif

	if (job_ptr->details && job_ptr->details->mc_ptr) {
		multi_core_data_t *mc_ptr = job_ptr->details->mc_ptr;
		if (mc_ptr->ntasks_per_core &&
		    (mc_ptr->ntasks_per_core != INFINITE16)) {
			ntasks_per_core = mc_ptr->ntasks_per_core;
		}
	}

	/* build cpus-per-node arrays for the subset of nodes used by step */
	rem_nodes = bit_set_count(step_ptr->step_node_bitmap);
	first_bit = bit_ffs(job_ptr->node_bitmap);
	if (first_bit >= 0)
		last_bit = bit_fls(job_ptr->node_bitmap);
	else
		last_bit = -2;
	for (i = first_bit; i <= last_bit; i++) {
		uint16_t cpus, cpus_used;

		if (!bit_test(job_ptr->node_bitmap, i))
			continue;
		job_node_offset++;
		if (bit_test(step_ptr->step_node_bitmap, i)) {
			node_record_t *node_ptr =
				node_record_table_ptr + i;

#ifndef HAVE_FRONT_END
			if (step_ptr->start_protocol_ver >
			    node_ptr->protocol_version)
				step_ptr->start_protocol_ver =
					node_ptr->protocol_version;
#endif

			/* find out the position in the job */
			pos = bit_get_pos_num(job_resrcs_ptr->node_bitmap, i);
			if (pos == -1)
				return NULL;
			if (pos >= job_resrcs_ptr->nhosts)
				fatal("%s: node index bad", __func__);

			cpus = job_resrcs_ptr->cpus[pos];
			cpus_used = job_resrcs_ptr->cpus_used[pos];
			/*
			 * Here we are trying to figure out the number
			 * of cpus available if we only want to run 1
			 * thread per core.
			 */
			if (_use_one_thread_per_core(job_ptr)) {
				uint16_t threads;
				threads = node_ptr->config_ptr->threads;

				cpus /= threads;
				cpus_used /= threads;
				cpus_per_task_array[0] = cpus_per_task;
				cpus_task_reps[0] = node_count;
			} else {
				/*
				 * Here we are trying to figure out how many
				 * CPUs each task really needs. This really
				 * only becomes an issue if the job requested
				 * ntasks_per_core|socket=1. We just increase
				 * the number of cpus_per_task to the thread
				 * count. Since the system could be
				 * heterogeneous, we needed to make this an
				 * array.
				 */
				uint16_t threads_per_core;
				multi_core_data_t *mc_ptr = NULL;

				if (job_ptr->details)
					mc_ptr = job_ptr->details->mc_ptr;

				if (step_ptr->threads_per_core != NO_VAL16)
					threads_per_core =
						step_ptr->threads_per_core;
				else if (mc_ptr &&
					 (mc_ptr->threads_per_core != NO_VAL16))
					threads_per_core =
						mc_ptr->threads_per_core;
				else
					threads_per_core =
						node_ptr->config_ptr->threads;
				if (ntasks_per_socket == 1) {
					uint16_t threads_per_socket;
					threads_per_socket =
						node_ptr->config_ptr->cores;
					threads_per_socket *= threads_per_core;

					if (cpus_per_task < threads_per_socket)
						cpus_task = threads_per_socket;
				} else if ((ntasks_per_core == 1) &&
					   (cpus_per_task < threads_per_core))
					cpus_task = threads_per_core;
				else
					cpus_task = cpus_per_task;

				if ((cpus_task_inx == -1) ||
				    (cpus_per_task_array[cpus_task_inx] !=
				     cpus_task)) {
					cpus_task_inx++;
					cpus_per_task_array[cpus_task_inx] =
						cpus_task;
					cpus_task_reps[cpus_task_inx] = 1;
				} else
					cpus_task_reps[cpus_task_inx]++;
			}

			if (step_ptr->flags & SSF_EXCLUSIVE) {
				usable_cpus = cpus - cpus_used;
			} else
				usable_cpus = cpus;

			if (usable_cpus <= 0)
				continue;

			if ((step_ptr->pn_min_memory & MEM_PER_CPU) &&
			    _is_mem_resv()) {
				uint64_t mem_use = step_ptr->pn_min_memory;
				mem_use &= (~MEM_PER_CPU);
				usable_mem =
					job_resrcs_ptr->memory_allocated[pos] -
					job_resrcs_ptr->memory_used[pos];
				usable_mem /= mem_use;
				usable_cpus = MIN(usable_cpus, usable_mem);
			}

			gres_cpus = gres_plugin_step_test(step_ptr->gres_list,
							job_ptr->gres_list,
							job_node_offset,
							first_step_node,
							step_ptr->cpus_per_task,
							rem_nodes, false,
							job_ptr->job_id,
							step_ptr->step_id.step_id);
			if (usable_cpus > gres_cpus)
				usable_cpus = gres_cpus;
			if (usable_cpus <= 0) {
				error("%s: no usable CPUs", __func__);
				return NULL;
			}
			debug3("step_layout cpus = %d pos = %d",
			       usable_cpus, pos);

			if ((cpu_inx == -1) ||
			    (cpus_per_node[cpu_inx] != usable_cpus)) {
				cpu_inx++;

				cpus_per_node[cpu_inx] = usable_cpus;
				cpu_count_reps[cpu_inx] = 1;
			} else
				cpu_count_reps[cpu_inx]++;
			set_nodes++;
			first_step_node = false;
			rem_nodes--;

#if 0
			/*
			 * FIXME: on a heterogeneous system running the
			 * select/linear plugin we could get a node that doesn't
			 * have as many CPUs as we decided we needed for each
			 * task. This would result in not getting a task for
			 * the node we selected. This is usually in error. This
			 * only happens when the person doesn't specify how many
			 * cpus_per_task they want, and we have to come up with
			 * a number, in this case it is wrong.
			 */
			if (cpus_per_task > 0) {
				set_tasks +=
					(uint16_t)usable_cpus / cpus_per_task;
			} else {
				/*
				 * Since cpus_per_task is 0, we just add the
				 * count of CPUs available for this job
				 */
				set_tasks += usable_cpus;
			}
			info("usable_cpus is %d and set_tasks %d %d",
			     usable_cpus, set_tasks, cpus_per_task);
#endif
			if (set_nodes == node_count)
				break;
		}
	}

	/* if (set_tasks < num_tasks) { */
	/*	error("Resources only available for %u of %u tasks", */
	/*	     set_tasks, num_tasks); */
	/*	return NULL; */
	/* } */

	/* layout the tasks on the nodes */
	memset(&step_layout_req, 0, sizeof(slurm_step_layout_req_t));
	step_layout_req.node_list = step_node_list;
	step_layout_req.cpus_per_node = cpus_per_node;
	step_layout_req.cpu_count_reps = cpu_count_reps;
	step_layout_req.cpus_per_task = cpus_per_task_array;
	step_layout_req.cpus_task_reps = cpus_task_reps;
	step_layout_req.num_hosts = node_count;
	step_layout_req.num_tasks = num_tasks;
	step_layout_req.task_dist = task_dist;
	step_layout_req.plane_size = plane_size;

	if ((step_layout = slurm_step_layout_create(&step_layout_req))) {
		step_layout->start_protocol_ver = step_ptr->start_protocol_ver;
	}

	return step_layout;
}

/* Pack the data for a specific job step record
 * IN step - pointer to a job step record
 * IN/OUT buffer - location to store data, pointers automatically advanced
 * IN protocol_version - slurm protocol version of client
 */
static void _pack_ctld_job_step_info(step_record_t *step_ptr, Buf buffer,
				     uint16_t protocol_version)
{
	uint32_t task_cnt, cpu_cnt;
	char *node_list = NULL;
	time_t begin_time, run_time;
	bitstr_t *pack_bitstr;

#if defined HAVE_FRONT_END
	/* On front-end systems, the steps only execute on one node.
	 * We need to make them appear like they are running on the job's
	 * entire allocation (which they really are). */
	task_cnt = step_ptr->job_ptr->cpu_cnt;
	node_list = step_ptr->job_ptr->nodes;
	pack_bitstr = step_ptr->job_ptr->node_bitmap;

	if (step_ptr->job_ptr->total_cpus)
		cpu_cnt = step_ptr->job_ptr->total_cpus;
	else if (step_ptr->job_ptr->details)
		cpu_cnt = step_ptr->job_ptr->details->min_cpus;
	else
		cpu_cnt = step_ptr->job_ptr->cpu_cnt;
#else
	pack_bitstr = step_ptr->step_node_bitmap;
	if (step_ptr->step_layout) {
		task_cnt = step_ptr->step_layout->task_cnt;
		node_list = step_ptr->step_layout->node_list;
	} else {
		task_cnt = step_ptr->cpu_count;
		node_list = step_ptr->job_ptr->nodes;
	}
	cpu_cnt = step_ptr->cpu_count;
#endif

	if (protocol_version >= SLURM_20_11_PROTOCOL_VERSION) {
		pack32(step_ptr->job_ptr->array_job_id, buffer);
		pack32(step_ptr->job_ptr->array_task_id, buffer);

		pack_step_id(&step_ptr->step_id, buffer, protocol_version);

		pack32(step_ptr->job_ptr->user_id, buffer);
		pack32(cpu_cnt, buffer);
		pack32(step_ptr->cpu_freq_min, buffer);
		pack32(step_ptr->cpu_freq_max, buffer);
		pack32(step_ptr->cpu_freq_gov, buffer);
		pack32(task_cnt, buffer);
		if (step_ptr->step_layout)
			pack32(step_ptr->step_layout->task_dist, buffer);
		else
			pack32((uint32_t) SLURM_DIST_UNKNOWN, buffer);
		pack32(step_ptr->time_limit, buffer);
		pack32(step_ptr->state, buffer);
		pack32(step_ptr->srun_pid, buffer);

		pack_time(step_ptr->start_time, buffer);
		if (IS_JOB_SUSPENDED(step_ptr->job_ptr)) {
			run_time = step_ptr->pre_sus_time;
		} else {
			begin_time = MAX(step_ptr->start_time,
					 step_ptr->job_ptr->suspend_time);
			run_time = step_ptr->pre_sus_time +
				difftime(time(NULL), begin_time);
		}
		pack_time(run_time, buffer);

		packstr(slurm_conf.cluster_name, buffer);
		if (step_ptr->job_ptr->part_ptr)
			packstr(step_ptr->job_ptr->part_ptr->name, buffer);
		else
			packstr(step_ptr->job_ptr->partition, buffer);
		packstr(step_ptr->host, buffer);
		packstr(step_ptr->resv_ports, buffer);
		packstr(node_list, buffer);
		packstr(step_ptr->name, buffer);
		packstr(step_ptr->network, buffer);
		pack_bit_str_hex(pack_bitstr, buffer);
		select_g_select_jobinfo_pack(step_ptr->select_jobinfo, buffer,
					     protocol_version);
		packstr(step_ptr->tres_fmt_alloc_str, buffer);
		pack16(step_ptr->start_protocol_ver, buffer);

		packstr(step_ptr->cpus_per_tres, buffer);
		packstr(step_ptr->mem_per_tres, buffer);
		packstr(step_ptr->tres_bind, buffer);
		packstr(step_ptr->tres_freq, buffer);
		packstr(step_ptr->tres_per_step, buffer);
		packstr(step_ptr->tres_per_node, buffer);
		packstr(step_ptr->tres_per_socket, buffer);
		packstr(step_ptr->tres_per_task, buffer);
	} else if (protocol_version >= SLURM_20_02_PROTOCOL_VERSION) {
		pack32(step_ptr->job_ptr->array_job_id, buffer);
		pack32(step_ptr->job_ptr->array_task_id, buffer);
		pack_step_id(&step_ptr->step_id, buffer, protocol_version);
		pack32(step_ptr->job_ptr->user_id, buffer);
		pack32(cpu_cnt, buffer);
		pack32(step_ptr->cpu_freq_min, buffer);
		pack32(step_ptr->cpu_freq_max, buffer);
		pack32(step_ptr->cpu_freq_gov, buffer);
		pack32(task_cnt, buffer);
		if (step_ptr->step_layout)
			pack32(step_ptr->step_layout->task_dist, buffer);
		else
			pack32((uint32_t) SLURM_DIST_UNKNOWN, buffer);
		pack32(step_ptr->time_limit, buffer);
		pack32(step_ptr->state, buffer);
		pack32(step_ptr->srun_pid, buffer);

		pack_time(step_ptr->start_time, buffer);
		if (IS_JOB_SUSPENDED(step_ptr->job_ptr)) {
			run_time = step_ptr->pre_sus_time;
		} else {
			begin_time = MAX(step_ptr->start_time,
					 step_ptr->job_ptr->suspend_time);
			run_time = step_ptr->pre_sus_time +
				difftime(time(NULL), begin_time);
		}
		pack_time(run_time, buffer);

		packstr(slurm_conf.cluster_name, buffer);
		if (step_ptr->job_ptr->part_ptr)
			packstr(step_ptr->job_ptr->part_ptr->name, buffer);
		else
			packstr(step_ptr->job_ptr->partition, buffer);
		packstr(step_ptr->host, buffer);
		packstr(step_ptr->resv_ports, buffer);
		packstr(node_list, buffer);
		packstr(step_ptr->name, buffer);
		packstr(step_ptr->network, buffer);
		pack_bit_str_hex(pack_bitstr, buffer);
		select_g_select_jobinfo_pack(step_ptr->select_jobinfo, buffer,
					     protocol_version);
		packstr(step_ptr->tres_fmt_alloc_str, buffer);
		pack16(step_ptr->start_protocol_ver, buffer);

		packstr(step_ptr->cpus_per_tres, buffer);
		packstr(step_ptr->mem_per_tres, buffer);
		packstr(step_ptr->tres_bind, buffer);
		packstr(step_ptr->tres_freq, buffer);
		packstr(step_ptr->tres_per_step, buffer);
		packstr(step_ptr->tres_per_node, buffer);
		packstr(step_ptr->tres_per_socket, buffer);
		packstr(step_ptr->tres_per_task, buffer);
	} else if (protocol_version >= SLURM_MIN_PROTOCOL_VERSION) {
		pack32(step_ptr->job_ptr->array_job_id, buffer);
		pack32(step_ptr->job_ptr->array_task_id, buffer);
		pack_step_id(&step_ptr->step_id, buffer, protocol_version);
		pack16(0, buffer); /* was ckpt_interval */
		pack32(step_ptr->job_ptr->user_id, buffer);
		pack32(cpu_cnt, buffer);
		pack32(step_ptr->cpu_freq_min, buffer);
		pack32(step_ptr->cpu_freq_max, buffer);
		pack32(step_ptr->cpu_freq_gov, buffer);
		pack32(task_cnt, buffer);
		if (step_ptr->step_layout)
			pack32(step_ptr->step_layout->task_dist, buffer);
		else
			pack32((uint32_t) SLURM_DIST_UNKNOWN, buffer);
		pack32(step_ptr->time_limit, buffer);
		pack32(step_ptr->state, buffer);
		pack32(step_ptr->srun_pid, buffer);

		pack_time(step_ptr->start_time, buffer);
		if (IS_JOB_SUSPENDED(step_ptr->job_ptr)) {
			run_time = step_ptr->pre_sus_time;
		} else {
			begin_time = MAX(step_ptr->start_time,
					 step_ptr->job_ptr->suspend_time);
			run_time = step_ptr->pre_sus_time +
				difftime(time(NULL), begin_time);
		}
		pack_time(run_time, buffer);

		packstr(slurm_conf.cluster_name, buffer);
		if (step_ptr->job_ptr->part_ptr)
			packstr(step_ptr->job_ptr->part_ptr->name, buffer);
		else
			packstr(step_ptr->job_ptr->partition, buffer);
		packstr(step_ptr->host, buffer);
		packstr(step_ptr->resv_ports, buffer);
		packstr(node_list, buffer);
		packstr(step_ptr->name, buffer);
		packstr(step_ptr->network, buffer);
		pack_bit_str_hex(pack_bitstr, buffer);
		packnull(buffer); /* was ckpt_dir */
		select_g_select_jobinfo_pack(step_ptr->select_jobinfo, buffer,
					     protocol_version);
		packstr(step_ptr->tres_fmt_alloc_str, buffer);
		pack16(step_ptr->start_protocol_ver, buffer);

		packstr(step_ptr->cpus_per_tres, buffer);
		packstr(step_ptr->mem_per_tres, buffer);
		packstr(step_ptr->tres_bind, buffer);
		packstr(step_ptr->tres_freq, buffer);
		packstr(step_ptr->tres_per_step, buffer);
		packstr(step_ptr->tres_per_node, buffer);
		packstr(step_ptr->tres_per_socket, buffer);
		packstr(step_ptr->tres_per_task, buffer);
	} else {
		error("%s: protocol_version %hu not supported", __func__,
		      protocol_version);
	}
}

/*
 * pack_ctld_job_step_info_response_msg - packs job step info
 * IN job_id - specific id or NO_VAL for all
 * IN step_id - specific id or NO_VAL for all
 * IN uid - user issuing request
 * IN show_flags - job step filtering options
 * OUT buffer - location to store data, pointers automatically advanced
 * RET - 0 or error code
 * NOTE: MUST free_buf buffer
 */
extern int pack_ctld_job_step_info_response_msg(
	uint32_t job_id, uint32_t step_id, uid_t uid,
	uint16_t show_flags, Buf buffer, uint16_t protocol_version)
{
	ListIterator job_iterator;
	ListIterator step_iterator;
	int error_code = 0;
	uint32_t steps_packed = 0, tmp_offset;
	step_record_t *step_ptr;
	job_record_t *job_ptr;
	time_t now = time(NULL);
	int valid_job = 0;

	pack_time(now, buffer);
	pack32(steps_packed, buffer);	/* steps_packed placeholder */

	job_iterator = list_iterator_create(job_list);
	while ((job_ptr = list_next(job_iterator))) {
		if ((job_id != NO_VAL) && (job_id != job_ptr->job_id) &&
		    (job_id != job_ptr->array_job_id))
			continue;

		valid_job = 1;

		if (((show_flags & SHOW_ALL) == 0) && (uid != 0) &&
		    (job_ptr->part_ptr) && !part_is_visible(job_ptr->part_ptr, uid))
			continue;

		if ((slurm_conf.private_data & PRIVATE_DATA_JOBS) &&
		    (job_ptr->user_id != uid) && !validate_operator(uid) &&
		    (((slurm_mcs_get_privatedata() == 0) &&
		      !assoc_mgr_is_user_acct_coord(acct_db_conn, uid,
						    job_ptr->account)) ||
		     ((slurm_mcs_get_privatedata() == 1) &&
		      (mcs_g_check_mcs_label(uid, job_ptr->mcs_label) != 0))))
			continue;

		step_iterator = list_iterator_create(job_ptr->step_list);
		while ((step_ptr = list_next(step_iterator))) {
			if ((step_id != NO_VAL) &&
			    (step_ptr->step_id.step_id != step_id))
				continue;
			_pack_ctld_job_step_info(step_ptr, buffer,
						 protocol_version);
			steps_packed++;
		}
		list_iterator_destroy(step_iterator);
	}
	list_iterator_destroy(job_iterator);

	if (list_count(job_list) && !valid_job && !steps_packed)
		error_code = ESLURM_INVALID_JOB_ID;

	/* put the real record count in the message body header */
	tmp_offset = get_buf_offset(buffer);
	set_buf_offset(buffer, 0);
	pack_time(now, buffer);
	pack32(steps_packed, buffer);
	set_buf_offset(buffer, tmp_offset);

	return error_code;
}

/*
 * kill_step_on_node - determine if the specified job has any job steps
 *	allocated to the specified node and kill them unless no_kill flag
 *	is set on the step
 * IN job_ptr - pointer to an active job record
 * IN node_ptr - pointer to a node record
 * IN node_fail - true of removed node has failed
 * RET count of killed job steps
 */
extern int kill_step_on_node(job_record_t *job_ptr, node_record_t *node_ptr,
			     bool node_fail)
{
#ifdef HAVE_FRONT_END
	static bool front_end = true;
#else
	static bool front_end = false;
#endif
	ListIterator step_iterator;
	step_record_t *step_ptr;
	int i, i_first, i_last;
	uint32_t step_rc = 0;
	int bit_position, found = 0, rem = 0, step_node_inx;
	step_complete_msg_t req;

	if ((job_ptr == NULL) || (node_ptr == NULL))
		return found;

	bit_position = node_ptr - node_record_table_ptr;
	step_iterator = list_iterator_create (job_ptr->step_list);
	while ((step_ptr = list_next(step_iterator))) {
		if (step_ptr->state != JOB_RUNNING)
			continue;
		if (!bit_test(step_ptr->step_node_bitmap, bit_position))
			continue;

		/* Remove step allocation from the job's allocation */
		i_first = bit_ffs(step_ptr->step_node_bitmap);
		i_last = bit_fls(step_ptr->step_node_bitmap);
		for (i = i_first, step_node_inx = 0; i <= i_last; i++) {
			if (i == bit_position)
				break;
			if (bit_test(step_ptr->step_node_bitmap, i))
				step_node_inx++;
		}
		memset(&req, 0, sizeof(step_complete_msg_t));

		memcpy(&req.step_id, &step_ptr->step_id, sizeof(req.step_id));

		req.range_first = step_node_inx;
		req.range_last = step_node_inx;
		req.step_rc = 9;
		req.jobacct = NULL;	/* No accounting */
		(void) step_partial_comp(&req, 0, false, &rem, &step_rc);

		if (node_fail && !(step_ptr->flags & SSF_NO_KILL)) {
			info("Killing %pS due to failed node %s", step_ptr,
			     node_ptr->name);

			/*
			 * Never signal tasks on a front_end system.
			 * Otherwise signal step on all nodes
			 */
			if (!front_end) {
				signal_step_tasks(step_ptr, SIGKILL,
						  REQUEST_TERMINATE_TASKS);
			}
		} else {
			info("Killing %pS on failed node %s", step_ptr,
			     node_ptr->name);
			signal_step_tasks_on_node(node_ptr->name, step_ptr,
						  SIGKILL,
						  REQUEST_TERMINATE_TASKS);
		}
		found++;
	}

	list_iterator_destroy (step_iterator);
	return found;
}

/*
 * step_partial_comp - Note the completion of a job step on at least
 *	some of its nodes
 * IN req     - step_completion_msg RPC from slurmstepd
 * IN uid     - UID issuing the request
 * IN finish  - If true, no error, and no rem is 0 finish the step.
 * OUT rem    - count of nodes for which responses are still pending
 * OUT max_rc - highest return code for any step thus far
 * RET 0 on success, otherwise ESLURM error code
 */
extern int step_partial_comp(step_complete_msg_t *req, uid_t uid, bool finish,
			     int *rem, uint32_t *max_rc)
{
	job_record_t *job_ptr;
	step_record_t *step_ptr;
	int nodes, rem_nodes;

	xassert(rem);

	/* find the job, step, and validate input */
	job_ptr = find_job_record(req->step_id.job_id);
	if (job_ptr == NULL) {
		info("%s: JobId=%u invalid", __func__, req->step_id.job_id);
		return ESLURM_INVALID_JOB_ID;
	}

	/* If we are requeuing the job the completing flag will be set
	 * but the state will be Pending, so don't use IS_JOB_PENDING
	 * which won't see the completing flag.
	 */
	if (job_ptr->job_state == JOB_PENDING) {
		info("%s: %pJ pending", __func__, job_ptr);
		return ESLURM_JOB_PENDING;
	}

	if ((!validate_slurm_user(uid)) && (uid != job_ptr->user_id)) {
		/* Normally from slurmstepd, from srun on some failures */
		error("Security violation: REQUEST_STEP_COMPLETE RPC for %pJ from uid=%u",
		      job_ptr, (unsigned int) uid);
		return ESLURM_USER_ID_MISSING;
	}

	step_ptr = find_step_record(job_ptr, &req->step_id);

	if (step_ptr == NULL) {
		info("step_partial_comp: %pJ StepID=%u invalid",
		     job_ptr, req->step_id.step_id);
		return ESLURM_INVALID_JOB_ID;
	}
	if (step_ptr->batch_step) {
		error("%s: batch step received for %pJ. This should never happen.",
		      __func__, job_ptr);
		return ESLURM_INVALID_JOB_ID;
	}
	if (req->range_last < req->range_first) {
		error("%s: %pS range=%u-%u",
		      __func__, step_ptr, req->range_first, req->range_last);
		return EINVAL;
	}

	ext_sensors_g_get_stependdata(step_ptr);
	jobacctinfo_aggregate(step_ptr->jobacct, req->jobacct);

	/* we have been adding task average frequencies for
	 * jobacct->act_cpufreq so we need to divide with the
	 * total number of tasks/cpus for the step average frequency */
	if (step_ptr->cpu_count && step_ptr->jobacct)
		step_ptr->jobacct->act_cpufreq /= step_ptr->cpu_count;

	if (!step_ptr->exit_node_bitmap) {
		/* initialize the node bitmap for exited nodes */
		nodes = bit_set_count(step_ptr->step_node_bitmap);
		step_ptr->exit_node_bitmap = bit_alloc(nodes);
		step_ptr->exit_code = req->step_rc;
	} else {
		nodes = bit_size(step_ptr->exit_node_bitmap);
		if ((req->step_rc == SIG_OOM) ||
		    (req->step_rc > step_ptr->exit_code))
			step_ptr->exit_code = req->step_rc;
	}
	if ((req->range_first >= nodes) || (req->range_last >= nodes) ||
	    (req->range_first > req->range_last)) {
		/* range is zero origin */
		error("%s: %pS range=%u-%u nodes=%d",
		      __func__, step_ptr, req->range_first, req->range_last,
		      nodes);
		return EINVAL;
	}

#ifdef HAVE_FRONT_END
	bit_set_all(step_ptr->exit_node_bitmap);
	rem_nodes = 0;
#else
	bit_nset(step_ptr->exit_node_bitmap,
		 req->range_first, req->range_last);
	rem_nodes = bit_clear_count(step_ptr->exit_node_bitmap);
#endif
	*rem = rem_nodes;
	if (rem_nodes == 0) {
		/* release all switch windows */
		if (step_ptr->switch_job) {
			debug2("full switch release for %pS, nodes %s",
			       step_ptr, step_ptr->step_layout->node_list);
			switch_g_job_step_complete(
				step_ptr->switch_job,
				step_ptr->step_layout->node_list);
			switch_g_free_jobinfo (step_ptr->switch_job);
			step_ptr->switch_job = NULL;
		}
	} else if (switch_g_part_comp() && step_ptr->switch_job) {
		/* release switch windows on completed nodes,
		 * must translate range numbers to nodelist */
		hostlist_t hl;
		char *node_list;

		hl = _step_range_to_hostlist(step_ptr,
			req->range_first, req->range_last);
		node_list = hostlist_ranged_string_xmalloc(hl);
		debug2("partial switch release for %pS, nodes %s",
			step_ptr, node_list);
		switch_g_job_step_part_comp(
			step_ptr->switch_job, node_list);
		hostlist_destroy(hl);
		xfree(node_list);
	}

	if (max_rc)
		*max_rc = step_ptr->exit_code;

	/* The step has finished, finish it completely */
	if (!*rem && finish) {
		uint16_t cleaning = 0;
		if (step_ptr->step_id.step_id == SLURM_PENDING_STEP)
			return SLURM_SUCCESS;

		/* If the job is already cleaning we have already been here
		 * before, so just return. */
		select_g_select_jobinfo_get(step_ptr->select_jobinfo,
					    SELECT_JOBDATA_CLEANING,
					    &cleaning);
		if (cleaning) {	/* Step hasn't finished cleanup yet. */
			debug("%s: Cleaning flag already set for %pS, no reason to cleanup again.",
			      __func__, step_ptr);
			return SLURM_SUCCESS;
		}

		_internal_step_complete(job_ptr, step_ptr);

		last_job_update = time(NULL);
	}

	return SLURM_SUCCESS;
}

/*
 * step_set_alloc_tres - set the tres up when allocating the step.
 * Only set when job is running.
 */
extern void step_set_alloc_tres(step_record_t *step_ptr, uint32_t node_count,
				bool assoc_mgr_locked, bool make_formatted)
{
	uint64_t cpu_count = 1, mem_count = 1;
	char *tmp_tres_str = NULL;
	assoc_mgr_lock_t locks = { .tres = READ_LOCK };

	xassert(step_ptr);
	xassert(verify_lock(JOB_LOCK, WRITE_LOCK));

	xfree(step_ptr->tres_alloc_str);
	xfree(step_ptr->tres_fmt_alloc_str);

	if ((step_ptr->step_id.step_id == SLURM_EXTERN_CONT) &&
	    step_ptr->job_ptr->tres_alloc_str) {
		/* get the tres from the whole job */
		step_ptr->tres_alloc_str =
			xstrdup(step_ptr->job_ptr->tres_alloc_str);
		if (make_formatted)
			step_ptr->tres_fmt_alloc_str =
				xstrdup(step_ptr->job_ptr->tres_fmt_alloc_str);
		return;
	}

	if (!assoc_mgr_locked)
		assoc_mgr_lock(&locks);

	if ((step_ptr->step_id.step_id == SLURM_BATCH_SCRIPT) &&
	    step_ptr->job_ptr->job_resrcs) {
		/*
		 * FIXME: This is hardcoded to be the first node in the
		 * allocation, but we should probably be looking at the
		 * batch_host instead.  The amount of effort involved here was
		 * too much for the time we had.  Since the batch host is almost
		 * always the first node in the allocation and most allocations
		 * are homogeneous to start with this is more of a nice thing to
		 * have instead of a real issue.  The fact that the batch step
		 * didn't ever have GRES on the TRES before 20.11 seems to make
		 * me think people don't care in the first place.  I am sure one
		 * will care in the future though hence this short comment ;).
		 */

		/* get the cpus and memory on the first node */
		if (step_ptr->job_ptr->job_resrcs->cpus)
			cpu_count = step_ptr->job_ptr->job_resrcs->cpus[0];
		if (step_ptr->job_ptr->job_resrcs->memory_allocated)
			mem_count = step_ptr->job_ptr->job_resrcs->
				memory_allocated[0];

		tmp_tres_str = gres_job_gres_on_node_as_tres(
			step_ptr->job_ptr->gres_list, 0, true);
	} else {
		if (!step_ptr->step_layout || !step_ptr->step_layout->task_cnt)
			cpu_count = (uint64_t)step_ptr->job_ptr->total_cpus;
		else
			cpu_count = (uint64_t)step_ptr->cpu_count;
		mem_count = (uint64_t)step_ptr->pn_min_memory;
		if (mem_count & MEM_PER_CPU) {
			mem_count &= (~MEM_PER_CPU);
			mem_count *= cpu_count;
		} else
			mem_count *= node_count;
		tmp_tres_str = gres_2_tres_str(step_ptr->gres_list, 0, true);
	}

	xstrfmtcat(step_ptr->tres_alloc_str,
		   "%s%u=%"PRIu64",%u=%"PRIu64",%u=%u",
		   step_ptr->tres_alloc_str ? "," : "",
		   TRES_CPU, cpu_count,
		   TRES_MEM, mem_count,
		   TRES_NODE, node_count);

	if (tmp_tres_str) {
		xstrfmtcat(step_ptr->tres_alloc_str, "%s%s",
			   step_ptr->tres_alloc_str ? "," : "",
			   tmp_tres_str);
		xfree(tmp_tres_str);
	}

	if (make_formatted)
		step_ptr->tres_fmt_alloc_str =
			slurmdb_make_tres_string_from_simple(
				step_ptr->tres_alloc_str, assoc_mgr_tres_list,
				NO_VAL, CONVERT_NUM_UNIT_EXACT, 0, NULL);

	if (!assoc_mgr_locked)
		assoc_mgr_unlock(&locks);

	return;
}

/* convert a range of nodes allocated to a step to a hostlist with
 * names of those nodes */
static hostlist_t _step_range_to_hostlist(step_record_t *step_ptr,
					  uint32_t range_first,
					  uint32_t range_last)
{
	int i, node_inx = -1;
	hostlist_t hl = hostlist_create(NULL);

	for (i = 0; i < node_record_count; i++) {
		if (bit_test(step_ptr->step_node_bitmap, i) == 0)
			continue;
		node_inx++;
		if ((node_inx >= range_first)
		&&  (node_inx <= range_last)) {
			hostlist_push_host(hl,
				node_record_table_ptr[i].name);
		}
	}

	return hl;
}

/* convert a single node name to it's offset within a step's
 * nodes allocation. returns -1 on error */
static int _step_hostname_to_inx(step_record_t *step_ptr, char *node_name)
{
	node_record_t *node_ptr;
	int i, node_inx, node_offset = 0;

	node_ptr = find_node_record(node_name);
	if (node_ptr == NULL)
		return -1;
	node_inx = node_ptr - node_record_table_ptr;

	for (i = 0; i < node_inx; i++) {
		if (bit_test(step_ptr->step_node_bitmap, i))
			node_offset++;
	}
	return node_offset;
}

extern int step_epilog_complete(job_record_t *job_ptr, char *node_name)
{
	int rc = 0, node_inx, step_offset;
	ListIterator step_iterator;
	step_record_t *step_ptr;
	node_record_t *node_ptr;

	if (!switch_g_part_comp()) {
		/* don't bother with partial completions */
		return 0;
	}
	if ((node_ptr = find_node_record(node_name)) == NULL)
		return 0;
	node_inx = node_ptr - node_record_table_ptr;

	step_iterator = list_iterator_create(job_ptr->step_list);
	while ((step_ptr = list_next(step_iterator))) {
		if (step_ptr->state != JOB_RUNNING)
			continue;
		if ((!step_ptr->switch_job)
		||  (bit_test(step_ptr->step_node_bitmap, node_inx) == 0))
			continue;
		if (step_ptr->exit_node_bitmap) {
			step_offset = _step_hostname_to_inx(
					step_ptr, node_name);
			if ((step_offset < 0)
			||  bit_test(step_ptr->exit_node_bitmap,
					step_offset))
				continue;
			bit_set(step_ptr->exit_node_bitmap,
				step_offset);
		}
		rc++;
		debug2("partial switch release for %pS, epilog on %s",
			step_ptr, node_name);
		switch_g_job_step_part_comp(
			step_ptr->switch_job, node_name);
	}
	list_iterator_destroy (step_iterator);

	return rc;
}

static void _suspend_job_step(job_record_t *job_ptr, step_record_t *step_ptr,
			      time_t now)
{
	if ((job_ptr->suspend_time)
	&&  (job_ptr->suspend_time > step_ptr->start_time)) {
		step_ptr->pre_sus_time +=
			difftime(now, job_ptr->suspend_time);
	} else {
		step_ptr->pre_sus_time +=
			difftime(now, step_ptr->start_time);
	}

}

/* Update time stamps for job step suspend */
extern void suspend_job_step(job_record_t *job_ptr)
{
	time_t now = time(NULL);
	ListIterator step_iterator;
	step_record_t *step_ptr;

	step_iterator = list_iterator_create (job_ptr->step_list);
	while ((step_ptr = list_next(step_iterator))) {
		if (step_ptr->state != JOB_RUNNING)
			continue;
		_suspend_job_step(job_ptr, step_ptr, now);
	}
	list_iterator_destroy (step_iterator);
}

static void _resume_job_step(job_record_t *job_ptr, step_record_t *step_ptr,
			     time_t now)
{
	if ((job_ptr->suspend_time) &&
	    (job_ptr->suspend_time < step_ptr->start_time)) {
		step_ptr->tot_sus_time +=
			difftime(now, step_ptr->start_time);
	} else {
		step_ptr->tot_sus_time +=
			difftime(now, job_ptr->suspend_time);
	}
}

/* Update time stamps for job step resume */
extern void resume_job_step(job_record_t *job_ptr)
{
	time_t now = time(NULL);
	ListIterator step_iterator;
	step_record_t *step_ptr;

	step_iterator = list_iterator_create (job_ptr->step_list);
	while ((step_ptr = list_next(step_iterator))) {
		if (step_ptr->state != JOB_RUNNING)
			continue;
		_resume_job_step(job_ptr, step_ptr, now);
	}
	list_iterator_destroy (step_iterator);
}


/*
 * dump_job_step_state - dump the state of a specific job step to a buffer,
 *	load with load_step_state
 * IN step_ptr - pointer to job step for which information is to be dumped
 * IN/OUT buffer - location to store data, pointers automatically advanced
 */
extern int dump_job_step_state(void *x, void *arg)
{
	step_record_t *step_ptr = (step_record_t *) x;
	Buf buffer = (Buf) arg;

	if (step_ptr->state < JOB_RUNNING)
		return 0;

	pack16((uint16_t) STEP_FLAG, buffer);

	pack32(step_ptr->step_id.step_id, buffer);
	pack32(step_ptr->step_id.step_het_comp, buffer);
	pack16(step_ptr->cyclic_alloc, buffer);
	pack32(step_ptr->srun_pid, buffer);
	pack16(step_ptr->port, buffer);
	pack16(step_ptr->cpus_per_task, buffer);
	pack16(step_ptr->resv_port_cnt, buffer);
	pack16(step_ptr->state, buffer);
	pack16(step_ptr->start_protocol_ver, buffer);

	pack32(step_ptr->flags, buffer);

	pack32(step_ptr->cpu_count, buffer);
	pack64(step_ptr->pn_min_memory, buffer);
	pack32(step_ptr->exit_code, buffer);
	if (step_ptr->exit_code != NO_VAL) {
		pack_bit_str_hex(step_ptr->exit_node_bitmap, buffer);
	}
	pack_bit_str_hex(step_ptr->core_bitmap_job, buffer);
	pack32(step_ptr->time_limit, buffer);
	pack32(step_ptr->cpu_freq_min, buffer);
	pack32(step_ptr->cpu_freq_max, buffer);
	pack32(step_ptr->cpu_freq_gov, buffer);

	pack_time(step_ptr->start_time, buffer);
	pack_time(step_ptr->pre_sus_time, buffer);
	pack_time(step_ptr->tot_sus_time, buffer);

	packstr(step_ptr->host,  buffer);
	packstr(step_ptr->resv_ports, buffer);
	packstr(step_ptr->name, buffer);
	packstr(step_ptr->network, buffer);

	(void) gres_plugin_step_state_pack(step_ptr->gres_list, buffer,
					   &step_ptr->step_id,
					   SLURM_PROTOCOL_VERSION);

	pack16(step_ptr->batch_step, buffer);

	pack_slurm_step_layout(step_ptr->step_layout, buffer,
			       SLURM_PROTOCOL_VERSION);

	if (step_ptr->switch_job) {
		pack8(1, buffer);
		switch_g_pack_jobinfo(step_ptr->switch_job, buffer,
				      SLURM_PROTOCOL_VERSION);
	} else
		pack8(0, buffer);

	select_g_select_jobinfo_pack(step_ptr->select_jobinfo, buffer,
				     SLURM_PROTOCOL_VERSION);
	packstr(step_ptr->tres_alloc_str, buffer);
	packstr(step_ptr->tres_fmt_alloc_str, buffer);

	packstr(step_ptr->cpus_per_tres, buffer);
	packstr(step_ptr->mem_per_tres, buffer);
	packstr(step_ptr->tres_bind, buffer);
	packstr(step_ptr->tres_freq, buffer);
	packstr(step_ptr->tres_per_step, buffer);
	packstr(step_ptr->tres_per_node, buffer);
	packstr(step_ptr->tres_per_socket, buffer);
	packstr(step_ptr->tres_per_task, buffer);
	return 0;
}

/*
 * Create a new job step from data in a buffer (as created by
 *	dump_job_step_state)
 * IN/OUT - job_ptr - point to a job for which the step is to be loaded.
 * IN/OUT buffer - location to get data from, pointers advanced
 */
/* NOTE: assoc_mgr tres and assoc read lock must be locked before calling */
extern int load_step_state(job_record_t *job_ptr, Buf buffer,
			   uint16_t protocol_version)
{
	step_record_t *step_ptr = NULL;
	bitstr_t *exit_node_bitmap = NULL, *core_bitmap_job = NULL;
	uint8_t uint8_tmp;
	uint16_t cyclic_alloc, port, batch_step;
	uint16_t start_protocol_ver = SLURM_MIN_PROTOCOL_VERSION;
	uint16_t cpus_per_task, resv_port_cnt, state;
	uint32_t cpu_count, exit_code, name_len, srun_pid = 0, flags = 0;
	uint32_t time_limit, cpu_freq_min, cpu_freq_max, cpu_freq_gov;
	uint64_t pn_min_memory;
	time_t start_time, pre_sus_time, tot_sus_time;
	char *host = NULL, *core_job = NULL;
	char *resv_ports = NULL, *name = NULL, *network = NULL;
	char *tres_alloc_str = NULL, *tres_fmt_alloc_str = NULL;
	char *cpus_per_tres = NULL, *mem_per_tres = NULL, *tres_bind = NULL;
	char *tres_freq = NULL, *tres_per_step = NULL, *tres_per_node = NULL;
	char *tres_per_socket = NULL, *tres_per_task = NULL;
	dynamic_plugin_data_t *switch_tmp = NULL;
	slurm_step_layout_t *step_layout = NULL;
	List gres_list = NULL;
	dynamic_plugin_data_t *select_jobinfo = NULL;
	slurm_step_id_t step_id = { .job_id = job_ptr->job_id,
				    .step_het_comp = NO_VAL };

	if (protocol_version >= SLURM_20_11_PROTOCOL_VERSION) {
		safe_unpack32(&step_id.step_id, buffer);
		safe_unpack32(&step_id.step_het_comp, buffer);
		safe_unpack16(&cyclic_alloc, buffer);
		safe_unpack32(&srun_pid, buffer);
		safe_unpack16(&port, buffer);
		safe_unpack16(&cpus_per_task, buffer);
		safe_unpack16(&resv_port_cnt, buffer);
		safe_unpack16(&state, buffer);
		safe_unpack16(&start_protocol_ver, buffer);

		safe_unpack32(&flags, buffer);

		safe_unpack32(&cpu_count, buffer);
		safe_unpack64(&pn_min_memory, buffer);
		safe_unpack32(&exit_code, buffer);
		if (exit_code != NO_VAL) {
			unpack_bit_str_hex(&exit_node_bitmap, buffer);
		}
		unpack_bit_str_hex(&core_bitmap_job, buffer);

		safe_unpack32(&time_limit, buffer);
		safe_unpack32(&cpu_freq_min, buffer);
		safe_unpack32(&cpu_freq_max, buffer);
		safe_unpack32(&cpu_freq_gov, buffer);

		safe_unpack_time(&start_time, buffer);
		safe_unpack_time(&pre_sus_time, buffer);
		safe_unpack_time(&tot_sus_time, buffer);

		safe_unpackstr_xmalloc(&host, &name_len, buffer);
		safe_unpackstr_xmalloc(&resv_ports, &name_len, buffer);
		safe_unpackstr_xmalloc(&name, &name_len, buffer);
		safe_unpackstr_xmalloc(&network, &name_len, buffer);

		if (gres_plugin_step_state_unpack(&gres_list, buffer,
						  &step_id,
						  protocol_version)
		    != SLURM_SUCCESS)
			goto unpack_error;

		safe_unpack16(&batch_step, buffer);

		if (unpack_slurm_step_layout(&step_layout, buffer,
					     protocol_version))
			goto unpack_error;

		safe_unpack8(&uint8_tmp, buffer);
		if (uint8_tmp &&
		    (switch_g_unpack_jobinfo(&switch_tmp, buffer,
					     protocol_version)))
				goto unpack_error;

		if (select_g_select_jobinfo_unpack(&select_jobinfo, buffer,
						   protocol_version))
			goto unpack_error;
		safe_unpackstr_xmalloc(&tres_alloc_str, &name_len, buffer);
		safe_unpackstr_xmalloc(&tres_fmt_alloc_str, &name_len, buffer);

		safe_unpackstr_xmalloc(&cpus_per_tres, &name_len, buffer);
		safe_unpackstr_xmalloc(&mem_per_tres, &name_len, buffer);
		safe_unpackstr_xmalloc(&tres_bind, &name_len, buffer);
		safe_unpackstr_xmalloc(&tres_freq, &name_len, buffer);
		safe_unpackstr_xmalloc(&tres_per_step, &name_len, buffer);
		safe_unpackstr_xmalloc(&tres_per_node, &name_len, buffer);
		safe_unpackstr_xmalloc(&tres_per_socket, &name_len, buffer);
		safe_unpackstr_xmalloc(&tres_per_task, &name_len, buffer);
	} else if (protocol_version >= SLURM_20_02_PROTOCOL_VERSION) {
		safe_unpack32(&step_id.step_id, buffer);
		convert_old_step_id(&step_id.step_id);
		safe_unpack16(&cyclic_alloc, buffer);
		safe_unpack32(&srun_pid, buffer);
		safe_unpack16(&port, buffer);
		safe_unpack16(&cpus_per_task, buffer);
		safe_unpack16(&resv_port_cnt, buffer);
		safe_unpack16(&state, buffer);
		safe_unpack16(&start_protocol_ver, buffer);

		safe_unpack8(&uint8_tmp, buffer);
		if (uint8_tmp)
			flags |= SSF_NO_KILL;

		safe_unpack32(&cpu_count, buffer);
		safe_unpack64(&pn_min_memory, buffer);
		safe_unpack32(&exit_code, buffer);
		if (exit_code != NO_VAL) {
			unpack_bit_str_hex(&exit_node_bitmap, buffer);
		}
		unpack_bit_str_hex(&core_bitmap_job, buffer);

		safe_unpack32(&time_limit, buffer);
		safe_unpack32(&cpu_freq_min, buffer);
		safe_unpack32(&cpu_freq_max, buffer);
		safe_unpack32(&cpu_freq_gov, buffer);

		safe_unpack_time(&start_time, buffer);
		safe_unpack_time(&pre_sus_time, buffer);
		safe_unpack_time(&tot_sus_time, buffer);

		safe_unpackstr_xmalloc(&host, &name_len, buffer);
		safe_unpackstr_xmalloc(&resv_ports, &name_len, buffer);
		safe_unpackstr_xmalloc(&name, &name_len, buffer);
		safe_unpackstr_xmalloc(&network, &name_len, buffer);

		if (gres_plugin_step_state_unpack(&gres_list, buffer,
						  &step_id,
						  protocol_version)
		    != SLURM_SUCCESS)
			goto unpack_error;

		safe_unpack16(&batch_step, buffer);

		if (unpack_slurm_step_layout(&step_layout, buffer,
					     protocol_version))
			goto unpack_error;

		safe_unpack8(&uint8_tmp, buffer);
		if (uint8_tmp &&
		    (switch_g_unpack_jobinfo(&switch_tmp, buffer,
					     protocol_version)))
				goto unpack_error;

		if (select_g_select_jobinfo_unpack(&select_jobinfo, buffer,
						   protocol_version))
			goto unpack_error;
		safe_unpackstr_xmalloc(&tres_alloc_str, &name_len, buffer);
		safe_unpackstr_xmalloc(&tres_fmt_alloc_str, &name_len, buffer);

		safe_unpackstr_xmalloc(&cpus_per_tres, &name_len, buffer);
		safe_unpackstr_xmalloc(&mem_per_tres, &name_len, buffer);
		safe_unpackstr_xmalloc(&tres_bind, &name_len, buffer);
		safe_unpackstr_xmalloc(&tres_freq, &name_len, buffer);
		safe_unpackstr_xmalloc(&tres_per_step, &name_len, buffer);
		safe_unpackstr_xmalloc(&tres_per_node, &name_len, buffer);
		safe_unpackstr_xmalloc(&tres_per_socket, &name_len, buffer);
		safe_unpackstr_xmalloc(&tres_per_task, &name_len, buffer);
	} else if (protocol_version >= SLURM_MIN_PROTOCOL_VERSION) {
		char *temp_str;
		time_t time_tmp;

		uint16_t uint16_tmp;
		safe_unpack32(&step_id.step_id, buffer);
		convert_old_step_id(&step_id.step_id);
		safe_unpack16(&cyclic_alloc, buffer);
		safe_unpack32(&srun_pid, buffer);
		safe_unpack16(&port, buffer);
		safe_unpack16(&uint16_tmp, buffer); /* was ckpt_interval */
		safe_unpack16(&cpus_per_task, buffer);
		safe_unpack16(&resv_port_cnt, buffer);
		safe_unpack16(&state, buffer);
		safe_unpack16(&start_protocol_ver, buffer);

		safe_unpack8(&uint8_tmp, buffer);
		if (uint8_tmp)
			flags |= SSF_NO_KILL;

		safe_unpack32(&cpu_count, buffer);
		safe_unpack64(&pn_min_memory, buffer);
		safe_unpack32(&exit_code, buffer);
		if (exit_code != NO_VAL) {
			unpack_bit_str_hex(&exit_node_bitmap, buffer);
		}
		unpack_bit_str_hex(&core_bitmap_job, buffer);

		safe_unpack32(&time_limit, buffer);
		safe_unpack32(&cpu_freq_min, buffer);
		safe_unpack32(&cpu_freq_max, buffer);
		safe_unpack32(&cpu_freq_gov, buffer);

		safe_unpack_time(&start_time, buffer);
		safe_unpack_time(&pre_sus_time, buffer);
		safe_unpack_time(&tot_sus_time, buffer);
		safe_unpack_time(&time_tmp, buffer); /* was ckpt_time */

		safe_unpackstr_xmalloc(&host, &name_len, buffer);
		safe_unpackstr_xmalloc(&resv_ports, &name_len, buffer);
		safe_unpackstr_xmalloc(&name, &name_len, buffer);
		safe_unpackstr_xmalloc(&network, &name_len, buffer);
		safe_unpackstr_xmalloc(&temp_str, &name_len, buffer);
		xfree(temp_str); /* was ckpt_dir */

		if (gres_plugin_step_state_unpack(&gres_list, buffer,
						  &step_id,
						  protocol_version)
		    != SLURM_SUCCESS)
			goto unpack_error;

		safe_unpack16(&batch_step, buffer);
		if (!batch_step) {
			if (unpack_slurm_step_layout(&step_layout, buffer,
						     protocol_version))
				goto unpack_error;
			if (switch_g_unpack_jobinfo(&switch_tmp, buffer,
						    protocol_version))
				goto unpack_error;
		} else
			step_layout = fake_slurm_step_layout_create(
				job_ptr->batch_host, NULL, NULL, 1, 1);

		/* fake out the former checkpoint plugin */
		{
			uint16_t id;
			uint32_t size;
			safe_unpack16(&id, buffer);
			safe_unpack32(&size, buffer);
			/* skip past any checkpoint plugin info */
			size += get_buf_offset(buffer);
			set_buf_offset(buffer, size);
		}

		if (select_g_select_jobinfo_unpack(&select_jobinfo, buffer,
						   protocol_version))
			goto unpack_error;
		safe_unpackstr_xmalloc(&tres_alloc_str, &name_len, buffer);
		safe_unpackstr_xmalloc(&tres_fmt_alloc_str, &name_len, buffer);

		safe_unpackstr_xmalloc(&cpus_per_tres, &name_len, buffer);
		safe_unpackstr_xmalloc(&mem_per_tres, &name_len, buffer);
		safe_unpackstr_xmalloc(&tres_bind, &name_len, buffer);
		safe_unpackstr_xmalloc(&tres_freq, &name_len, buffer);
		safe_unpackstr_xmalloc(&tres_per_step, &name_len, buffer);
		safe_unpackstr_xmalloc(&tres_per_node, &name_len, buffer);
		safe_unpackstr_xmalloc(&tres_per_socket, &name_len, buffer);
		safe_unpackstr_xmalloc(&tres_per_task, &name_len, buffer);
	} else {
		error("load_step_state: protocol_version "
		      "%hu not supported", protocol_version);
		goto unpack_error;
	}

	/* validity test as possible */
	if (cyclic_alloc > 1) {
		error("Invalid data for %pJ StepId=%u: cyclic_alloc=%u",
		      job_ptr, step_id.step_id, cyclic_alloc);
		goto unpack_error;
	}

	step_ptr = find_step_record(job_ptr, &step_id);
	if (step_ptr == NULL)
		step_ptr = _create_step_record(job_ptr, start_protocol_ver);
	if (step_ptr == NULL)
		goto unpack_error;

	/* set new values */
	memcpy(&step_ptr->step_id, &step_id, sizeof(step_ptr->step_id));

	step_ptr->cpu_count    = cpu_count;
	step_ptr->cpus_per_task= cpus_per_task;
	step_ptr->cyclic_alloc = cyclic_alloc;
	step_ptr->resv_port_cnt= resv_port_cnt;
	step_ptr->resv_ports   = resv_ports;
	step_ptr->name         = name;
	step_ptr->network      = network;
	step_ptr->flags        = flags;
	step_ptr->gres_list    = gres_list;
	step_ptr->srun_pid     = srun_pid;
	step_ptr->port         = port;
	step_ptr->pn_min_memory= pn_min_memory;
	step_ptr->host         = host;
	host                   = NULL;  /* re-used, nothing left to free */
	step_ptr->batch_step   = batch_step;
	step_ptr->start_time   = start_time;
	step_ptr->time_limit   = time_limit;
	step_ptr->pre_sus_time = pre_sus_time;
	step_ptr->tot_sus_time = tot_sus_time;

	if (!select_jobinfo)
		select_jobinfo = select_g_select_jobinfo_alloc();
	step_ptr->select_jobinfo = select_jobinfo;
	select_jobinfo = NULL;

	slurm_step_layout_destroy(step_ptr->step_layout);
	step_ptr->step_layout  = step_layout;

	if ((step_ptr->step_id.step_id == SLURM_EXTERN_CONT) && switch_tmp) {
		switch_g_free_jobinfo(switch_tmp);
		switch_tmp = NULL;
	} else
		step_ptr->switch_job   = switch_tmp;

	xfree(step_ptr->tres_alloc_str);
	step_ptr->tres_alloc_str     = tres_alloc_str;
	tres_alloc_str = NULL;

	xfree(step_ptr->cpus_per_tres);
	step_ptr->cpus_per_tres = cpus_per_tres;
	cpus_per_tres = NULL;
	xfree(step_ptr->mem_per_tres);
	step_ptr->mem_per_tres = mem_per_tres;
	mem_per_tres = NULL;
	xfree(step_ptr->tres_bind);
	step_ptr->tres_bind = tres_bind;
	tres_bind = NULL;
	xfree(step_ptr->tres_freq);
	step_ptr->tres_freq = tres_freq;
	tres_freq = NULL;
	xfree(step_ptr->tres_per_step);
	step_ptr->tres_per_step = tres_per_step;
	tres_per_step = NULL;
	xfree(step_ptr->tres_per_node);
	step_ptr->tres_per_node = tres_per_node;
	tres_per_node = NULL;
	xfree(step_ptr->tres_per_socket);
	step_ptr->tres_per_socket = tres_per_socket;
	tres_per_socket = NULL;
	xfree(step_ptr->tres_per_task);
	step_ptr->tres_per_task = tres_per_task;
	tres_per_task = NULL;

	xfree(step_ptr->tres_fmt_alloc_str);
	step_ptr->tres_fmt_alloc_str = tres_fmt_alloc_str;
	tres_fmt_alloc_str = NULL;

	step_ptr->cpu_freq_min = cpu_freq_min;
	step_ptr->cpu_freq_max = cpu_freq_max;
	step_ptr->cpu_freq_gov = cpu_freq_gov;
	step_ptr->state        = state;

	step_ptr->start_protocol_ver = start_protocol_ver;

	if (!step_ptr->ext_sensors)
		step_ptr->ext_sensors = ext_sensors_alloc();

	step_ptr->exit_code    = exit_code;

	if (exit_node_bitmap) {
		step_ptr->exit_node_bitmap = exit_node_bitmap;
		exit_node_bitmap = NULL;
	}

	if (core_bitmap_job) {
		step_ptr->core_bitmap_job = core_bitmap_job;
		core_bitmap_job = NULL;
	}

	if (step_ptr->step_layout && switch_tmp)
		switch_g_job_step_allocated(switch_tmp,
					    step_ptr->step_layout->node_list);

	info("recovered %pS", step_ptr);
	return SLURM_SUCCESS;

unpack_error:
	xfree(host);
	xfree(resv_ports);
	xfree(name);
	xfree(network);
	FREE_NULL_LIST(gres_list);
	FREE_NULL_BITMAP(exit_node_bitmap);
	FREE_NULL_BITMAP(core_bitmap_job);
	xfree(core_job);
	if (switch_tmp)
		switch_g_free_jobinfo(switch_tmp);
	slurm_step_layout_destroy(step_layout);
	select_g_select_jobinfo_free(select_jobinfo);
	xfree(tres_alloc_str);
	xfree(tres_fmt_alloc_str);
	xfree(cpus_per_tres);
	xfree(mem_per_tres);
	xfree(tres_bind);
	xfree(tres_freq);
	xfree(tres_per_step);
	xfree(tres_per_node);
	xfree(tres_per_socket);
	xfree(tres_per_task);

	return SLURM_ERROR;
}

static void _signal_step_timelimit(job_record_t *job_ptr, step_record_t *step_ptr,
				   time_t now)
{
#ifndef HAVE_FRONT_END
	int i;
#endif
	kill_job_msg_t *kill_step;
	agent_arg_t *agent_args = NULL;

	step_ptr->state = JOB_TIMEOUT;

	xassert(step_ptr);
	agent_args = xmalloc(sizeof(agent_arg_t));
	agent_args->msg_type = REQUEST_KILL_TIMELIMIT;
	agent_args->retry = 1;
	agent_args->hostlist = hostlist_create(NULL);
	kill_step = xmalloc(sizeof(kill_job_msg_t));
	memcpy(&kill_step->step_id, &step_ptr->step_id,
	       sizeof(kill_step->step_id));
	kill_step->het_job_id = job_ptr->het_job_id;
	kill_step->job_state = job_ptr->job_state;
	kill_step->job_uid   = job_ptr->user_id;
	kill_step->job_gid   = job_ptr->group_id;
	kill_step->nodes     = xstrdup(job_ptr->nodes);
	kill_step->time      = now;
	kill_step->start_time = job_ptr->start_time;
	kill_step->select_jobinfo = select_g_select_jobinfo_copy(
			job_ptr->select_jobinfo);

#ifdef HAVE_FRONT_END
	xassert(job_ptr->batch_host);
	if (job_ptr->front_end_ptr)
		agent_args->protocol_version =
			job_ptr->front_end_ptr->protocol_version;
	hostlist_push_host(agent_args->hostlist, job_ptr->batch_host);
	agent_args->node_count++;
#else
	if (step_ptr->step_node_bitmap) {
		agent_args->protocol_version = SLURM_PROTOCOL_VERSION;
		for (i = 0; i < node_record_count; i++) {
			if (bit_test(step_ptr->step_node_bitmap, i) == 0)
				continue;
			if (agent_args->protocol_version >
			    node_record_table_ptr[i].protocol_version) {
				agent_args->protocol_version =
					node_record_table_ptr[i].
					protocol_version;
			}
			hostlist_push_host(agent_args->hostlist,
					   node_record_table_ptr[i].name);
			agent_args->node_count++;
		}
	} else {
		/* Could happen on node failure */
		info("%s: %pJ Step %u has NULL node_bitmap", __func__,
		     job_ptr, step_ptr->step_id.step_id);
	}
#endif

	if (agent_args->node_count == 0) {
		hostlist_destroy(agent_args->hostlist);
		xfree(agent_args);
		if (kill_step->select_jobinfo) {
			select_g_select_jobinfo_free(
				kill_step->select_jobinfo);
		}
		xfree(kill_step);
		return;
	}

	agent_args->msg_args = kill_step;
	agent_queue_request(agent_args);
	return;
}

extern void check_job_step_time_limit(job_record_t *job_ptr, time_t now)
{
	ListIterator step_iterator;
	step_record_t *step_ptr;
	uint32_t job_run_mins = 0;

	xassert(job_ptr);

	if (job_ptr->job_state != JOB_RUNNING)
		return;

	step_iterator = list_iterator_create (job_ptr->step_list);
	while ((step_ptr = list_next(step_iterator))) {
		if (step_ptr->state != JOB_RUNNING)
			continue;
		if (step_ptr->time_limit == INFINITE ||
		    step_ptr->time_limit == NO_VAL)
			continue;
		job_run_mins = (uint32_t) (((now - step_ptr->start_time) -
				step_ptr->tot_sus_time) / 60);
		if (job_run_mins >= step_ptr->time_limit) {
			/* this step has timed out */
			info("%s: %pS has timed out (%u)",
			     __func__, step_ptr, step_ptr->time_limit);
			_signal_step_timelimit(job_ptr, step_ptr, now);
		}
	}
	list_iterator_destroy (step_iterator);
}

/* Return true if memory is a reserved resources, false otherwise */
static bool _is_mem_resv(void)
{
	static bool mem_resv_value  = false;
	static bool mem_resv_tested = false;

	if (!mem_resv_tested) {
		mem_resv_tested = true;
		if (slurm_conf.select_type_param & CR_MEMORY)
			mem_resv_value = true;
	}

	return mem_resv_value;
}

/*
 * Process job step update request from specified user,
 * RET - 0 or error code
 */
extern int update_step(step_update_request_msg_t *req, uid_t uid)
{
	job_record_t *job_ptr;
	step_record_t *step_ptr = NULL;
	step_record_t *step2_ptr = NULL;
	ListIterator step_iterator;
	int mod_cnt = 0;
	bool new_step = false;
	slurm_step_id_t step_id;

	job_ptr = find_job_record(req->job_id);
	if (job_ptr == NULL) {
		error("%s: invalid JobId=%u", __func__, req->job_id);
		return ESLURM_INVALID_JOB_ID;
	}

	step_id.job_id = job_ptr->job_id;
	step_id.step_id = req->step_id;
	step_id.step_het_comp = NO_VAL;

	if (req->jobacct) {
		if (!validate_slurm_user(uid)) {
			error("Security violation, STEP_UPDATE RPC from uid %d",
			      uid);
			return ESLURM_USER_ID_MISSING;
		}
		/*
		 * Need to create a temporary step record (using some other
		 * launch mechanism that didn't use srun to launch).  Don't use
		 * _create_step_record though since we don't want to push it on
		 * the job's step_list.
		 */
		if (req->step_id == NO_VAL) {
			step_ptr = xmalloc(sizeof(*step_ptr));
			step_ptr->job_ptr    = job_ptr;
			step_ptr->exit_code  = NO_VAL;
			step_ptr->time_limit = INFINITE;
			step_ptr->jobacct    = jobacctinfo_create(NULL);
			step_ptr->requid     = -1;
			step_ptr->step_node_bitmap =
				bit_copy(job_ptr->node_bitmap);
			req->step_id = step_ptr->step_id.step_id =
				job_ptr->next_step_id++;
			new_step = 1;
		} else {
			if (req->step_id >= job_ptr->next_step_id)
				return ESLURM_INVALID_JOB_ID;

			if (!(step_ptr = find_step_record(job_ptr, &step_id))) {
				/*
				 * If updating this after the fact we need to
				 * remake the step so we can send the updated
				 * parts to accounting.
				 */
				step_ptr = xmalloc(sizeof(*step_ptr));
				step_ptr->job_ptr    = job_ptr;
				step_ptr->jobacct    = jobacctinfo_create(NULL);
				step_ptr->requid     = -1;
				memcpy(&step_ptr->step_id, &step_id,
				       sizeof(step_ptr->step_id));
				new_step = 1;
			}
		}
	} else if ((job_ptr->user_id != uid) && !validate_operator(uid) &&
		   !assoc_mgr_is_user_acct_coord(acct_db_conn, uid,
						 job_ptr->account)) {
		error("Security violation, STEP_UPDATE RPC from uid %d", uid);
		return ESLURM_USER_ID_MISSING;
	}

	/*
	 * No need to limit step time limit as job time limit will kill
	 * any steps with any time limit
	 */
	if (req->step_id == NO_VAL) {
		step_iterator = list_iterator_create(job_ptr->step_list);
		while ((step2_ptr = list_next(step_iterator))) {
			if (step2_ptr->state != JOB_RUNNING)
				continue;
			step2_ptr->time_limit = req->time_limit;
			mod_cnt++;
			info("Updating %pS time limit to %u",
			     step2_ptr, req->time_limit);
		}
		list_iterator_destroy (step_iterator);
	} else {
		if (!step_ptr)
			step_ptr = find_step_record(job_ptr, &step_id);

		if (!step_ptr)
			return ESLURM_INVALID_JOB_ID;

		if (req->jobacct) {
			jobacctinfo_aggregate(step_ptr->jobacct, req->jobacct);
			if (new_step) {
				step_ptr->start_time = req->start_time;
				step_ptr->name = xstrdup(req->name);
				jobacct_storage_g_step_start(
					acct_db_conn, step_ptr);
			} else if (!step_ptr->exit_node_bitmap) {
				/*
				 * If the exit_code is not NO_VAL then
				 * we need to initialize the node bitmap for
				 * exited nodes for packing.
				 */
				int nodes = bit_set_count(
					step_ptr->step_node_bitmap);
				step_ptr->exit_node_bitmap = bit_alloc(nodes);
			}
			step_ptr->exit_code = req->exit_code;

			jobacct_storage_g_step_complete(acct_db_conn, step_ptr);

			mod_cnt++;
			info("Updating %pS jobacct info", step_ptr);
		} else {
			step_ptr->time_limit = req->time_limit;
			mod_cnt++;
			info("Updating %pS time limit to %u",
			     step_ptr, req->time_limit);
		}
	}
	if (mod_cnt)
		last_job_update = time(NULL);
	if (new_step) {
		/*
		 * This was a temporary step record, never linked to the job,
		 * so there is no need to check SELECT_JOBDATA_CLEANING.
		 */
		free_step_record(step_ptr);
	}

	return SLURM_SUCCESS;
}

/* Return the total core count on a given node index */
static int _get_node_cores(int node_inx)
{
	node_record_t *node_ptr = node_record_table_ptr + node_inx;
	int socks, cores;

	socks = node_ptr->config_ptr->tot_sockets;
	cores = node_ptr->config_ptr->cores;

	return socks * cores;
}

/*
 * Rebuild a job step's core_bitmap_job after a job has just changed size
 * job_ptr IN - job that was just re-sized
 * orig_job_node_bitmap IN - The job's original node bitmap
 */
extern void rebuild_step_bitmaps(job_record_t *job_ptr,
				 bitstr_t *orig_job_node_bitmap)
{
	step_record_t *step_ptr;
	ListIterator step_iterator;
	bitstr_t *orig_step_core_bitmap;
	int i, j, i_first, i_last, i_size;
	int old_core_offset, new_core_offset, node_core_count;
	bool old_node_set, new_node_set;

	if (job_ptr->step_list == NULL)
		return;

	step_iterator = list_iterator_create(job_ptr->step_list);
	while ((step_ptr = list_next(step_iterator))) {
		if (step_ptr->state < JOB_RUNNING)
			continue;
		gres_plugin_step_state_rebase(step_ptr->gres_list,
					orig_job_node_bitmap,
					job_ptr->job_resrcs->node_bitmap);
		if (step_ptr->core_bitmap_job == NULL)
			continue;
		orig_step_core_bitmap = step_ptr->core_bitmap_job;
		i_size = bit_size(job_ptr->job_resrcs->core_bitmap);
		step_ptr->core_bitmap_job = bit_alloc(i_size);
		old_core_offset = 0;
		new_core_offset = 0;
		i_first = MIN(bit_ffs(orig_job_node_bitmap),
			      bit_ffs(job_ptr->job_resrcs->node_bitmap));
		i_last  = MAX(bit_fls(orig_job_node_bitmap),
			      bit_fls(job_ptr->job_resrcs->node_bitmap));
		for (i = i_first; i <= i_last; i++) {
			old_node_set = bit_test(orig_job_node_bitmap, i);
			new_node_set = bit_test(job_ptr->job_resrcs->
						node_bitmap, i);
			if (!old_node_set && !new_node_set)
				continue;
			node_core_count = _get_node_cores(i);
			if (old_node_set && new_node_set) {
				for (j = 0; j < node_core_count; j++) {
					if (!bit_test(orig_step_core_bitmap,
						      old_core_offset + j))
						continue;
					bit_set(step_ptr->core_bitmap_job,
						new_core_offset + j);
					bit_set(job_ptr->job_resrcs->
						core_bitmap_used,
						new_core_offset + j);
				}
			}
			if (old_node_set)
				old_core_offset += node_core_count;
			if (new_node_set)
				new_core_offset += node_core_count;
		}
		bit_free(orig_step_core_bitmap);
	}
	list_iterator_destroy (step_iterator);
}

/* NOTE: this function will call delete_step_record which will lock
 * the job_ptr->step_list so make sure you don't call this if you are
 * already holding a lock on that list (list_for_each).
 */
extern int post_job_step(step_record_t *step_ptr)
{
	job_record_t *job_ptr = step_ptr->job_ptr;

	_step_dealloc_lps(step_ptr);
	gres_plugin_step_dealloc(step_ptr->gres_list,
				 job_ptr->gres_list, job_ptr->job_id,
				 step_ptr->step_id.step_id);

	/* Don't need to set state. Will be destroyed in next steps. */
	/* step_ptr->state = JOB_COMPLETE; */

	delete_step_record(job_ptr, step_ptr);
	_wake_pending_steps(job_ptr);

	return SLURM_SUCCESS;
}

extern step_record_t *build_extern_step(job_record_t *job_ptr)
{
	step_record_t *step_ptr = _create_step_record(job_ptr, 0);
	char *node_list;
	uint32_t node_cnt;

#ifdef HAVE_FRONT_END
	node_list = job_ptr->front_end_ptr->name;
	node_cnt = 1;
#else
	node_list = job_ptr->nodes;
	node_cnt = job_ptr->node_cnt;
#endif

	step_ptr->step_layout = fake_slurm_step_layout_create(
		node_list, NULL, NULL, node_cnt, node_cnt);

	step_ptr->ext_sensors = ext_sensors_alloc();
	step_ptr->name = xstrdup("extern");
	step_ptr->select_jobinfo = select_g_select_jobinfo_alloc();
	step_ptr->state = JOB_RUNNING;
	step_ptr->start_time = job_ptr->start_time;
	step_ptr->step_id.job_id = job_ptr->job_id;
	step_ptr->step_id.step_id = SLURM_EXTERN_CONT;
	step_ptr->step_id.step_het_comp = NO_VAL;
	if (job_ptr->node_bitmap)
		step_ptr->step_node_bitmap =
			bit_copy(job_ptr->node_bitmap);
	step_ptr->time_last_active = time(NULL);
	step_set_alloc_tres(step_ptr, 1, false, false);

	jobacct_storage_g_step_start(acct_db_conn, step_ptr);

	return step_ptr;
}

extern step_record_t *build_batch_step(job_record_t *job_ptr_in)
{
	job_record_t *job_ptr;
	step_record_t *step_ptr;
	char *host = NULL;

	if (job_ptr_in->het_job_id) {
		job_ptr = find_job_record(job_ptr_in->het_job_id);
		if (!job_ptr) {
			error("%s: hetjob leader is corrupt! This should never happen",
			      __func__);
			job_ptr = job_ptr_in;
		}
	} else
		job_ptr = job_ptr_in;

	step_ptr = _create_step_record(job_ptr, 0);

#ifdef HAVE_FRONT_END
	front_end_record_t *front_end_ptr =
				find_front_end_record(job_ptr->batch_host);
	if (front_end_ptr && front_end_ptr->name)
		host = front_end_ptr->name;
	else {
		error("%s: could not find front-end node for %pJ",__func__,
		      job_ptr);
		host = job_ptr->batch_host;
	}
#else
		host = job_ptr->batch_host;
#endif
	step_ptr->step_layout = fake_slurm_step_layout_create(
		host, NULL, NULL, 1, 1);
	step_ptr->ext_sensors = ext_sensors_alloc();
	step_ptr->name = xstrdup("batch");
	step_ptr->select_jobinfo = select_g_select_jobinfo_alloc();
	step_ptr->state = JOB_RUNNING;
	step_ptr->start_time = job_ptr->start_time;
	step_ptr->step_id.job_id = job_ptr->job_id;
	step_ptr->step_id.step_id = SLURM_BATCH_SCRIPT;
	step_ptr->step_id.step_het_comp = NO_VAL;
	step_ptr->batch_step = 1;

#ifndef HAVE_FRONT_END
	if (node_name2bitmap(job_ptr->batch_host, false,
			     &step_ptr->step_node_bitmap)) {
		error("%s: %pJ has invalid node list (%s)",
		      __func__, job_ptr, job_ptr->batch_host);
	}
#endif

	step_ptr->time_last_active = time(NULL);
	step_set_alloc_tres(step_ptr, 1, false, false);

	jobacct_storage_g_step_start(acct_db_conn, step_ptr);

	return step_ptr;
}<|MERGE_RESOLUTION|>--- conflicted
+++ resolved
@@ -1889,8 +1889,10 @@
 			 *
 			 * TODO: move cpus_per_core to slurm_step_layout_t
 			 */
-<<<<<<< HEAD
-			if (!_use_one_thread_per_core(job_ptr)) {
+			if (!_use_one_thread_per_core(job_ptr) &&
+			    (!(node_record_table_ptr[i_node].cpus ==
+			      (node_record_table_ptr[i_node].tot_sockets *
+			       node_record_table_ptr[i_node].cores)))) {
 				multi_core_data_t *mc_ptr;
 				mc_ptr = job_ptr->details->mc_ptr;
 				if (step_ptr->threads_per_core != NO_VAL16)
@@ -1905,14 +1907,6 @@
 					cpus_per_core = n_ptr->threads;
 				}
 			}
-=======
-			if (!_use_one_thread_per_core(job_ptr) &&
-			    (!(node_record_table_ptr[i_node].cpus ==
-			      (node_record_table_ptr[i_node].sockets *
-			       node_record_table_ptr[i_node].cores))))
-				cpus_per_core =
-					node_record_table_ptr[i_node].threads;
->>>>>>> 63a04fb7
 			_pick_step_cores(step_ptr, job_resrcs_ptr,
 					 job_node_inx,
 					 step_ptr->step_layout->
