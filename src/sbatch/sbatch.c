--- conflicted
+++ resolved
@@ -346,11 +346,7 @@
 		rc = _job_wait(resp->job_id);
 
 #ifdef MEMORY_LEAK_DEBUG
-<<<<<<< HEAD
-=======
 	cli_filter_fini();
-	select_g_fini();
->>>>>>> eabaf348
 	slurm_reset_all_options(&opt, false);
 	auth_g_fini();
 	slurm_conf_destroy();
