/****************************************************************************\
 *  opts.c - squeue command line option parsing
 *****************************************************************************
 *  Copyright (C) 2002-2007 The Regents of the University of California.
 *  Copyright (C) 2008-2010 Lawrence Livermore National Security.
 *  Copyright (C) 2010-2013 SchedMD LLC.
 *  Produced at Lawrence Livermore National Laboratory (cf, DISCLAIMER).
 *  Written by Joey Ekstrom <ekstrom1@llnl.gov>, Morris Jette <jette1@llnl.gov>
 *  CODE-OCEC-09-009. All rights reserved.
 *
 *  This file is part of Slurm, a resource management program.
 *  For details, see <https://slurm.schedmd.com/>.
 *  Please also read the included file: DISCLAIMER.
 *
 *  Slurm is free software; you can redistribute it and/or modify it under
 *  the terms of the GNU General Public License as published by the Free
 *  Software Foundation; either version 2 of the License, or (at your option)
 *  any later version.
 *
 *  In addition, as a special exception, the copyright holders give permission
 *  to link the code of portions of this program with the OpenSSL library under
 *  certain conditions as described in each individual source file, and
 *  distribute linked combinations including the two. You must obey the GNU
 *  General Public License in all respects for all of the code used other than
 *  OpenSSL. If you modify file(s) with this exception, you may extend this
 *  exception to your version of the file(s), but you are not obligated to do
 *  so. If you do not wish to do so, delete this exception statement from your
 *  version.  If you delete this exception statement from all source files in
 *  the program, then also delete it here.
 *
 *  Slurm is distributed in the hope that it will be useful, but WITHOUT ANY
 *  WARRANTY; without even the implied warranty of MERCHANTABILITY or FITNESS
 *  FOR A PARTICULAR PURPOSE.  See the GNU General Public License for more
 *  details.
 *
 *  You should have received a copy of the GNU General Public License along
 *  with Slurm; if not, write to the Free Software Foundation, Inc.,
 *  51 Franklin Street, Fifth Floor, Boston, MA 02110-1301  USA.
\*****************************************************************************/

#define _GNU_SOURCE

#include <getopt.h>
#include <pwd.h>
#include <stdlib.h>
#include <string.h>
#include <sys/types.h>
#include <unistd.h>

#include "src/common/data.h"
#include "src/common/read_config.h"
#include "src/common/xstring.h"
#include "src/common/proc_args.h"
#include "src/common/ref.h"
#include "src/common/uid.h"
#include "src/interfaces/serializer.h"

#include "src/squeue/squeue.h"

/* getopt_long options, integers but not characters */
#define OPT_LONG_HELP         0x100
#define OPT_LONG_USAGE        0x101
#define OPT_LONG_HIDE         0x102
#define OPT_LONG_START        0x103
#define OPT_LONG_NOCONVERT    0x104
#define OPT_LONG_LOCAL        0x106
#define OPT_LONG_SIBLING      0x107
#define OPT_LONG_FEDR         0x108
#define OPT_LONG_ME           0x109
#define OPT_LONG_JSON         0x110
#define OPT_LONG_YAML         0x111
#define OPT_LONG_AUTOCOMP     0x112
<<<<<<< HEAD
#define OPT_LONG_NOTME        0x113
#define OPT_LONG_HELPSTATE    0x114
#define OPT_LONG_HELPFORMAT   0x115
#define OPT_LONG_HELPFORMAT2  0x116
#define OPT_LONG_JOB_STATE_ONLY   0x117
=======
/*
 * OPT_LONG_ONLY_JOB_STATE was added in 23.11.5. At the time, the master branch
 * already used up to 0x116. So, OPT_LONG_ONLY_JOB_STATE was set to 0x117. We
 * are setting it to 0x117 here as well to be consistent.
 */
#define OPT_LONG_ONLY_JOB_STATE   0x117
>>>>>>> 2048310c

/* FUNCTIONS */
static list_t *_build_job_list(char *str);
static list_t *_build_str_list(char *str);
static list_t *_build_state_list(char *str);
static list_t *_build_step_list(char *str);
static list_t *_build_user_list(char *str);
static char *_get_prefix(char *token);
static void  _help( void );
static void _help_format(bool step);
static void _help_format2(bool step);
static int   _parse_state( char* str, uint32_t* states );
static void  _parse_token( char *token, char *field, int *field_size,
			   bool *right_justify, char **suffix);
static void _parse_long_token( char *token, char *sep, int *field_size,
			       bool *right_justify, char **suffix);
static void _print_job_states(void);
static void  _print_options( void );
static void  _usage( void );
static void _filter_nodes(void);
static list_t *_load_clusters_nodes(void);
static void _node_info_list_del(void *data);
static char *_map_node_name(list_t *clusters_node_info, char *name);

decl_static_data(help_txt);
decl_static_data(usage_txt);

/*
 * parse_command_line
 */
extern void parse_command_line(int argc, char **argv)
{
	char *env_val = NULL;
	bool override_format_env = false;
	int opt_char;
	int option_index;
	static struct option long_options[] = {
		{"autocomplete", required_argument, 0, OPT_LONG_AUTOCOMP},
		{"accounts",   required_argument, 0, 'A'},
		{"all",        no_argument,       0, 'a'},
		{"array",      no_argument,       0, 'r'},
		{"Format",     required_argument, 0, 'O'},
		{"format",     required_argument, 0, 'o'},
		{"federation", no_argument,       0, OPT_LONG_FEDR},
		{"help",       no_argument,       0, OPT_LONG_HELP},
		{"helpstate",  no_argument,       0, OPT_LONG_HELPSTATE},
		{"helpformat", no_argument,       0, OPT_LONG_HELPFORMAT},
		{"helpFormat", no_argument,       0, OPT_LONG_HELPFORMAT2},
		{"hide",       no_argument,       0, OPT_LONG_HIDE},
		{"iterate",    required_argument, 0, 'i'},
		{"jobs",       optional_argument, 0, 'j'},
		{"local",      no_argument,       0, OPT_LONG_LOCAL},
		{"long",       no_argument,       0, 'l'},
		{"licenses",   required_argument, 0, 'L'},
		{"cluster",    required_argument, 0, 'M'},
		{"clusters",   required_argument, 0, 'M'},
		{"me",         no_argument,       0, OPT_LONG_ME},
		{"name",       required_argument, 0, 'n'},
                {"noconvert",  no_argument,       0, OPT_LONG_NOCONVERT},
		{"node",       required_argument, 0, 'w'},
		{"nodes",      required_argument, 0, 'w'},
		{"nodelist",   required_argument, 0, 'w'},
		{"noheader",   no_argument,       0, 'h'},
<<<<<<< HEAD
		{"notme",      no_argument,       0, OPT_LONG_NOTME},
=======
		{"only-job-state", no_argument, 0, OPT_LONG_ONLY_JOB_STATE},
>>>>>>> 2048310c
		{"partitions", required_argument, 0, 'p'},
		{"priority",   no_argument,       0, 'P'},
		{"qos",        required_argument, 0, 'q'},
		{"reservation",required_argument, 0, 'R'},
		{"sib",        no_argument,       0, OPT_LONG_SIBLING},
		{"sibling",    no_argument,       0, OPT_LONG_SIBLING},
		{"sort",       required_argument, 0, 'S'},
		{"start",      no_argument,       0, OPT_LONG_START},
		{"steps",      optional_argument, 0, 's'},
		{"states",     required_argument, 0, 't'},
		{"usage",      no_argument,       0, OPT_LONG_USAGE},
		{"user",       required_argument, 0, 'u'},
		{"users",      required_argument, 0, 'u'},
		{"verbose",    no_argument,       0, 'v'},
		{"version",    no_argument,       0, 'V'},
		{"json", optional_argument, 0, OPT_LONG_JSON},
		{"yaml", optional_argument, 0, OPT_LONG_YAML},
		{NULL,         0,                 0, 0}
	};

	params.convert_flags = CONVERT_NUM_UNIT_EXACT;

	if (xstrstr(slurm_conf.fed_params, "fed_display"))
		params.federation_flag = true;

	if (getenv("SQUEUE_ALL"))
		params.all_flag = true;
	if (getenv("SQUEUE_ARRAY"))
		params.array_flag = true;
	if ( ( env_val = getenv("SQUEUE_SORT") ) )
		params.sort = xstrdup(env_val);
	if ( ( env_val = getenv("SLURM_CLUSTERS") ) ) {
		if (!(params.clusters = slurmdb_get_info_cluster(env_val))) {
			print_db_notok(env_val, 1);
			exit(1);
		}
		working_cluster_rec = list_peek(params.clusters);
		params.local_flag = true;
	}
	if (getenv("SQUEUE_FEDERATION"))
		params.federation_flag = true;
	if (getenv("SQUEUE_LOCAL"))
		params.local_flag = true;
	if (getenv("SQUEUE_PRIORITY"))
		params.priority_flag = true;
	if (getenv("SQUEUE_SIB") || getenv("SQUEUE_SIBLING"))
		params.sibling_flag = true;
	while ((opt_char = getopt_long(argc, argv,
				       "A:ahi:j::lL:n:M:O:o:p:Pq:R:rs::S:t:u:U:vVw:",
				       long_options, &option_index)) != -1) {
		switch (opt_char) {
		case (int)'?':
			fprintf(stderr, "Try \"squeue --help\" "
				"for more information\n");
			exit(1);
		case (int) 'A':
		case (int) 'U':	/* backwards compatibility */
			xfree(params.accounts);
			params.accounts = xstrdup(optarg);
			params.account_list =
				_build_str_list( params.accounts );
			break;
		case (int)'a':
			params.all_flag = true;
			break;
		case (int)'h':
			params.no_header = true;
			break;
		case (int) 'i':
			params.iterate= atoi(optarg);
			if (params.iterate <= 0) {
				error ("--iterate=%s\n", optarg);
				exit(1);
			}
			break;
		case (int) 'j':
			if (optarg) {
				params.jobs = xstrdup(optarg);
				params.job_list =
					_build_job_list(params.jobs);
			}
			params.job_flag = true;
			break;
		case (int) 'l':
			params.long_list = true;
			override_format_env = true;
			break;
		case (int) 'L':
			xfree(params.licenses);
			params.licenses = xstrdup(optarg);
			params.licenses_list = _build_str_list(params.licenses);
			break;
		case (int) 'M':
			if (params.clusters)
				FREE_NULL_LIST(params.clusters);
			if (!(params.clusters =
			      slurmdb_get_info_cluster(optarg))) {
				print_db_notok(optarg, 0);
				exit(1);
			}
			working_cluster_rec = list_peek(params.clusters);
			params.local_flag = true;
			break;
		case (int) 'n':
			xfree(params.names);
			params.names = xstrdup(optarg);
			params.name_list = _build_str_list( params.names );
			break;
		case (int) 'O':
			xfree(params.format_long);
			if (params.format == NULL) {
				params.format_long = xstrdup(optarg);
			} else {
				error ("-O (--Format) is incompatible with -o "
				       "(--format)");
				exit(1);
			}
			override_format_env = true;
			break;

		case (int) 'o':
			xfree(params.format);
			if (params.format_long == NULL) {
				params.format = xstrdup(optarg);
			} else {
				error ("-o (--format) is incompatible with -O "
				       "(--Format)");
				exit(1);
			}
			override_format_env = true;
			break;
		case (int) 'p':
			xfree(params.partitions);
			params.partitions = xstrdup(optarg);
			params.part_list =
				_build_str_list( params.partitions );
			params.all_flag = true;
			break;
		case (int) 'P':
			params.priority_flag = true;
			break;
		case (int) 'q':
			xfree(params.qoss);
			params.qoss = xstrdup(optarg);
			params.qos_list =
				_build_str_list( params.qoss );
			break;
		case (int) 'R':
			xfree(params.reservation);
			params.reservation = xstrdup(optarg);
			break;
		case (int)'r':
			params.array_flag = true;
			setenv("SLURM_BITSTR_LEN", "0", 1);
			break;
		case (int) 's':
			if (optarg) {
				params.steps = xstrdup(optarg);
				params.step_list =
					_build_step_list(params.steps);
			}
			params.step_flag = true;
			override_format_env = true;
			break;
		case (int) 'S':
			xfree(params.sort);
			params.sort = xstrdup(optarg);
			break;
		case (int) 't':
			xfree(params.states);
			params.states = xstrdup(optarg);
			params.state_list =
				_build_state_list( params.states );
			break;
		case (int) 'u':
			xfree(params.users);
			params.users = xstrdup(optarg);
			params.user_list =
				_build_user_list( params.users );
			break;
		case (int) 'v':
			params.verbose++;
			break;
		case (int) 'V':
			print_slurm_version();
			exit(0);
		case (int) 'w':
			if (params.nodes)
				hostset_destroy(params.nodes);

			params.nodes = hostset_create(optarg);
			if (params.nodes == NULL) {
				error("'%s' invalid entry for --nodelist",
				      optarg);
				exit(1);
			}
			break;
		case OPT_LONG_HELP:
			_help();
			exit(0);
		case OPT_LONG_FEDR:
			params.federation_flag = true;
			break;
		case OPT_LONG_HIDE:
			params.all_flag = false;
			break;
		case OPT_LONG_LOCAL:
			params.local_flag = true;
			break;
		case OPT_LONG_ME:
			xfree(params.users);
			xstrfmtcat(params.users, "%u", geteuid());
			params.user_list = _build_user_list(params.users);
			break;
		case OPT_LONG_ONLY_JOB_STATE:
			params.only_state = true;
			break;
		case OPT_LONG_SIBLING:
			params.sibling_flag = true;
			break;
		case OPT_LONG_START:
			params.start_flag = true;
			override_format_env = true;
			break;
		case OPT_LONG_NOCONVERT:
			params.convert_flags |= CONVERT_NUM_UNIT_NO;
			break;
		case OPT_LONG_NOTME:
			params.notme_flag = true;
			break;
		case OPT_LONG_USAGE:
			_usage();
			exit(0);
		case OPT_LONG_JSON:
			params.mimetype = MIME_TYPE_JSON;
			params.data_parser = optarg;
			params.detail_flag = true;
			if (serializer_g_init(MIME_TYPE_JSON_PLUGIN, NULL))
				fatal("JSON plugin load failure");
			break;
		case OPT_LONG_YAML:
			params.mimetype = MIME_TYPE_YAML;
			params.data_parser = optarg;
			params.detail_flag = true;
			if (serializer_g_init(MIME_TYPE_YAML_PLUGIN, NULL))
				fatal("YAML plugin load failure");
			break;
		case OPT_LONG_AUTOCOMP:
			suggest_completion(long_options, optarg);
			exit(0);
			break;
		case OPT_LONG_HELPSTATE:
			_print_job_states();
			exit(0);
			break;
		case OPT_LONG_HELPFORMAT:
			_help_format(params.step_flag);
			exit(0);
			break;
		case OPT_LONG_HELPFORMAT2:
			_help_format2(params.step_flag);
			exit(0);
			break;
		}
	}

	if (params.long_list && params.format)
		fatal("Options -o(--format) and -l(--long) are mutually exclusive. Please remove one and retry.");

	if (!override_format_env) {
		if ((env_val = getenv("SQUEUE_FORMAT")))
			params.format = xstrdup(env_val);
		else if ((env_val = getenv("SQUEUE_FORMAT2")))
			params.format_long = xstrdup(env_val);
	}

	params.cluster_flags = slurmdb_setup_cluster_flags();
	if (optind < argc) {
		if (params.job_flag) {
			params.jobs = xstrdup(argv[optind++]);
			params.job_list = _build_job_list(params.jobs);
		} else if (params.step_flag) {
			params.steps = xstrdup(argv[optind++]);
			params.step_list = _build_step_list(params.steps);
		}
		if (optind < argc) {
			error("Unrecognized option: %s",argv[optind]);
			_usage();
			exit(1);
		}
	}

	if ( params.job_flag && params.step_flag) {
		if (params.job_list) {
			verbose("Printing job steps with job filter");
			params.job_flag = false;
		} else {
			error("Incompatible options --jobs and --steps");
			exit(1);
		}
	}

	if ( params.nodes )
		_filter_nodes();

	if ( ( params.accounts == NULL ) &&
	     ( env_val = getenv("SQUEUE_ACCOUNT") ) ) {
		params.accounts = xstrdup(env_val);
		params.account_list = _build_str_list( params.accounts );
	}

	if ( ( params.names == NULL ) &&
	     ( env_val = getenv("SQUEUE_NAMES") ) ) {
		params.names = xstrdup(env_val);
		params.name_list = _build_str_list( params.names );
	}

	if ( ( params.partitions == NULL ) &&
	     ( env_val = getenv("SQUEUE_LICENSES") ) ) {
		params.licenses = xstrdup(env_val);
		params.licenses_list = _build_str_list( params.licenses );
	}

	if ( ( params.partitions == NULL ) &&
	     ( env_val = getenv("SQUEUE_PARTITION") ) ) {
		params.partitions = xstrdup(env_val);
		params.part_list = _build_str_list( params.partitions );
		params.all_flag = true;
	}

	if ( ( params.qoss == NULL ) &&
	     ( env_val = getenv("SQUEUE_QOS") ) ) {
		params.qoss = xstrdup(env_val);
		params.qos_list = _build_str_list( params.qoss );
	}

	if ( ( params.states == NULL ) &&
	     ( env_val = getenv("SQUEUE_STATES") ) ) {
		params.states = xstrdup(env_val);
		params.state_list = _build_state_list( params.states );
	}

	if ( ( params.users == NULL ) &&
	     ( env_val = getenv("SQUEUE_USERS") ) ) {
		params.users = xstrdup(env_val);
		params.user_list = _build_user_list( params.users );
	}

	if ( params.start_flag && !params.step_flag ) {
		/* Set more defaults */
		if (params.format == NULL)
			params.format = xstrdup("%.18i %.9P %.8j %.8u %.2t %.19S %.6D %20Y %R");
		if (params.sort == NULL)
			params.sort = xstrdup("S");
		if (params.states == NULL) {
			params.states = xstrdup("PD");
			params.state_list = _build_state_list( params.states );
		}
	}

	if (params.job_list && (list_count(params.job_list) == 1)) {
		squeue_job_step_t *job_step_ptr = list_peek(params.job_list);
		params.job_id = job_step_ptr->step_id.job_id;
	}
	if (params.user_list && (list_count(params.user_list) == 1)) {
		list_itr_t *iterator;
		uint32_t *uid_ptr;
		iterator = list_iterator_create(params.user_list);
		while ((uid_ptr = list_next(iterator))) {
			params.user_id = *uid_ptr;
			break;
		}
		list_iterator_destroy(iterator);
	}

	if ( params.verbose )
		_print_options();
}

static const char *_job_state_list(void)
{
	int i;
	static char *state_names = NULL;

	if (state_names)
		return state_names;

	state_names = xstrdup(job_state_string(0));
	for (i = 1; i < JOB_END; i++) {
		xstrcat(state_names, ",");
		xstrcat(state_names, job_state_string(i));
	}
	xstrcat(state_names, ",");
	xstrcat(state_names, job_state_string(JOB_COMPLETING));
	xstrcat(state_names, ",");
	xstrcat(state_names, job_state_string(JOB_CONFIGURING));
	xstrcat(state_names, ",");
	xstrcat(state_names, job_state_string(JOB_RESIZING));
	xstrcat(state_names, ",");
	xstrcat(state_names, job_state_string(JOB_RESV_DEL_HOLD));
	xstrcat(state_names, ",");
	xstrcat(state_names, job_state_string(JOB_REQUEUE));
	xstrcat(state_names, ",");
	xstrcat(state_names, job_state_string(JOB_REQUEUE_FED));
	xstrcat(state_names, ",");
	xstrcat(state_names, job_state_string(JOB_REQUEUE_HOLD));
	xstrcat(state_names, ",");
	xstrcat(state_names, job_state_string(JOB_REVOKED));
	xstrcat(state_names, ",");
	xstrcat(state_names, job_state_string(JOB_SIGNALING));
	xstrcat(state_names, ",");
	xstrcat(state_names, job_state_string(JOB_SPECIAL_EXIT));
	xstrcat(state_names, ",");
	xstrcat(state_names, job_state_string(JOB_STAGE_OUT));
	xstrcat(state_names, ",");
	xstrcat(state_names, job_state_string(JOB_STOPPED));

	for (i = 0; i < strlen(state_names); i++)
		state_names[i] = tolower(state_names[i]);

	return state_names;
}

/*
 * _parse_state - convert job state name string to numeric value
 * IN str - state name
 * OUT states - enum job_states value corresponding to str
 * RET 0 or error code
 */
static int
_parse_state(char* str, uint32_t* states)
{
	uint32_t i = 0;

	if ((i = job_state_num(str)) != NO_VAL) {
		*states = i;
		return SLURM_SUCCESS;
	}

	error("Invalid job state specified: %s", str);
	error("Valid job states include: %s\n", _job_state_list());
	return SLURM_ERROR;
}

static void _print_job_states(void)
{
	char *states = xstrdup(_job_state_list());

	for (uint32_t i = 0; states[i]; i++){
		if (states[i] == ',')
			states[i] = '\n';
	}

	if (states)
		printf("%s\n", states);

	xfree(states);
}

static fmt_data_job_t fmt_data_job[] = {
	{"Account", 'a', _print_job_account, 0},
	{"AccrueTime", 0, _print_job_accrue_time, 0},
	{"admin_comment", 0, _print_job_admin_comment, 0},
	{"AllocNodes", 0, _print_job_alloc_nodes, 0},
	{"AllocSID", 0, _print_job_alloc_sid, 0},
	{"ArrayJobId", 'F', _print_job_array_job_id, 0},
	{"ArrayTaskId", 'K', _print_job_array_task_id, 0},
	{"AssocId", 0, _print_job_assoc_id, 0},
	{"BatchFlag", 0, _print_job_batch_flag, 0},
	{"BatchHost", 'B', _print_job_batch_host, 0},
	{"BoardsPerNode", 0, _print_job_boards_per_node, 0},
	{"BurstBuffer", 0, _print_job_burst_buffer, 0},
	{"BurstBufferState", 0, _print_job_burst_buffer_state, 0},
	{"Cluster", 0, _print_job_cluster_name, 0},
	{"ClusterFeature", 0, _print_job_cluster_features, 0},
	{"Command", 'o', _print_job_command, 0},
	{"Comment", 'k', _print_job_comment, 0},
	{"Container", 0, _print_job_container, 0},
	{"ContainerId", 0, _print_job_container_id, 0},
	{"Contiguous", 'O', _print_job_contiguous, 0},
	{"Cores", 'I', _print_cores, 0},
	{"CoreSpec", 'X', _print_job_core_spec, 0},
	{"CPUsPerTask", 0, _print_job_cpus_per_task, 0},
	{"cpus-per-task", 0, _print_job_cpus_per_task, 0},
	{"cpus-per-tres", 0, _print_job_cpus_per_tres, 0},
	{"Deadline", 0, _print_job_deadline, 0},
	{"DelayBoot", 0, _print_job_delay_boot, 0},
	{"Dependency", 'E', _print_job_dependency, 0},
	{"DerivedEC", 0, _print_job_derived_ec, 0},
	{"EligibleTime", 0, _print_job_eligible_time, 0},
	{"EndTime", 'e', _print_job_time_end, 0},
	{"ExcNodes", 'x', _print_job_exc_nodes, 0},
	{"exit_code", 0, _print_job_exit_code, 0},
	{"Feature", 'f', _print_job_features, 0},
	{"Gres", 'b', _print_job_tres_per_node, FMT_FLAG_HIDDEN}, /* vestigial*/
	{"GroupId", 'G', _print_job_group_id, 0},
	{"GroupName", 'g', _print_job_group_name, 0},
	{"HetJobId", 0, _print_job_het_job_id, 0},
	{"HetJobIdSet", 0, _print_job_het_job_id_set, 0},
	{"HetJobOffset", 0, _print_job_het_job_offset, 0},
	{"JobArrayId", 'i', _print_job_job_id, 0},
	{"JobId", 'A', _print_job_job_id2, 0},
	{"LastSchedEval", 0, _print_job_last_sched_eval, 0},
	{"Licenses", 'W', _print_job_licenses, 0},
	{"MaxCPUs", 0, _print_job_max_cpus, 0},
	{"MaxNodes", 0, _print_job_max_nodes, 0},
	{"mem-per-tres", 0, _print_job_mem_per_tres, 0},
	{"MCSLabel", 0, _print_job_mcs_label, 0},
	{"MinCPUs", 'c', _print_pn_min_cpus, 0},
	{"MinMemory", 'm', _print_pn_min_memory, 0},
	{"MinTime", 0, _print_job_min_time, 0},
	{"MinTmpDisk", 'd', _print_pn_min_tmp_disk, 0},
	{"Name", 'j', _print_job_name, 0},
	{"Network", 0, _print_job_network, 0},
	{"Nice", 'y', _print_job_nice, 0},
	{"NodeList", 'N', _print_job_nodes, 0},
	{"NTPerCore", 0, _print_job_ntasks_per_core, 0},
	{"NTPerNode", 0, _print_job_ntasks_per_node, 0},
	{"NTPerSocket", 0, _print_job_ntasks_per_socket, 0},
	{"NTPerBoard", 0, _print_job_ntasks_per_board, 0},
	{"NumCPUs", 'C', _print_job_num_cpus, 0},
	{"NumNodes", 'D', _print_job_num_nodes, 0},
	{"NumTasks", 0, _print_job_num_tasks, 0},
	{"Origin", 0, _print_job_fed_origin, 0},
	{"OriginRaw", 0, _print_job_fed_origin_raw, 0},
	{"OverSubscribe", 'h', _print_job_over_subscribe, 0},
	{"PackJobId", 0, _print_job_het_job_id, FMT_FLAG_HIDDEN},
	{"PackJobIdSet", 0, _print_job_het_job_id_set, FMT_FLAG_HIDDEN},
	{"PackJobOffset", 0, _print_job_het_job_offset, FMT_FLAG_HIDDEN},
	{"Partition", 'P', _print_job_partition, 0},
	{"PendingTime", 0, _print_job_time_pending, 0},
	{"PreemptTime", 0, _print_job_preempt_time, 0},
	{"Prefer", 0, _print_job_prefer, 0},
	{"Priority", 'p', _print_job_priority, 0},
	{"PriorityLong", 'Q', _print_job_priority_long, 0},
	{"Profile", 0, _print_job_profile, 0},
	{"QOS", 'q', _print_job_qos, 0},
	{"Reason", 'r', _print_job_reason, 0},
	{"ReasonList", 'R', _print_job_reason_list, 0},
	{"Reboot", 0, _print_job_reboot, 0},
	{"ReqNodes", 'n', _print_job_req_nodes, 0},
	{"ReqSwitch", 0, _print_job_req_switch, 0},
	{"Requeue", 0, _print_job_requeue, 0},
	{"Reservation", 'v', _print_job_reservation, 0},
	{"ResizeTime", 0, _print_job_resize_time, 0},
	{"RestartCnt", 0, _print_job_restart_cnt, 0},
	{"SchedNodes", 'Y', _print_job_schednodes, 0},
	{"SCT", 'z', _print_job_num_sct, 0},
	{"SiblingsActive", 0, _print_job_fed_siblings_active, 0},
	{"SiblingsActiveRaw", 0, _print_job_fed_siblings_active_raw, 0},
	{"SiblingsViable", 0, _print_job_fed_siblings_viable, 0},
	{"SiblingsViableRaw", 0, _print_job_fed_siblings_viable_raw, 0},
	{"Shared", 'h', _print_job_over_subscribe, FMT_FLAG_HIDDEN},
	{"Sockets", 'H', _print_sockets, 0},
	{"SPerBoard", 0, _print_job_sockets_per_board, 0},
	{"StartTime", 'S', _print_job_time_start, 0},
	{"State", 'T', _print_job_job_state, 0},
	{"StateCompact", 't', _print_job_job_state_compact, 0},
	{"StdErr", 0, _print_job_std_err, 0},
	{"StdIn", 0, _print_job_std_in, 0},
	{"StdOut", 0, _print_job_std_out, 0},
	{"SubmitTime", 'V', _print_job_time_submit, 0},
	{"system_comment", 0, _print_job_system_comment, 0},
	{"Threads", 'J', _print_threads, 0},
	{"TimeLeft", 'L', _print_job_time_left, 0},
	{"TimeLimit", 'l', _print_job_time_limit, 0},
	{"TimeUsed", 'M', _print_job_time_used, 0},
	{"Tres", 0, _print_job_tres_alloc, FMT_FLAG_HIDDEN},
	{"tres-alloc", 0, _print_job_tres_alloc, 0},
	{"tres-bind", 0, _print_job_tres_bind, 0},
	{"tres-freq", 0, _print_job_tres_freq, 0},
	{"tres-per-job", 0, _print_job_tres_per_job, 0},
	{"tres-per-node", 0, _print_job_tres_per_node,
	 FMT_FLAG_HIDDEN}, /* vestigial */
	{"tres-per-socket", 0, _print_job_tres_per_socket, 0},
	{"tres-per-task", 0, _print_job_tres_per_task, 0},
	{"UserId", 'U', _print_job_user_id, 0},
	{"UserName", 'u', _print_job_user_name, 0},
	{"Wait4Switch", 0, _print_job_wait4switch, 0},
	{"WCKey", 'w', _print_job_wckey, 0},
	{"WorkDir", 'Z', _print_job_work_dir, 0},
	{NULL, 0, NULL, 0},
};

static fmt_data_step_t fmt_data_step[] = {
	{"ArrayJobId", 0, _print_step_array_job_id, 0},
	{"ArrayTaskId", 0, _print_step_array_task_id, 0},
	{"Cluster", 0, _print_step_cluster_name, 0},
	{"Container", 0, _print_step_container, 0},
	{"ContainerId", 0, _print_step_container_id, 0},
	{"CPUFreq", 0, _print_step_cpu_freq, 0},
	{"cpus-per-tres", 0, _print_step_cpus_per_tres, 0},
	{"Gres", 0, _print_step_tres_per_node, FMT_FLAG_HIDDEN}, /* vestigial */
	{"JobId", 0, _print_step_job_id, 0},
	{"mem-per-tres", 0, _print_step_mem_per_tres, 0},
	{"Network", 0, _print_step_network, 0},
	{"Nodes", 0, _print_step_nodes, 0},
	{"NumCPUs", 0, _print_step_num_cpus, 0},
	{"NumTasks", 0, _print_step_num_tasks, 0},
	{"Partition", 0, _print_step_partition, 0},
	{"ResvPorts", 0, _print_step_resv_ports, 0},
	{"StartTime", 0, _print_step_time_start, 0},
	{"StepId", 0, _print_step_id, 0},
	{"StepName", 0, _print_step_name, 0},
	{"StepState", 0, _print_step_state, 0},
	{"TimeLimit", 0, _print_step_time_limit, 0},
	{"TimeUsed", 0, _print_step_time_used, 0},
	{"tres-bind", 0, _print_step_tres_bind, 0},
	{"tres-freq", 0, _print_step_tres_freq, 0},
	{"tres-per-job", 0, _print_step_tres_per_step, 0},
	{"tres-per-node", 0, _print_step_tres_per_node,
	 FMT_FLAG_HIDDEN}, /* vestigial */
	{"tres-per-socket", 0, _print_step_tres_per_socket, 0},
	{"tres-per-step", 0, _print_step_tres_per_step, 0},
	{"tres-per-task", 0, _print_step_tres_per_task, 0},
	{"UserId", 0, _print_step_user_id, 0},
	{"UserName", 0, _print_step_user_name, 0},
	{NULL, 'A', _print_step_num_tasks, 0},
	{NULL, 'b', _print_step_tres_per_node, FMT_FLAG_HIDDEN}, /* vestigial */
	{NULL, 'i', _print_step_id, 0},
	{NULL, 'j', _print_step_name, 0},
	{NULL, 'l', _print_step_time_limit, 0},
	{NULL, 'M', _print_step_time_used, 0},
	{NULL, 'N', _print_step_nodes, 0},
	{NULL, 'P', _print_step_partition, 0},
	{NULL, 'S', _print_step_time_start, 0},
	{NULL, 'u', _print_step_user_name, 0},
	{NULL, 'U', _print_step_user_id, 0},
	{NULL, 0, NULL, 0},
};

/*
 * parse_format - Take the user's format specification and use it to build
 *	build the format specifications (internalize it to print.c data
 *	structures)
 * IN format - user's format specification
 * RET zero or error code
 */
extern int parse_format(char *format)
{
	int field_size;
	bool right_justify;
	char *prefix = NULL, *suffix = NULL, *token = NULL;
	char *tmp_char = NULL, *tmp_format = NULL;
	char field[1];
	bool format_all = false;
	int i;
	bool found = false;

	if (format == NULL) {
		error ("Format option lacks specification.");
		exit( 1 );
	}

	params.format_list = list_create( NULL );
	if ((prefix = _get_prefix(format))) {
		if (params.step_flag) {
			step_format_add_prefix( params.format_list, 0, 0,
						prefix);
		} else {
			job_format_add_prefix( params.format_list, 0, 0,
					       prefix);
		}
	}

	if (!xstrcasecmp(format, "%all")) {
		xstrfmtcat(tmp_format, "%c%c", '%', 'a');
		for (i = 'b'; i <= 'z'; i++)
			xstrfmtcat(tmp_format, "|%c%c", '%', (char) i);
		for (i = 'A'; i <= 'Z'; i++)
			xstrfmtcat(tmp_format, "|%c%c", '%', (char) i);
		format_all = true;
	} else {
		tmp_format = xstrdup(format);
	}

	token = strtok_r( tmp_format, "%", &tmp_char);
	if (token && (format[0] != '%'))	/* toss header */
		token = strtok_r( NULL, "%", &tmp_char );
	while (token) {
		found = false;
		_parse_token( token, field, &field_size, &right_justify,
			      &suffix);

		if (params.step_flag) {
			for (i = 0; fmt_data_step[i].name || fmt_data_step[i].c;
			     i++) {
				if (field[0] == fmt_data_step[i].c) {
					found = true;
					step_format_add_function(
						params.format_list, field_size,
						right_justify, suffix,
						fmt_data_step[i].fn);
					break;
				}
			}
			if (found)
				; /* NO-OP */
			else if (format_all)
				xfree(suffix);	/* ignore */
			else {
				prefix = xstrdup("%");
				xstrcat(prefix, token);
				xfree(suffix);
				suffix = prefix;

				step_format_add_invalid( params.format_list,
							 field_size,
							 right_justify,
							 suffix );
				error ( "Invalid job step format "
					"specification: %c",
					field[0] );
			}
		} else {
			for (i = 0; fmt_data_job[i].name || fmt_data_job[i].c;
			     i++) {
				if (field[0] == fmt_data_job[i].c) {
					found = true;
					job_format_add_function(
						params.format_list, field_size,
						right_justify, suffix,
						fmt_data_job[i].fn);
					break;
				}
			}
			if (found)
				; /* NO-OP */
			else if (format_all)
				xfree(suffix);	/* ignore */
			else {
				prefix = xstrdup("%");
				xstrcat(prefix, token);
				xfree(suffix);
				suffix = prefix;

				job_format_add_invalid( params.format_list,
							field_size,
							right_justify,
							suffix );
				error( "Invalid job format specification: %c",
				       field[0] );
			}
		}
		token = strtok_r( NULL, "%", &tmp_char);
	}

	xfree( tmp_format );
	return SLURM_SUCCESS;
}

extern int parse_long_format(char *format_long)
{
	int field_size;
	bool right_justify;
	char *tmp_format = NULL, *token = NULL, *str_tmp = NULL;
	char *sep = NULL;
	char* suffix = NULL;
	bool found = false;
	int i = 0;

	if (format_long == NULL) {
		error("Format long option lacks specification");
		exit( 1 );
	}

	params.format_list = list_create(NULL);
	tmp_format = xstrdup(format_long);
	token = strtok_r(tmp_format, ",",&str_tmp);
	while (token) {
		found = false;
		_parse_long_token( token, sep, &field_size, &right_justify,
				   &suffix);

		if (params.step_flag) {
			for (i = 0; fmt_data_step[i].name || fmt_data_step[i].c;
			     i++) {
				if (!xstrcasecmp(token, fmt_data_step[i].name)) {
					found = true;
					step_format_add_function(
						params.format_list, field_size,
						right_justify, suffix,
						fmt_data_step[i].fn);
					break;
				}
			}
			if (!found) {
				step_format_add_invalid( params.format_list,
							 field_size,
							 right_justify,
							 suffix );
				error ( "Invalid job step format "
					"specification: %s",
					token );
			}
		} else {
			for (i = 0; fmt_data_job[i].name || fmt_data_job[i].c;
			     i++) {
				if (!xstrcasecmp(token, fmt_data_job[i].name)) {
					found = true;
					job_format_add_function(
						params.format_list, field_size,
						right_justify, suffix,
						fmt_data_job[i].fn);
					break;
				}
			}
			if (!found) {
				job_format_add_invalid( params.format_list,
							field_size,
							right_justify,
							suffix );
				error( "Invalid job format specification: %s",
				       token );
			}
		}

		token = strtok_r(NULL, ",", &str_tmp);
	}

	xfree(tmp_format);
	return SLURM_SUCCESS;
}


/* Take a format specification and copy out it's prefix
 * IN/OUT token - input specification, everything before "%" is removed
 * RET - everything before "%" in the token
 */
static char *_get_prefix(char *token)
{
	char *pos, *prefix;

	if (token == NULL)
		return NULL;

	pos = strchr(token, (int) '%');
	if (pos == NULL)	/* everything is prefix */
		return xstrdup(token);
	if (pos == token)	/* no prefix */
		return NULL;

	pos[0] = '\0';		/* some prefix */
	prefix = xstrdup(token);
	pos[0] = '%';
	memmove(token, pos, (strlen(pos)+1));
	return prefix;
}


/* Take a format specification and break it into its components
 * IN token - input specification without leading "%", eg. ".5u"
 * OUT field - the letter code for the data type
 * OUT field_size - byte count
 * OUT right_justify - true of field to be right justified
 * OUT suffix - string containing everything after the field specification
 */
static void _parse_token(char *token, char *field, int *field_size,
			 bool *right_justify, char **suffix)
{
	int i = 0;

	xassert(token);

	if (token[i] == '.') {
		*right_justify = true;
		i++;
	} else
		*right_justify = false;

	*field_size = 0;
	while ((token[i] >= '0') && (token[i] <= '9'))
		*field_size = (*field_size * 10) + (token[i++] - '0');

	field[0] = token[i++];

	*suffix = xstrdup(&token[i]);
}

static void _parse_long_token(char *token, char *sep, int *field_size,
			      bool *right_justify, char **suffix)
{
	char *end_ptr = NULL, *ptr;

	*suffix = NULL;
	xassert(token);
	ptr = strchr(token, ':');
	if (ptr) {
		ptr[0] = '\0';
		if (ptr[1] == '.') {
			*right_justify = true;
			ptr++;
		} else {
			*right_justify = false;
		}
		*field_size = strtol(ptr + 1, &end_ptr, 10);
		if (end_ptr[0] != '\0')
			*suffix = xstrdup(end_ptr);
	} else {
		*right_justify = false;
		*field_size = 20;
	}
}

/* print the parameters specified */
static void _print_options(void)
{
	list_itr_t *iterator;
	int i;
	char *license, *name, *part;
	uint32_t *user;
	uint32_t *state_id;
	squeue_job_step_t *job_step_id;
	char hostlist[8192];

	if (params.nodes) {
		hostset_ranged_string(params.nodes, sizeof(hostlist)-1,
				      hostlist);
	} else
		hostlist[0] = '\0';

	printf( "-----------------------------\n" );
	printf( "all         = %s\n", params.all_flag ? "true" : "false");
	printf( "array       = %s\n", params.array_flag ? "true" : "false");
	printf( "federation  = %s\n", params.federation_flag ? "true":"false");
	printf( "format      = %s\n", params.format );
	printf( "iterate     = %d\n", params.iterate );
	printf( "job_flag    = %d\n", params.job_flag );
	printf( "jobs        = %s\n", params.jobs );
	printf( "licenses    = %s\n", params.licenses );
	printf( "local       = %s\n", params.local_flag ? "true" : "false");
	printf( "names       = %s\n", params.names );
	printf( "nodes       = %s\n", hostlist ) ;
	printf( "only_job_state = %s\n", params.only_state ? "true" : "false");
	printf( "partitions  = %s\n", params.partitions ) ;
	printf( "priority    = %s\n", params.priority_flag ? "true" : "false");
	printf( "reservation = %s\n", params.reservation ) ;
	printf( "sibling      = %s\n", params.sibling_flag ? "true" : "false");
	printf( "sort        = %s\n", params.sort ) ;
	printf( "start_flag  = %d\n", params.start_flag );
	printf( "states      = %s\n", params.states ) ;
	printf( "step_flag   = %d\n", params.step_flag );
	printf( "steps       = %s\n", params.steps );
	printf( "users       = %s\n", params.users );
	printf( "verbose     = %d\n", params.verbose );

	if (params.verbose <= 1)
		goto endit;
	if (params.job_list) {
		i = 0;
		iterator = list_iterator_create( params.job_list );
		while ( (job_step_id = list_next( iterator )) ) {
			if (job_step_id->array_id == NO_VAL) {
				printf( "job_list[%d] = %u\n", i++,
					job_step_id->step_id.job_id );
			} else {
				printf( "job_list[%d] = %u_%u\n", i++,
					job_step_id->step_id.job_id,
					job_step_id->array_id );
			}
		}
		list_iterator_destroy( iterator );
	}


	if (params.name_list) {
		i = 0;
		iterator = list_iterator_create( params.name_list );
		while ( (name = list_next( iterator )) ) {
			printf( "name_list[%d] = %u\n", i++, *name);
		}
		list_iterator_destroy( iterator );
	}

	if (params.licenses_list) {
		i = 0;
		iterator = list_iterator_create( params.licenses_list );
		while ( (license = list_next( iterator )) ) {
			printf( "licenses_list[%d] = %s\n", i++, license);
		}
		list_iterator_destroy( iterator );
	}

	if (params.part_list) {
		i = 0;
		iterator = list_iterator_create( params.part_list );
		while ( (part = list_next( iterator )) ) {
			printf( "part_list[%d] = %s\n", i++, part);
		}
		list_iterator_destroy( iterator );
	}

	if (params.all_states) {
		printf( "state_list = all\n");
	} else if (params.state_list) {
		i = 0;
		iterator = list_iterator_create( params.state_list );
		while ( (state_id = list_next( iterator )) ) {
			printf( "state_list[%d] = %s\n",
				i++, job_state_string( *state_id ));
		}
		list_iterator_destroy( iterator );
	}

	if (params.step_list) {
		char tmp_char[34];
		i = 0;
		iterator = list_iterator_create( params.step_list );
		while ( (job_step_id = list_next( iterator )) ) {
			if (job_step_id->array_id == NO_VAL) {
				log_build_step_id_str(&job_step_id->step_id,
						      tmp_char,
						      sizeof(tmp_char),
						      STEP_ID_FLAG_NO_PREFIX);
				printf( "step_list[%d] = %s\n", i++,
					tmp_char);
			} else {
				log_build_step_id_str(&job_step_id->step_id,
						      tmp_char,
						      sizeof(tmp_char),
						      (STEP_ID_FLAG_NO_PREFIX |
						       STEP_ID_FLAG_NO_JOB));
				printf( "step_list[%d] = %u_%u.%s\n", i++,
					job_step_id->step_id.job_id,
					job_step_id->array_id,
					tmp_char);
			}
		}
		list_iterator_destroy( iterator );
	}

	if (params.user_list) {
		i = 0;
		iterator = list_iterator_create( params.user_list );
		while ( (user = list_next( iterator )) ) {
			printf( "user_list[%d] = %u\n", i++, *user);
		}
		list_iterator_destroy( iterator );
	}
endit:
	printf( "-----------------------------\n\n\n" );
} ;


/*
 * _build_job_list- build a list of job_ids
 * IN str - comma separated list of job_ids
 * RET List of job_ids (uint32_t)
 */
static list_t *_build_job_list(char *str)
{
	list_t *my_list;
	char *end_ptr = NULL, *job = NULL, *tmp_char = NULL;
	char *my_job_list = NULL;
	int job_id, array_id;
	squeue_job_step_t *job_step_id;

	if ( str == NULL )
		return NULL;
	my_list = list_create( NULL );
	my_job_list = xstrdup( str );
	job = strtok_r( my_job_list, ",", &tmp_char );
	while (job) {
		job_id = strtol( job, &end_ptr, 10 );
		if (end_ptr[0] == '_')
			array_id = strtol( end_ptr + 1, &end_ptr, 10 );
		else
			array_id = NO_VAL;
		if (job_id <= 0) {
			error( "Invalid job id: %s", job );
			exit( 1 );
		}

		job_step_id = xmalloc( sizeof( squeue_job_step_t ) );
		job_step_id->step_id.job_id   = job_id;
		job_step_id->array_id = array_id;
		list_append( my_list, job_step_id );
		job = strtok_r (NULL, ",", &tmp_char);
	}
	xfree(my_job_list);
	return my_list;
}

/*
 * _build_str_list - convert a string of comma-separated elements
 *		     into a list of strings
 * IN str - comma separated list of strings
 * RET List of strings
 */
static list_t *_build_str_list(char *str)
{
	list_t *my_list;
	char *elem, *tok = NULL, *tmp_char = NULL, *my_str = NULL;

	if (str == NULL)
		return NULL;
	my_list = list_create(NULL);
	my_str = xstrdup(str);
	tok = strtok_r(my_str, ",", &tmp_char);
	while (tok) {
		elem = xstrdup(tok);
		list_append(my_list, elem);
		tok = strtok_r(NULL, ",", &tmp_char);
	}
	xfree(my_str);
	return my_list;
}

/*
 * _build_state_list - build a list of job states
 * IN str - comma separated list of job states
 * RET List of enum job_states values
 */
static list_t *_build_state_list(char *str)
{
	list_t *my_list;
	char *state = NULL, *tmp_char = NULL, *my_state_list = NULL;
	uint32_t *state_id = NULL;

	if (str == NULL)
		return NULL;
	if (!xstrcasecmp(str, "all")) {
		params.all_states = true;
		return NULL;
	}
	params.all_states = false;

	my_list = list_create(NULL);
	my_state_list = xstrdup(str);
	state = strtok_r( my_state_list, ",", &tmp_char );
	while (state) {
		state_id = xmalloc(sizeof(uint32_t));
		if (_parse_state(state, state_id) != SLURM_SUCCESS)
			exit(1);
		list_append(my_list, state_id);
		state = strtok_r(NULL, ",", &tmp_char);
	}
	xfree(my_state_list);
	return my_list;

}

/*
 * _build_step_list- build a list of job/step_ids
 * IN str - comma separated list of job_id[array_id].step_id values
 * RET List of job/step_ids (structure of uint32_t's)
 */
static list_t *_build_step_list(char *str)
{
	list_t *my_list;
	char *end_ptr = NULL, *step = NULL, *tmp_char = NULL, *tmps_char = NULL;
	char *job_name = NULL, *step_name = NULL, *my_step_list = NULL;
	int job_id, array_id, step_id;
	squeue_job_step_t *job_step_id = NULL;

	if (str == NULL)
		return NULL;

	my_list = list_create(NULL);
	my_step_list = xstrdup(str);
	step = strtok_r(my_step_list, ",", &tmp_char);
	while (step) {
		job_name = strtok_r(step, ".", &tmps_char);
		if (job_name == NULL)
			break;
		step_name = strtok_r(NULL, ".", &tmps_char);
		job_id = strtol(job_name, &end_ptr, 10);
		if (end_ptr[0] == '_')
			array_id = strtol(end_ptr + 1, &end_ptr, 10);
		else
			array_id = NO_VAL;
		if (step_name == NULL) {
			error("Invalid job_step id: %s.??", job_name);
			exit(1);
		}
		step_id = strtol( step_name, &end_ptr, 10 );
		if ((job_id <= 0) || (step_id < 0)) {
			error("Invalid job_step id: %s.%s",
			      job_name, step_name);
			exit(1);
		}
		job_step_id = xmalloc(sizeof(squeue_job_step_t));
		job_step_id->step_id.job_id   = job_id;
		job_step_id->array_id = array_id;
		job_step_id->step_id.step_id  = step_id;
		list_append(my_list, job_step_id);
		step = strtok_r(NULL, ",", &tmp_char);
	}
	xfree(my_step_list);
	return my_list;
}

/*
 * _build_user_list- build a list of UIDs
 * IN str - comma separated list of user names
 * RET List of UIDs (uint32_t)
 */
static list_t *_build_user_list(char *str)
{
	list_t *my_list;
	char *user = NULL;
	char *tmp_char = NULL, *my_user_list = NULL;

	if (str == NULL)
		return NULL;

	my_list = list_create(NULL);
	my_user_list = xstrdup(str);
	user = strtok_r(my_user_list, ",", &tmp_char);
	while (user) {
		uid_t some_uid;
		if (uid_from_string(user, &some_uid) == 0) {
			uint32_t *user_id = NULL;
			user_id = xmalloc(sizeof(uint32_t));
			*user_id = (uint32_t) some_uid;
			list_append(my_list, user_id);
		} else {
			error("Invalid user: %s\n", user);
		}
		user = strtok_r(NULL, ",", &tmp_char);
	}
	xfree(my_user_list);
	return my_list;
}

static void _help(void)
{
	char *txt;
	static_ref_to_cstring(txt, help_txt);
	printf("%s", txt);
	xfree(txt);
}

static void _usage(void)
{
	char *txt;
	static_ref_to_cstring(txt, usage_txt);
	printf("%s", txt);
	xfree(txt);
}

static void _print_job_fmt_fields(void)
{
	int i = 0;
	int cnt = 0;

	for (i = 0; fmt_data_job[i].c || fmt_data_job[i].name; i++) {
		if (!fmt_data_job[i].c)
			continue;
		if (fmt_data_job[i].flags & FMT_FLAG_HIDDEN)
			continue;

		if (cnt & 8) {
			cnt = 0;
			printf("\n");
		}

		cnt++;
		printf("%%%-5c", fmt_data_job[i].c);
	}
	printf("\n");
}

static void _print_step_fmt_fields(void)
{
	int i = 0;
	int cnt = 0;

	for (i = 0; fmt_data_step[i].c || fmt_data_step[i].name; i++) {
		if (!fmt_data_step[i].c)
			continue;
		if (fmt_data_step[i].flags & FMT_FLAG_HIDDEN)
			continue;

		if (cnt & 8) {
			cnt = 0;
			printf("\n");
		}

		cnt++;
		printf("%%%-5c", fmt_data_step[i].c);
	}
	printf("\n");
}

static void _help_format(bool step_flag)
{
	if (step_flag)
		_print_step_fmt_fields();
	else
		_print_job_fmt_fields();
}

static void _print_job_fmt_fields2(void)
{
	int i = 0;
	int cnt = 0;

	for (i = 0; fmt_data_job[i].c || fmt_data_job[i].name; i++) {
		if (!fmt_data_job[i].name)
			continue;
		if (fmt_data_job[i].flags & FMT_FLAG_HIDDEN)
			continue;

		if (cnt & 4) {
			cnt = 0;
			printf("\n");
		}

		cnt++;
		printf("%-20s", fmt_data_job[i].name);
	}
	printf("\n");
}

static void _print_step_fmt_fields2(void)
{
	int i = 0;
	int cnt = 0;

	for (i = 0; fmt_data_step[i].c || fmt_data_step[i].name; i++) {
		if (!fmt_data_step[i].name)
			continue;
		if (fmt_data_step[i].flags & FMT_FLAG_HIDDEN)
			continue;

		if (cnt & 4) {
			cnt = 0;
			printf("\n");
		}

		cnt++;
		printf("%-20s", fmt_data_step[i].name);
	}
	printf("\n");
}

static void _help_format2(bool step_flag)
{
	if (step_flag)
		_print_step_fmt_fields2();
	else
		_print_job_fmt_fields2();
}

/*
 * Validate and assign filtered nodes to params.nodes.
 */
static void _filter_nodes(void)
{
	char *name = NULL, *nodename = NULL;
	hostset_t *nodenames = hostset_create(NULL);
	list_t *clusters_nodes = NULL;

	/* Retrieve node_info from controllers */
	if (!(clusters_nodes = _load_clusters_nodes()))
		exit(1);

	/* Map all node names specified with -w, if known to any controller. */
	while ((name = hostset_shift(params.nodes))) {
		if (!(nodename = _map_node_name(clusters_nodes, name))) {
			free(name);
			hostset_destroy(params.nodes);
			FREE_NULL_LIST(clusters_nodes);
			exit(1);
		}
		hostset_insert(nodenames, nodename);
		free(name);
		xfree(nodename);
	}
	FREE_NULL_LIST(clusters_nodes);

	/* Replace params.nodes with the new one */
	hostset_destroy(params.nodes);
	params.nodes = nodenames;
}

/*
 * ListDelF for a list of node_info_msg_t.
 */
static void _node_info_list_del(void *data)
{
	node_info_msg_t *node_info_ptr = data;

	slurm_free_node_info_msg(node_info_ptr);
}

/*
 * Retrieve node_info_msg_t for params.clusters or just local cluster.
 * RET: List of all needed node_info_msg_t or NULL if any fail
 *
 * NOTE: caller must free the returned list if not NULL.
 */
static list_t *_load_clusters_nodes(void)
{
	list_t *node_info_list = NULL;
	list_itr_t *iter = NULL;
	node_info_msg_t *node_info = NULL;

	node_info_list = list_create(_node_info_list_del);

	if (params.clusters)
		iter = list_iterator_create(params.clusters);

	do {
		if (slurm_load_node(0, &node_info, SHOW_ALL)) {
			slurm_perror("slurm_load_node error");
			FREE_NULL_LIST(node_info_list);
			break;
		}

		list_append(node_info_list, node_info);
	} while (params.clusters && (working_cluster_rec = list_next(iter)));

	/*
	 * Don't need to reset working_cluster_rec here. Nobody uses it in
	 * parse_command_line(), and it's already reset later in main().
	 */
	if (params.clusters)
		list_iterator_destroy(iter);

	return node_info_list;
}

/*
 * Map name into NodeName, and handle the special "localhost" case.
 * IN: pointer to an array of pointers to node_info_msg_t
 * IN: input node name
 * RET: mapped node name if valid, NULL otherwise
 *
 * NOTE: caller must xfree() the returned name.
 */
static char *_map_node_name(list_t *clusters_node_info, char *name)
{
	char *nodename = NULL;
	node_info_msg_t *node_info;
	list_itr_t *node_info_itr;

	if (!name)
		return NULL;

	/* localhost = use current host name */
	if (!xstrcasecmp("localhost", name)) {
		nodename = xmalloc(128);
		gethostname_short(nodename, 128);
	} else
		nodename = xstrdup(name);

	node_info_itr = list_iterator_create(clusters_node_info);

	while ((node_info = list_next(node_info_itr))) {
		for (int cc = 0; cc < node_info->record_count; cc++) {
			/*
			 * This can happen if the host is removed from DNS but
			 * still in slurm.conf
			 */
			if (!node_info->node_array[cc].name)
				continue;
			if (!xstrcmp(nodename,
				     node_info->node_array[cc].name) ||
			    !xstrcmp(nodename,
				     node_info->node_array[cc].node_hostname)) {
				xfree(nodename);
				list_iterator_destroy(node_info_itr);
				return xstrdup(node_info->node_array[cc].name);
			}
		}
	}

	error("Invalid node name %s", name);
	xfree(nodename);
	list_iterator_destroy(node_info_itr);
	return NULL;
}<|MERGE_RESOLUTION|>--- conflicted
+++ resolved
@@ -70,20 +70,11 @@
 #define OPT_LONG_JSON         0x110
 #define OPT_LONG_YAML         0x111
 #define OPT_LONG_AUTOCOMP     0x112
-<<<<<<< HEAD
 #define OPT_LONG_NOTME        0x113
 #define OPT_LONG_HELPSTATE    0x114
 #define OPT_LONG_HELPFORMAT   0x115
 #define OPT_LONG_HELPFORMAT2  0x116
-#define OPT_LONG_JOB_STATE_ONLY   0x117
-=======
-/*
- * OPT_LONG_ONLY_JOB_STATE was added in 23.11.5. At the time, the master branch
- * already used up to 0x116. So, OPT_LONG_ONLY_JOB_STATE was set to 0x117. We
- * are setting it to 0x117 here as well to be consistent.
- */
 #define OPT_LONG_ONLY_JOB_STATE   0x117
->>>>>>> 2048310c
 
 /* FUNCTIONS */
 static list_t *_build_job_list(char *str);
@@ -147,11 +138,8 @@
 		{"nodes",      required_argument, 0, 'w'},
 		{"nodelist",   required_argument, 0, 'w'},
 		{"noheader",   no_argument,       0, 'h'},
-<<<<<<< HEAD
 		{"notme",      no_argument,       0, OPT_LONG_NOTME},
-=======
 		{"only-job-state", no_argument, 0, OPT_LONG_ONLY_JOB_STATE},
->>>>>>> 2048310c
 		{"partitions", required_argument, 0, 'p'},
 		{"priority",   no_argument,       0, 'P'},
 		{"qos",        required_argument, 0, 'q'},
