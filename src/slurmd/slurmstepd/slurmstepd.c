--- conflicted
+++ resolved
@@ -706,13 +706,8 @@
 				    job->step_id.job_id,
 				    job->step_id.step_id);
 	}
-<<<<<<< HEAD
-	if (msg->msg_type == REQUEST_BATCH_JOB_LAUNCH) {
+	if (job->batch || (job->step_id.step_id == SLURM_INTERACTIVE_STEP)) {
 		gres_g_job_set_env(&job->env, job->job_gres_list, 0);
-=======
-	if (job->batch || (job->step_id.step_id == SLURM_INTERACTIVE_STEP)) {
-		gres_plugin_job_set_env(&job->env, job->job_gres_list, 0);
->>>>>>> 33f9459d
 	} else if (msg->msg_type == REQUEST_LAUNCH_TASKS) {
 		gres_g_step_set_env(&job->env, job->step_gres_list, 0,
 				    NULL, -1);
