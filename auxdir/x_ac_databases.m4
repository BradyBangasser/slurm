--- conflicted
+++ resolved
@@ -55,14 +55,6 @@
        			CFLAGS="$MYSQL_CFLAGS $save_CFLAGS"
 			LIBS="$MYSQL_LIBS $save_LIBS"
 			AC_LINK_IFELSE(
-<<<<<<< HEAD
-			  [AC_LANG_PROGRAM([[#include <mysql.h>]],
-			     [[MYSQL mysql;
-			       (void) mysql_init(&mysql);
-			       (void) mysql_close(&mysql);]])],
-			  [ac_have_mysql="yes"],
-			  [ac_have_mysql="no"])
-=======
 				[AC_LANG_PROGRAM(
 					 [[
 					   #include <mysql.h>
@@ -75,7 +67,6 @@
 				)],
 				[ac_have_mysql="yes"],
 				[ac_have_mysql="no"])
->>>>>>> ddd163d9
 			CFLAGS="$save_CFLAGS"
 			LIBS="$save_LIBS"
 			if test "$ac_have_mysql" = yes; then
