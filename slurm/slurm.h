/*****************************************************************************\
 *  slurm.h - Definitions for all of the Slurm RPCs
 *****************************************************************************
 *  Copyright (C) 2002-2007 The Regents of the University of California.
 *  Copyright (C) 2008-2010 Lawrence Livermore National Security.
 *  Portions Copyright (C) 2010-2017 SchedMD LLC <https://www.schedmd.com>.
 *  Portions Copyright (C) 2012-2013 Los Alamos National Security, LLC.
 *  Portions Copyright 2013 Hewlett Packard Enterprise Development LP
 *  Produced at Lawrence Livermore National Laboratory (cf, DISCLAIMER).
 *  Written by Morris Jette <jette1@llnl.gov>, et. al.
 *  CODE-OCEC-09-009. All rights reserved.
 *
 *  This file is part of Slurm, a resource management program.
 *  For details, see <https://slurm.schedmd.com/>.
 *  Please also read the included file: DISCLAIMER.
 *
 *  Slurm is free software; you can redistribute it and/or modify it under
 *  the terms of the GNU General Public License as published by the Free
 *  Software Foundation; either version 2 of the License, or (at your option)
 *  any later version.
 *
 *  In addition, as a special exception, the copyright holders give permission
 *  to link the code of portions of this program with the OpenSSL library under
 *  certain conditions as described in each individual source file, and
 *  distribute linked combinations including the two. You must obey the GNU
 *  General Public License in all respects for all of the code used other than
 *  OpenSSL. If you modify file(s) with this exception, you may extend this
 *  exception to your version of the file(s), but you are not obligated to do
 *  so. If you do not wish to do so, delete this exception statement from your
 *  version.  If you delete this exception statement from all source files in
 *  the program, then also delete it here.
 *
 *  Slurm is distributed in the hope that it will be useful, but WITHOUT ANY
 *  WARRANTY; without even the implied warranty of MERCHANTABILITY or FITNESS
 *  FOR A PARTICULAR PURPOSE.  See the GNU General Public License for more
 *  details.
 *
 *  You should have received a copy of the GNU General Public License along
 *  with Slurm; if not, write to the Free Software Foundation, Inc.,
 *  51 Franklin Street, Fifth Floor, Boston, MA 02110-1301  USA.
\*****************************************************************************/

#ifndef _SLURM_H
#define _SLURM_H

/* Number of dimensions the system has */
#define SYSTEM_DIMENSIONS 1
#define HIGHEST_DIMENSIONS 5

#ifdef __cplusplus
extern "C" {
#endif

#include <slurm/slurm_errno.h>
#include <slurm/slurm_version.h>

#include <inttypes.h>		/* for uint16_t, uint32_t definitions */
#include <netinet/in.h>		/* struct sockaddr_in */
#include <stdbool.h>
#include <stdio.h>		/* for FILE definitions */
#include <sys/types.h>		/* for uid_t definition */
#include <time.h>		/* for time_t definitions */
#include <unistd.h>

/* Define slurm_addr_t below to avoid including extraneous slurm headers */
typedef struct sockaddr_storage slurm_addr_t;

#ifndef __slurmdb_cluster_rec_t_defined
#  define __slurmdb_cluster_rec_t_defined
typedef struct slurmdb_cluster_rec slurmdb_cluster_rec_t;
#endif

#ifndef __slurm_cred_t_defined
#  define __slurm_cred_t_defined
typedef struct slurm_job_credential slurm_cred_t;
#endif

/* Define switch_jobinfo_t below to avoid including extraneous slurm headers */
#ifndef __switch_jobinfo_t_defined
#  define  __switch_jobinfo_t_defined
typedef struct switch_jobinfo switch_jobinfo_t;	/* opaque data type */
#endif

/* Define job_resources_t below
 * to avoid including extraneous slurm headers */
#ifndef __job_resources_t_defined
#  define  __job_resources_t_defined	/* Opaque data for select plugins */
typedef struct job_resources job_resources_t;
#endif

/* Define select_jobinfo_t, select_nodeinfo_t below
 * to avoid including extraneous slurm headers */
#ifndef __select_jobinfo_t_defined
#  define  __select_jobinfo_t_defined	/* Opaque data for select plugins */
typedef struct select_jobinfo select_jobinfo_t;  /* for BlueGene */
typedef struct select_nodeinfo select_nodeinfo_t;  /* for BlueGene */
#endif

/* Define jobacctinfo_t below to avoid including extraneous slurm headers */
#ifndef __jobacctinfo_t_defined
#  define  __jobacctinfo_t_defined
typedef struct jobacctinfo jobacctinfo_t;     /* opaque data type */
#endif

/* Define allocation_msg_thread_t below to avoid including extraneous
 * slurm headers */
#ifndef __allocation_msg_thread_t_defined
#  define  __allocation_msg_thread_t_defined
typedef struct allocation_msg_thread allocation_msg_thread_t;
#endif

#ifndef __sbcast_cred_t_defined
#  define  __sbcast_cred_t_defined
typedef struct sbcast_cred sbcast_cred_t;		/* opaque data type */
#endif

/*****************************************************************************\
 *	DEFINITIONS FOR POSIX VALUES
\*****************************************************************************/
#ifndef HOST_NAME_MAX
#define HOST_NAME_MAX 64
#endif

/*****************************************************************************\
 *	DEFINITIONS FOR INPUT VALUES
\*****************************************************************************/

/* INFINITE is used to identify unlimited configurations,  */
/* eg. the maximum count of nodes any job may use in some partition */
#define	INFINITE8  (0xff)
#define	INFINITE16 (0xffff)
#define	INFINITE   (0xffffffff)
#define	INFINITE64 (0xffffffffffffffff)
#define NO_VAL8    (0xfe)
#define NO_VAL16   (0xfffe)
#define NO_VAL     (0xfffffffe)
#define NO_VAL64   (0xfffffffffffffffe)
#define NO_CONSUME_VAL64 (0xfffffffffffffffd)
#define MAX_TASKS_PER_NODE 512
#define MAX_JOB_ID (0x03FFFFFF) /* bits 0-25 */
#define MAX_HET_JOB_COMPONENTS 128
#define MAX_FED_CLUSTERS 63

/*
 * Max normal step id leaving a few for special steps like the batch and extern
 * steps
 */
#define SLURM_MAX_NORMAL_STEP_ID (0xfffffff0)
/* Job step ID of pending step */
#define SLURM_PENDING_STEP (0xfffffffd)
/* Job step ID of external process container */
#define SLURM_EXTERN_CONT  (0xfffffffc)
/* Job step ID of batch scripts */
#define SLURM_BATCH_SCRIPT (0xfffffffb)
/* Job step ID for the interactive step (if used) */
#define SLURM_INTERACTIVE_STEP (0xfffffffa)

/* How many seconds to wait after eio_signal_shutdown() is called before
 * terminating the job and abandoning any I/O remaining to be processed.
 */
#define DEFAULT_EIO_SHUTDOWN_WAIT 60

/*
 * SLURM_ID_HASH
 * Description:
 *  Creates a hash of a Slurm JOBID and STEPID
 *  The JOB STEP ID is in the top 32 bits of the hash with the job id occupying
 *  the lower 32 bits.
 *
 * IN  _jobid -- SLURM's JOB ID (uint32_t)
 * IN  _stepid -- SLURM's JOB STEP ID (uint32_t)
 * RET id_hash -- (uint64_t)
 */
#define SLURM_ID_HASH(_jobid, _stepid) \
	(uint64_t)(((uint64_t)_stepid << 32) + _jobid)
#define SLURM_ID_HASH_JOB_ID(hash_id) (uint32_t)(hash_id & 0x00000000FFFFFFFF)
#define SLURM_ID_HASH_STEP_ID(hash_id) (uint32_t)(hash_id >> 32)

/*
 * Convert a hash ID to its legacy (pre-17.11) equivalent
 * Used for backward compatibility for Cray PMI
 */
#define SLURM_ID_HASH_LEGACY(hash_id) \
	((hash_id >> 32) * 10000000000 + (hash_id & 0x00000000FFFFFFFF))

/* Slurm hash definition to be used for various purposes */
typedef struct {
	unsigned char type;
	unsigned char hash[32];
} slurm_hash_t;

/*
 * Bit definitions when setting flags
 *
 * SLURM_BIT(0)  0x0000000000000001
 * SLURM_BIT(1)  0x0000000000000002
 * SLURM_BIT(2)  0x0000000000000004
 * SLURM_BIT(3)  0x0000000000000008
 * SLURM_BIT(4)  0x0000000000000010
 * SLURM_BIT(5)  0x0000000000000020
 * SLURM_BIT(6)  0x0000000000000040
 * SLURM_BIT(7)  0x0000000000000080
 * SLURM_BIT(8)  0x0000000000000100
 * SLURM_BIT(9)  0x0000000000000200
 * SLURM_BIT(10) 0x0000000000000400
 * SLURM_BIT(11) 0x0000000000000800
 * SLURM_BIT(12) 0x0000000000001000
 * SLURM_BIT(13) 0x0000000000002000
 * SLURM_BIT(14) 0x0000000000004000
 * SLURM_BIT(15) 0x0000000000008000
 * SLURM_BIT(16) 0x0000000000010000
 * SLURM_BIT(17) 0x0000000000020000
 * SLURM_BIT(18) 0x0000000000040000
 * SLURM_BIT(19) 0x0000000000080000
 * SLURM_BIT(20) 0x0000000000100000
 * SLURM_BIT(21) 0x0000000000200000
 * SLURM_BIT(22) 0x0000000000400000
 * SLURM_BIT(23) 0x0000000000800000
 * SLURM_BIT(24) 0x0000000001000000
 * SLURM_BIT(25) 0x0000000002000000
 * SLURM_BIT(26) 0x0000000004000000
 * SLURM_BIT(27) 0x0000000008000000
 * SLURM_BIT(28) 0x0000000010000000
 * SLURM_BIT(29) 0x0000000020000000
 * SLURM_BIT(30) 0x0000000040000000
 * SLURM_BIT(31) 0x0000000080000000
 * SLURM_BIT(32) 0x0000000100000000
 * SLURM_BIT(33) 0x0000000200000000
 * SLURM_BIT(34) 0x0000000400000000
 * SLURM_BIT(35) 0x0000000800000000
 * SLURM_BIT(36) 0x0000001000000000
 * SLURM_BIT(37) 0x0000002000000000
 * SLURM_BIT(38) 0x0000004000000000
 * SLURM_BIT(39) 0x0000008000000000
 * SLURM_BIT(40) 0x0000010000000000
 * SLURM_BIT(41) 0x0000020000000000
 * SLURM_BIT(42) 0x0000040000000000
 * SLURM_BIT(43) 0x0000080000000000
 * SLURM_BIT(44) 0x0000100000000000
 * SLURM_BIT(45) 0x0000200000000000
 * SLURM_BIT(46) 0x0000400000000000
 * SLURM_BIT(47) 0x0000800000000000
 * SLURM_BIT(48) 0x0001000000000000
 * SLURM_BIT(49) 0x0002000000000000
 * SLURM_BIT(50) 0x0004000000000000
 * SLURM_BIT(51) 0x0008000000000000
 * SLURM_BIT(52) 0x0010000000000000
 * SLURM_BIT(53) 0x0020000000000000
 * SLURM_BIT(54) 0x0040000000000000
 * SLURM_BIT(55) 0x0080000000000000
 * SLURM_BIT(56) 0x0100000000000000
 * SLURM_BIT(57) 0x0200000000000000
 * SLURM_BIT(58) 0x0400000000000000
 * SLURM_BIT(59) 0x0800000000000000
 * SLURM_BIT(60) 0x1000000000000000
 * SLURM_BIT(61) 0x2000000000000000
 * SLURM_BIT(62) 0x4000000000000000
 * SLURM_BIT(63) 0x8000000000000000
 */

#define SLURM_BIT(offset) ((uint64_t)1 << offset)

/* last entry must be JOB_END, keep in sync with job_state_string and
 *	job_state_string_compact. values may be ORed with JOB_STATE_FLAGS
 *	below.  */
enum job_states {
	JOB_PENDING,		/* queued waiting for initiation */
	JOB_RUNNING,		/* allocated resources and executing */
	JOB_SUSPENDED,		/* allocated resources, execution suspended */
	JOB_COMPLETE,		/* completed execution successfully */
	JOB_CANCELLED,		/* cancelled by user */
	JOB_FAILED,		/* completed execution unsuccessfully */
	JOB_TIMEOUT,		/* terminated on reaching time limit */
	JOB_NODE_FAIL,		/* terminated on node failure */
	JOB_PREEMPTED,		/* terminated due to preemption */
	JOB_BOOT_FAIL,		/* terminated due to node boot failure */
	JOB_DEADLINE,		/* terminated on deadline */
	JOB_OOM,		/* experienced out of memory error */
	JOB_END			/* not a real state, last entry in table */
};
#define	JOB_STATE_BASE	  0x000000ff	/* Used for job_states above */
#define	JOB_STATE_FLAGS	  0xffffff00	/* Used for state flags below */

/* SLURM_BIT(0-7) are already taken with base job_states above */
#define JOB_LAUNCH_FAILED SLURM_BIT(8)
#define JOB_UPDATE_DB     SLURM_BIT(9)  /* Send job start to database again */
#define JOB_REQUEUE       SLURM_BIT(10) /* Requeue job in completing state */
#define JOB_REQUEUE_HOLD  SLURM_BIT(11) /* Requeue any job in hold */
#define JOB_SPECIAL_EXIT  SLURM_BIT(12) /* Requeue an exit job in hold */
#define	JOB_RESIZING	  SLURM_BIT(13) /* Size of job about to change, flag set
					 * before calling accounting functions
					 * immediately before job changes size
					 */
#define	JOB_CONFIGURING	  SLURM_BIT(14) /* Allocated nodes booting */
#define	JOB_COMPLETING	  SLURM_BIT(15) /* Waiting for epilog completion */
#define JOB_STOPPED       SLURM_BIT(16) /* Job is stopped state (holding
					   resources, but sent SIGSTOP */
#define JOB_RECONFIG_FAIL SLURM_BIT(17) /* Node configuration for job failed,
					   not job state, just job requeue
					   flag */
#define	JOB_POWER_UP_NODE SLURM_BIT(18) /* Allocated powered down nodes,
					 * waiting for reboot */
#define JOB_REVOKED       SLURM_BIT(19) /* Sibling job revoked */
#define JOB_REQUEUE_FED   SLURM_BIT(20) /* Job being requeued by federation */
#define JOB_RESV_DEL_HOLD SLURM_BIT(21) /* Job is hold */
#define JOB_SIGNALING     SLURM_BIT(22) /* Outgoing signal is pending */
#define JOB_STAGE_OUT     SLURM_BIT(23) /* Staging out data (burst buffer) */

#define READY_JOB_FATAL	   -2	/* fatal error */
#define READY_JOB_ERROR    -1	/* ordinary error */

#define READY_NODE_STATE   SLURM_BIT(0) /* job's node's are ready */
#define READY_JOB_STATE    SLURM_BIT(1)	/* job is ready to execute */
#define READY_PROLOG_STATE SLURM_BIT(2)	/* PrologSlurmctld is done */

#define MAIL_JOB_BEGIN      SLURM_BIT(0)  /* Notify when job begins */
#define MAIL_JOB_END        SLURM_BIT(1)  /* Notify when job ends */
#define MAIL_JOB_FAIL       SLURM_BIT(2)  /* Notify if job fails */
#define MAIL_JOB_REQUEUE    SLURM_BIT(3)  /* Notify if job requeued */
#define MAIL_JOB_TIME100    SLURM_BIT(4)  /* Notify on reaching 100% of time
					   * limit */
#define MAIL_JOB_TIME90     SLURM_BIT(5)  /* Notify on reaching 90% of time
					   * limit */
#define MAIL_JOB_TIME80     SLURM_BIT(6)  /* Notify on reaching 80% of time
					   * limit */
#define MAIL_JOB_TIME50     SLURM_BIT(7)  /* Notify on reaching 50% of time
					   * limit */
#define MAIL_JOB_STAGE_OUT  SLURM_BIT(8)  /* Notify on completion of burst
					   * buffer stage out */
#define MAIL_ARRAY_TASKS    SLURM_BIT(9)  /* Send emails for each array task */
#define MAIL_INVALID_DEPEND SLURM_BIT(10) /* Notify on job invalid dependency */

/*
 * job_array_struct_t array_flags definitions. ARRAY_TASK_REQUEUED could be
 * substituted in the future to tot_requeued_tasks member in the struct, which
 * would provide a more accurated array statistic.
 */
#define ARRAY_TASK_REQUEUED 0x0001	/* At least one task was requeued. */

#define NICE_OFFSET 0x80000000		/* offset for job's nice value */

/* Reason for job to be pending rather than executing or reason for job
 * failure. If multiple reasons exists, only one is given for the sake of
 * system efficiency */
enum job_state_reason {
/* Reasons for job to be pending */
	WAIT_NO_REASON = 0,	/* not set or job not pending */
	WAIT_PRIORITY,		/* higher priority jobs exist */
	WAIT_DEPENDENCY,	/* dependent job has not completed */
	WAIT_RESOURCES,		/* required resources not available */
	WAIT_PART_NODE_LIMIT,	/* request exceeds partition node limit */
	WAIT_PART_TIME_LIMIT,	/* request exceeds partition time limit */
	WAIT_PART_DOWN,		/* requested partition is down */
	WAIT_PART_INACTIVE,	/* requested partition is inactive */
	WAIT_HELD,		/* job is held by administrator */
	WAIT_TIME,		/* job waiting for specific begin time */
	WAIT_LICENSES,		/* job is waiting for licenses */
	WAIT_ASSOC_JOB_LIMIT,	/* user/bank job limit reached */
	WAIT_ASSOC_RESOURCE_LIMIT,/* user/bank resource limit reached */
	WAIT_ASSOC_TIME_LIMIT,  /* user/bank time limit reached */
	WAIT_RESERVATION,	/* reservation not available */
	WAIT_NODE_NOT_AVAIL,	/* required node is DOWN or DRAINED */
	WAIT_HELD_USER,		/* job is held by user */
	WAIT_FRONT_END,		/* Front end nodes are DOWN */
	FAIL_DEFER,		/* individual submit time sched deferred */
	FAIL_DOWN_PARTITION,	/* partition for job is DOWN */
	FAIL_DOWN_NODE,		/* some node in the allocation failed */
	FAIL_BAD_CONSTRAINTS,	/* constraints can not be satisfied */
	FAIL_SYSTEM,		/* slurm system failure */
	FAIL_LAUNCH,		/* unable to launch job */
	FAIL_EXIT_CODE,		/* exit code was non-zero */
	FAIL_TIMEOUT,		/* reached end of time limit */
	FAIL_INACTIVE_LIMIT,	/* reached slurm InactiveLimit */
	FAIL_ACCOUNT,		/* invalid account */
	FAIL_QOS,	 	/* invalid QOS */
	WAIT_QOS_THRES,	       	/* required QOS threshold has been breached */
	WAIT_QOS_JOB_LIMIT,	/* QOS job limit reached */
	WAIT_QOS_RESOURCE_LIMIT,/* QOS resource limit reached */
	WAIT_QOS_TIME_LIMIT,	/* QOS time limit reached */
	FAIL_SIGNAL,		/* raised a signal that caused it to exit */
	DEFUNCT_WAIT_34, /* free for reuse */
	WAIT_CLEANING,          /* If a job is requeued and it is
				 * still cleaning up from the last run. */
	WAIT_PROLOG,		/* Prolog is running */
	WAIT_QOS,	 	/* QOS not allowed */
	WAIT_ACCOUNT,	 	/* Account not allowed */
	WAIT_DEP_INVALID,        /* Dependency condition invalid or never
				  * satisfied
				  */
	WAIT_QOS_GRP_CPU,            /* QOS GrpTRES exceeded (CPU) */
	WAIT_QOS_GRP_CPU_MIN,        /* QOS GrpTRESMins exceeded (CPU) */
	WAIT_QOS_GRP_CPU_RUN_MIN,    /* QOS GrpTRESRunMins exceeded (CPU) */
	WAIT_QOS_GRP_JOB,            /* QOS GrpJobs exceeded */
	WAIT_QOS_GRP_MEM,            /* QOS GrpTRES exceeded (Memory) */
	WAIT_QOS_GRP_NODE,           /* QOS GrpTRES exceeded (Node) */
	WAIT_QOS_GRP_SUB_JOB,        /* QOS GrpSubmitJobs exceeded */
	WAIT_QOS_GRP_WALL,           /* QOS GrpWall exceeded */
	WAIT_QOS_MAX_CPU_PER_JOB,    /* QOS MaxTRESPerJob exceeded (CPU) */
	WAIT_QOS_MAX_CPU_MINS_PER_JOB,/* QOS MaxTRESMinsPerJob exceeded (CPU) */
	WAIT_QOS_MAX_NODE_PER_JOB,   /* QOS MaxTRESPerJob exceeded (Node) */
	WAIT_QOS_MAX_WALL_PER_JOB,   /* QOS MaxWallDurationPerJob exceeded */
	WAIT_QOS_MAX_CPU_PER_USER,   /* QOS MaxTRESPerUser exceeded (CPU) */
	WAIT_QOS_MAX_JOB_PER_USER,   /* QOS MaxJobsPerUser exceeded */
	WAIT_QOS_MAX_NODE_PER_USER,  /* QOS MaxTRESPerUser exceeded (Node) */
	WAIT_QOS_MAX_SUB_JOB,        /* QOS MaxSubmitJobsPerUser exceeded */
	WAIT_QOS_MIN_CPU,            /* QOS MinTRESPerJob not reached (CPU) */
	WAIT_ASSOC_GRP_CPU,          /* ASSOC GrpTRES exceeded (CPU) */
	WAIT_ASSOC_GRP_CPU_MIN,      /* ASSOC GrpTRESMins exceeded (CPU) */
	WAIT_ASSOC_GRP_CPU_RUN_MIN,  /* ASSOC GrpTRESRunMins exceeded (CPU) */
	WAIT_ASSOC_GRP_JOB,          /* ASSOC GrpJobs exceeded */
	WAIT_ASSOC_GRP_MEM,          /* ASSOC GrpTRES exceeded (Memory) */
	WAIT_ASSOC_GRP_NODE,         /* ASSOC GrpTRES exceeded (Node) */
	WAIT_ASSOC_GRP_SUB_JOB,      /* ASSOC GrpSubmitJobs exceeded */
	WAIT_ASSOC_GRP_WALL,         /* ASSOC GrpWall exceeded */
	WAIT_ASSOC_MAX_JOBS,         /* ASSOC MaxJobs exceeded */
	WAIT_ASSOC_MAX_CPU_PER_JOB,  /* ASSOC MaxTRESPerJob exceeded (CPU) */
	WAIT_ASSOC_MAX_CPU_MINS_PER_JOB,/* ASSOC MaxTRESMinsPerJob
					 * exceeded (CPU) */
	WAIT_ASSOC_MAX_NODE_PER_JOB, /* ASSOC MaxTRESPerJob exceeded (NODE) */
	WAIT_ASSOC_MAX_WALL_PER_JOB, /* ASSOC MaxWallDurationPerJob
				      * exceeded */
	WAIT_ASSOC_MAX_SUB_JOB,      /* ASSOC MaxSubmitJobsPerUser exceeded */

	WAIT_MAX_REQUEUE,            /* MAX_BATCH_REQUEUE reached */
	WAIT_ARRAY_TASK_LIMIT,       /* job array running task limit */
	WAIT_BURST_BUFFER_RESOURCE,  /* Burst buffer resources */
	WAIT_BURST_BUFFER_STAGING,   /* Burst buffer file stage-in */
	FAIL_BURST_BUFFER_OP,	     /* Burst buffer operation failure */
	WAIT_POWER_NOT_AVAIL,        /* not enough power available */
	WAIT_POWER_RESERVED,         /* job is waiting for available power
				      * because of power reservations */
	WAIT_ASSOC_GRP_UNK,          /* ASSOC GrpTRES exceeded
				      * (Unknown) */
	WAIT_ASSOC_GRP_UNK_MIN,      /* ASSOC GrpTRESMins exceeded
				      * (Unknown) */
	WAIT_ASSOC_GRP_UNK_RUN_MIN,  /* ASSOC GrpTRESRunMins exceeded
				      * (Unknown) */
	WAIT_ASSOC_MAX_UNK_PER_JOB,  /* ASSOC MaxTRESPerJob exceeded
				      * (Unknown) */
	WAIT_ASSOC_MAX_UNK_PER_NODE,  /* ASSOC MaxTRESPerNode exceeded
				       * (Unknown) */
	WAIT_ASSOC_MAX_UNK_MINS_PER_JOB,/* ASSOC MaxTRESMinsPerJob
					 * exceeded (Unknown) */
	WAIT_ASSOC_MAX_CPU_PER_NODE,  /* ASSOC MaxTRESPerNode exceeded (CPU) */
	WAIT_ASSOC_GRP_MEM_MIN,      /* ASSOC GrpTRESMins exceeded
				      * (Memory) */
	WAIT_ASSOC_GRP_MEM_RUN_MIN,  /* ASSOC GrpTRESRunMins exceeded
				      * (Memory) */
	WAIT_ASSOC_MAX_MEM_PER_JOB,  /* ASSOC MaxTRESPerJob exceeded (Memory) */
	WAIT_ASSOC_MAX_MEM_PER_NODE,  /* ASSOC MaxTRESPerNode exceeded (CPU) */
	WAIT_ASSOC_MAX_MEM_MINS_PER_JOB,/* ASSOC MaxTRESMinsPerJob
					 * exceeded (Memory) */
	WAIT_ASSOC_GRP_NODE_MIN,     /* ASSOC GrpTRESMins exceeded (Node) */
	WAIT_ASSOC_GRP_NODE_RUN_MIN, /* ASSOC GrpTRESRunMins exceeded (Node) */
	WAIT_ASSOC_MAX_NODE_MINS_PER_JOB,/* ASSOC MaxTRESMinsPerJob
					  * exceeded (Node) */
	WAIT_ASSOC_GRP_ENERGY,           /* ASSOC GrpTRES exceeded
					  * (Energy) */
	WAIT_ASSOC_GRP_ENERGY_MIN,       /* ASSOC GrpTRESMins exceeded
					  * (Energy) */
	WAIT_ASSOC_GRP_ENERGY_RUN_MIN,   /* ASSOC GrpTRESRunMins exceeded
					  * (Energy) */
	WAIT_ASSOC_MAX_ENERGY_PER_JOB,   /* ASSOC MaxTRESPerJob exceeded
					  * (Energy) */
	WAIT_ASSOC_MAX_ENERGY_PER_NODE,  /* ASSOC MaxTRESPerNode
					  * exceeded (Energy) */
	WAIT_ASSOC_MAX_ENERGY_MINS_PER_JOB,/* ASSOC MaxTRESMinsPerJob
					    * exceeded (Energy) */
	WAIT_ASSOC_GRP_GRES,          /* ASSOC GrpTRES exceeded (GRES) */
	WAIT_ASSOC_GRP_GRES_MIN,      /* ASSOC GrpTRESMins exceeded (GRES) */
	WAIT_ASSOC_GRP_GRES_RUN_MIN,  /* ASSOC GrpTRESRunMins exceeded (GRES) */
	WAIT_ASSOC_MAX_GRES_PER_JOB,  /* ASSOC MaxTRESPerJob exceeded (GRES) */
	WAIT_ASSOC_MAX_GRES_PER_NODE, /* ASSOC MaxTRESPerNode exceeded (GRES) */
	WAIT_ASSOC_MAX_GRES_MINS_PER_JOB,/* ASSOC MaxTRESMinsPerJob
					  * exceeded (GRES) */
	WAIT_ASSOC_GRP_LIC,          /* ASSOC GrpTRES exceeded
				      * (license) */
	WAIT_ASSOC_GRP_LIC_MIN,      /* ASSOC GrpTRESMins exceeded
				      * (license) */
	WAIT_ASSOC_GRP_LIC_RUN_MIN,  /* ASSOC GrpTRESRunMins exceeded
				      * (license) */
	WAIT_ASSOC_MAX_LIC_PER_JOB,  /* ASSOC MaxTRESPerJob exceeded
				      * (license) */
	WAIT_ASSOC_MAX_LIC_MINS_PER_JOB,/* ASSOC MaxTRESMinsPerJob exceeded
					 * (license) */
	WAIT_ASSOC_GRP_BB,          /* ASSOC GrpTRES exceeded
				     * (burst buffer) */
	WAIT_ASSOC_GRP_BB_MIN,      /* ASSOC GrpTRESMins exceeded
				     * (burst buffer) */
	WAIT_ASSOC_GRP_BB_RUN_MIN,  /* ASSOC GrpTRESRunMins exceeded
				     * (burst buffer) */
	WAIT_ASSOC_MAX_BB_PER_JOB,  /* ASSOC MaxTRESPerJob exceeded
				     * (burst buffer) */
	WAIT_ASSOC_MAX_BB_PER_NODE, /* ASSOC MaxTRESPerNode exceeded
				     * (burst buffer) */
	WAIT_ASSOC_MAX_BB_MINS_PER_JOB,/* ASSOC MaxTRESMinsPerJob exceeded
					* (burst buffer) */
	WAIT_QOS_GRP_UNK,           /* QOS GrpTRES exceeded (Unknown) */
	WAIT_QOS_GRP_UNK_MIN,       /* QOS GrpTRESMins exceeded (Unknown) */
	WAIT_QOS_GRP_UNK_RUN_MIN,   /* QOS GrpTRESRunMins exceeded (Unknown) */
	WAIT_QOS_MAX_UNK_PER_JOB,   /* QOS MaxTRESPerJob exceeded (Unknown) */
	WAIT_QOS_MAX_UNK_PER_NODE,  /* QOS MaxTRESPerNode exceeded (Unknown) */
	WAIT_QOS_MAX_UNK_PER_USER,  /* QOS MaxTRESPerUser exceeded (Unknown) */
	WAIT_QOS_MAX_UNK_MINS_PER_JOB,/* QOS MaxTRESMinsPerJob
				       * exceeded (Unknown) */
	WAIT_QOS_MIN_UNK,           /* QOS MinTRESPerJob exceeded (Unknown) */
	WAIT_QOS_MAX_CPU_PER_NODE,  /* QOS MaxTRESPerNode exceeded (CPU) */
	WAIT_QOS_GRP_MEM_MIN,       /* QOS GrpTRESMins exceeded
				     * (Memory) */
	WAIT_QOS_GRP_MEM_RUN_MIN,   /* QOS GrpTRESRunMins exceeded
				     * (Memory) */
	WAIT_QOS_MAX_MEM_MINS_PER_JOB,/* QOS MaxTRESMinsPerJob
				       * exceeded (Memory) */
	WAIT_QOS_MAX_MEM_PER_JOB,   /* QOS MaxTRESPerJob exceeded (CPU) */
	WAIT_QOS_MAX_MEM_PER_NODE,  /* QOS MaxTRESPerNode exceeded (MEM) */
	WAIT_QOS_MAX_MEM_PER_USER,  /* QOS MaxTRESPerUser exceeded (CPU) */
	WAIT_QOS_MIN_MEM,           /* QOS MinTRESPerJob not reached (Memory) */
	WAIT_QOS_GRP_ENERGY,        /* QOS GrpTRES exceeded (Energy) */
	WAIT_QOS_GRP_ENERGY_MIN,    /* QOS GrpTRESMins exceeded (Energy) */
	WAIT_QOS_GRP_ENERGY_RUN_MIN, /* QOS GrpTRESRunMins exceeded (Energy) */
	WAIT_QOS_MAX_ENERGY_PER_JOB, /* QOS MaxTRESPerJob exceeded (Energy) */
	WAIT_QOS_MAX_ENERGY_PER_NODE,/* QOS MaxTRESPerNode exceeded (Energy) */
	WAIT_QOS_MAX_ENERGY_PER_USER,/* QOS MaxTRESPerUser exceeded (Energy) */
	WAIT_QOS_MAX_ENERGY_MINS_PER_JOB,/* QOS MaxTRESMinsPerJob
					  * exceeded (Energy) */
	WAIT_QOS_MIN_ENERGY,        /* QOS MinTRESPerJob not reached (Energy) */
	WAIT_QOS_GRP_NODE_MIN,     /* QOS GrpTRESMins exceeded (Node) */
	WAIT_QOS_GRP_NODE_RUN_MIN, /* QOS GrpTRESRunMins exceeded (Node) */
	WAIT_QOS_MAX_NODE_MINS_PER_JOB,  /* QOS MaxTRESMinsPerJob
					  * exceeded (Node) */
	WAIT_QOS_MIN_NODE,          /* QOS MinTRESPerJob not reached (Node) */
	WAIT_QOS_GRP_GRES,          /* QOS GrpTRES exceeded (GRES) */
	WAIT_QOS_GRP_GRES_MIN,      /* QOS GrpTRESMins exceeded (GRES) */
	WAIT_QOS_GRP_GRES_RUN_MIN,  /* QOS GrpTRESRunMins exceeded (GRES) */
	WAIT_QOS_MAX_GRES_PER_JOB,  /* QOS MaxTRESPerJob exceeded (GRES) */
	WAIT_QOS_MAX_GRES_PER_NODE, /* QOS MaxTRESPerNode exceeded (GRES) */
	WAIT_QOS_MAX_GRES_PER_USER, /* QOS MaxTRESPerUser exceeded
				     * (GRES) */
	WAIT_QOS_MAX_GRES_MINS_PER_JOB,/* QOS MaxTRESMinsPerJob
					* exceeded (GRES) */
	WAIT_QOS_MIN_GRES,          /* QOS MinTRESPerJob not reached (CPU) */
	WAIT_QOS_GRP_LIC,           /* QOS GrpTRES exceeded (license) */
	WAIT_QOS_GRP_LIC_MIN,       /* QOS GrpTRESMins exceeded (license) */
	WAIT_QOS_GRP_LIC_RUN_MIN,   /* QOS GrpTRESRunMins exceeded (license) */
	WAIT_QOS_MAX_LIC_PER_JOB,   /* QOS MaxTRESPerJob exceeded (license) */
	WAIT_QOS_MAX_LIC_PER_USER,  /* QOS MaxTRESPerUser exceeded (license) */
	WAIT_QOS_MAX_LIC_MINS_PER_JOB,/* QOS MaxTRESMinsPerJob exceeded
				       * (license) */
	WAIT_QOS_MIN_LIC,           /* QOS MinTRESPerJob not reached
				     * (license) */
	WAIT_QOS_GRP_BB,            /* QOS GrpTRES exceeded
				     * (burst buffer) */
	WAIT_QOS_GRP_BB_MIN,        /* QOS GrpTRESMins exceeded
				     * (burst buffer) */
	WAIT_QOS_GRP_BB_RUN_MIN,    /* QOS GrpTRESRunMins exceeded
				     * (burst buffer) */
	WAIT_QOS_MAX_BB_PER_JOB,   /* QOS MaxTRESPerJob exceeded
				    * (burst buffer) */
	WAIT_QOS_MAX_BB_PER_NODE,  /* QOS MaxTRESPerNode exceeded
				    * (burst buffer) */
	WAIT_QOS_MAX_BB_PER_USER,  /* QOS MaxTRESPerUser exceeded
				    * (burst buffer) */
	WAIT_QOS_MAX_BB_MINS_PER_JOB,/* QOS MaxTRESMinsPerJob exceeded
				      * (burst buffer) */
	WAIT_QOS_MIN_BB,           /* QOS MinTRESPerJob not reached
				    * (burst buffer) */
	FAIL_DEADLINE,              /* reached deadline */
	/* QOS MaxTRESPerAccount */
	WAIT_QOS_MAX_BB_PER_ACCT,     /* exceeded burst buffer */
	WAIT_QOS_MAX_CPU_PER_ACCT,    /* exceeded CPUs */
	WAIT_QOS_MAX_ENERGY_PER_ACCT, /* exceeded Energy */
	WAIT_QOS_MAX_GRES_PER_ACCT,   /* exceeded GRES */
	WAIT_QOS_MAX_NODE_PER_ACCT,   /* exceeded Nodes */
	WAIT_QOS_MAX_LIC_PER_ACCT,    /* exceeded Licenses */
	WAIT_QOS_MAX_MEM_PER_ACCT,    /* exceeded Memory */
	WAIT_QOS_MAX_UNK_PER_ACCT,    /* exceeded Unknown */
	/********************/
	WAIT_QOS_MAX_JOB_PER_ACCT,    /* QOS MaxJobPerAccount exceeded */
	WAIT_QOS_MAX_SUB_JOB_PER_ACCT,/* QOS MaxJobSubmitSPerAccount exceeded */
	WAIT_PART_CONFIG,	      /* Generic partition configuration reason */
	WAIT_ACCOUNT_POLICY,          /* Generic accounting policy reason */

	WAIT_FED_JOB_LOCK,            /* Can't get fed job lock */
	FAIL_OOM,		      /* Exhausted memory */
	WAIT_PN_MEM_LIMIT,	      /* MaxMemPer[CPU|Node] exceeded */

	/* exceeded Billing TRES limits */
	WAIT_ASSOC_GRP_BILLING,             /* GrpTRES           */
	WAIT_ASSOC_GRP_BILLING_MIN,         /* GrpTRESMins       */
	WAIT_ASSOC_GRP_BILLING_RUN_MIN,     /* GrpTRESRunMins    */
	WAIT_ASSOC_MAX_BILLING_PER_JOB,     /* MaxTRESPerJob     */
	WAIT_ASSOC_MAX_BILLING_PER_NODE,    /* MaxTRESPerNode    */
	WAIT_ASSOC_MAX_BILLING_MINS_PER_JOB,/* MaxTRESMinsPerJob */

	WAIT_QOS_GRP_BILLING,               /* GrpTRES           */
	WAIT_QOS_GRP_BILLING_MIN,           /* GrpTRESMins       */
	WAIT_QOS_GRP_BILLING_RUN_MIN,       /* GrpTRESRunMins    */
	WAIT_QOS_MAX_BILLING_PER_JOB,       /* MaxTRESPerJob     */
	WAIT_QOS_MAX_BILLING_PER_NODE,      /* MaxTRESPerNode    */
	WAIT_QOS_MAX_BILLING_PER_USER,      /* MaxTRESPerUser    */
	WAIT_QOS_MAX_BILLING_MINS_PER_JOB,  /* MaxTRESMinsPerJob */
	WAIT_QOS_MAX_BILLING_PER_ACCT,      /* MaxTRESPerAcct    */
	WAIT_QOS_MIN_BILLING,               /* MinTRESPerJob     */

	WAIT_RESV_DELETED	      /* Reservation was deleted */
};

enum job_acct_types {
	JOB_START,
	JOB_STEP,
	JOB_SUSPEND,
	JOB_TERMINATED
};

/* Partition state flags */
#define PARTITION_SUBMIT	0x01	/* Allow job submission to partition */
#define PARTITION_SCHED 	0x02	/* Allow job startup from partition */

/* Actual partition states based upon state flags */
#define PARTITION_DOWN		(PARTITION_SUBMIT)
#define PARTITION_UP		(PARTITION_SUBMIT | PARTITION_SCHED)
#define PARTITION_DRAIN		(PARTITION_SCHED)
#define PARTITION_INACTIVE	0x00

/* Partition enforce flags for jobs */
#define PARTITION_ENFORCE_NONE 0
#define PARTITION_ENFORCE_ALL  1 /* job limit must be valid for ALL
				  * partitions */
#define PARTITION_ENFORCE_ANY  2 /* job limit must be valid for ANY
				  * partition */

/*
 * Auth plugin (id) used for communication.
 * Update auth_plugin_types in slurm_auth.c if changed.
 */
enum auth_plugin_type {
	AUTH_PLUGIN_NONE	= 100,
	AUTH_PLUGIN_MUNGE	= 101,
	AUTH_PLUGIN_JWT		= 102,
};

/*
 * Hash plugin (id) used for communication.
 */
enum hash_plugin_type {
	HASH_PLUGIN_DEFAULT = 0,
	HASH_PLUGIN_NONE,
	HASH_PLUGIN_K12,
	HASH_PLUGIN_SHA256,
	HASH_PLUGIN_CNT,
};

/* Select plugin (id) in use by cluster */
enum select_plugin_type {
	/* 100 unused (originally for BlueGene) */
	/* 101 unused (originally used for cons_res) */
	SELECT_PLUGIN_LINEAR         = 102, /* Linear on a normal system */
	/* 103 unused (originally used for BGQ) */
	/* 104 unused (originally used for Cray/ALPS with select/linear) */
	/* 105 unused (originally used for Cray/ALPS with select/cons_res) */
	SELECT_PLUGIN_SERIAL         = 106, /* Serial */
	SELECT_PLUGIN_CRAY_LINEAR    = 107, /* Linear on a Native Cray */
	/* 108 unused (originally used for cons_res on a Native Cray */
	SELECT_PLUGIN_CONS_TRES      = 109, /* Cons TRES on a normal system */
	SELECT_PLUGIN_CRAY_CONS_TRES = 110  /* Cons TRES on a Native Cray */
};

/* switch plugin (id) in use by cluster */
enum switch_plugin_type {
	SWITCH_PLUGIN_NONE         = 100, /* NONE */
	SWITCH_PLUGIN_GENERIC      = 101, /* Generic */
	SWITCH_PLUGIN_CRAY         = 102, /* Cray */
	/* 103 unused (originally used for NRT) */
	SWITCH_PLUGIN_SLINGSHOT    = 104, /* HPE Slingshot */
};

enum select_jobdata_type {
	SELECT_JOBDATA_NETWORK	= 23,	/* data-> char * network info */
};

enum select_nodedata_type {
	SELECT_NODEDATA_SUBCNT = 2,		/* data-> uint16_t */
	SELECT_NODEDATA_PTR = 5,		/* data-> select_nodeinfo_t *nodeinfo */
	SELECT_NODEDATA_MEM_ALLOC = 8,		/* data-> uint32_t */
	SELECT_NODEDATA_TRES_ALLOC_FMT_STR = 9,	/* data-> char *,
						 * free with xfree */
	SELECT_NODEDATA_TRES_ALLOC_WEIGHTED = 10, /* data-> double */
};

enum select_print_mode {
	SELECT_PRINT_HEAD,	/* Print just the header */
	SELECT_PRINT_DATA,	/* Print just the data */
	SELECT_PRINT_MIXED,	/* Print "field=value" */
	SELECT_PRINT_MIXED_SHORT,/* Print less "field=value" */
	SELECT_PRINT_BG_ID,	/* Print just the BG_ID */
	SELECT_PRINT_NODES,	/* Print the nodelist */
	SELECT_PRINT_CONNECTION,/* Print just the CONNECTION type */
	SELECT_PRINT_ROTATE,    /* Print just the ROTATE */
	SELECT_PRINT_GEOMETRY,	/* Print just the GEO */
	SELECT_PRINT_START,	/* Print just the START location */
	SELECT_PRINT_BLRTS_IMAGE,/* Print just the BLRTS IMAGE */
	SELECT_PRINT_LINUX_IMAGE,/* Print just the LINUX IMAGE */
	SELECT_PRINT_MLOADER_IMAGE,/* Print just the MLOADER IMAGE */
	SELECT_PRINT_RAMDISK_IMAGE,/* Print just the RAMDISK IMAGE */
	SELECT_PRINT_REBOOT,	/* Print just the REBOOT */
	SELECT_PRINT_RESV_ID,	/* Print just Cray/BASIL reservation ID */
	SELECT_PRINT_START_LOC	/* Print just the start location */
};

enum select_node_cnt {
	SELECT_GET_NODE_SCALING,      /* Give scaling factor for node count */
	SELECT_GET_NODE_CPU_CNT,      /* Give how many cpus are on a node */
	SELECT_GET_MP_CPU_CNT,        /* Give how many cpus are on a
				       * base partition */
	SELECT_APPLY_NODE_MIN_OFFSET, /* Apply min offset to variable */
	SELECT_APPLY_NODE_MAX_OFFSET, /* Apply max offset to variable */
	SELECT_SET_NODE_CNT,	      /* Set altered node cnt */
	SELECT_SET_MP_CNT             /* Given a node cnt return the
				       * base partition count */
};

enum acct_gather_profile_info {
	ACCT_GATHER_PROFILE_DIR,     /* Give directory profiling is stored */
	ACCT_GATHER_PROFILE_DEFAULT, /* What is being collected for
				      * profiling by default */
	ACCT_GATHER_PROFILE_RUNNING  /* What is actually be collected
				      * wither it be user or
				      * default. (Only works in the slurmstepd)
				      */
};

#define ACCT_GATHER_PROFILE_NOT_SET 0x00000000
#define ACCT_GATHER_PROFILE_NONE    SLURM_BIT(0)
#define ACCT_GATHER_PROFILE_ENERGY  SLURM_BIT(1)
#define ACCT_GATHER_PROFILE_TASK    SLURM_BIT(2)
#define ACCT_GATHER_PROFILE_LUSTRE  SLURM_BIT(3)
#define ACCT_GATHER_PROFILE_NETWORK SLURM_BIT(4)
#define ACCT_GATHER_PROFILE_ALL     0xffffffff

/* jobacct data types */
enum jobacct_data_type {
	JOBACCT_DATA_TOTAL,	/* data-> jobacctinfo_t * */
	JOBACCT_DATA_PIPE,      /* data-> file descriptor */
	JOBACCT_DATA_RUSAGE,	/* data-> rusage set user_cpu_sec,
				 * user_cpu_usec, sys_cpu_sec, sys_cpu_usec */
	JOBACCT_DATA_TOT_VSIZE = 5,	/* data-> uint64_t vsize */
	JOBACCT_DATA_TOT_RSS = 8,	/* data-> uint64_t psize */
};

enum acct_energy_type {
	ENERGY_DATA_JOULES_TASK,
	ENERGY_DATA_STRUCT,
	ENERGY_DATA_RECONFIG,
	ENERGY_DATA_PROFILE,
	ENERGY_DATA_LAST_POLL,
	ENERGY_DATA_SENSOR_CNT,
	ENERGY_DATA_NODE_ENERGY,
	ENERGY_DATA_NODE_ENERGY_UP,
	ENERGY_DATA_STEP_PTR
};

typedef enum {
	UPDATE_SET, /* Set to specified value */
	UPDATE_ADD, /* Append to existing value (+=)*/
	UPDATE_REMOVE, /* Remove from existing vale (-=) */
} update_mode_t;

/*
 * Task distribution states/methods
 *
 * Symbol format is SLURM_DIST_<node>_<socket>_<core>
 *
 * <node>   = Method for distributing tasks to nodes.
 *            This determines the order in which task ids are
 *            distributed to the nodes selected for the job/step.
 * <socket> = Method for distributing allocated lllps across sockets.
 *            This determines the order in which allocated lllps are
 *            distributed across sockets for binding to tasks.
 * <core>   = Method for distributing allocated lllps across cores.
 *            This determines the order in which allocated lllps are
 *            distributed across cores for binding to tasks.
 *
 * Note that the socket and core distributions apply only to task affinity.
 */
typedef enum task_dist_states {
	/* NOTE: start SLURM_DIST_CYCLIC at 1 for HP MPI */
	SLURM_DIST_CYCLIC               = 0x0001,
	SLURM_DIST_BLOCK                = 0x0002,
	SLURM_DIST_ARBITRARY            = 0x0003,
	SLURM_DIST_PLANE                = 0x0004,
	SLURM_DIST_CYCLIC_CYCLIC        = 0x0011,
	SLURM_DIST_CYCLIC_BLOCK         = 0x0021,
	SLURM_DIST_CYCLIC_CFULL         = 0x0031,
	SLURM_DIST_BLOCK_CYCLIC         = 0x0012,
	SLURM_DIST_BLOCK_BLOCK          = 0x0022,
	SLURM_DIST_BLOCK_CFULL          = 0x0032,
	SLURM_DIST_CYCLIC_CYCLIC_CYCLIC = 0x0111,
	SLURM_DIST_CYCLIC_CYCLIC_BLOCK  = 0x0211,
	SLURM_DIST_CYCLIC_CYCLIC_CFULL  = 0x0311,
	SLURM_DIST_CYCLIC_BLOCK_CYCLIC  = 0x0121,
	SLURM_DIST_CYCLIC_BLOCK_BLOCK   = 0x0221,
	SLURM_DIST_CYCLIC_BLOCK_CFULL   = 0x0321,
	SLURM_DIST_CYCLIC_CFULL_CYCLIC  = 0x0131,
	SLURM_DIST_CYCLIC_CFULL_BLOCK   = 0x0231,
	SLURM_DIST_CYCLIC_CFULL_CFULL   = 0x0331,
	SLURM_DIST_BLOCK_CYCLIC_CYCLIC  = 0x0112,
	SLURM_DIST_BLOCK_CYCLIC_BLOCK   = 0x0212,
	SLURM_DIST_BLOCK_CYCLIC_CFULL   = 0x0312,
	SLURM_DIST_BLOCK_BLOCK_CYCLIC   = 0x0122,
	SLURM_DIST_BLOCK_BLOCK_BLOCK    = 0x0222,
	SLURM_DIST_BLOCK_BLOCK_CFULL    = 0x0322,
	SLURM_DIST_BLOCK_CFULL_CYCLIC   = 0x0132,
	SLURM_DIST_BLOCK_CFULL_BLOCK    = 0x0232,
	SLURM_DIST_BLOCK_CFULL_CFULL    = 0x0332,

	SLURM_DIST_NODECYCLIC           = 0x0001,
	SLURM_DIST_NODEBLOCK            = 0x0002,
	SLURM_DIST_SOCKCYCLIC           = 0x0010,
	SLURM_DIST_SOCKBLOCK            = 0x0020,
	SLURM_DIST_SOCKCFULL            = 0x0030,
	SLURM_DIST_CORECYCLIC           = 0x0100,
	SLURM_DIST_COREBLOCK            = 0x0200,
	SLURM_DIST_CORECFULL            = 0x0300,

	/* Unused                       = 0x1000, */
	SLURM_DIST_UNKNOWN              = 0x2000
} task_dist_states_t;

#define SLURM_DIST_STATE_BASE		0x00FFFF
#define SLURM_DIST_STATE_FLAGS		0xFF0000
#define SLURM_DIST_PACK_NODES		0x800000
#define SLURM_DIST_NO_PACK_NODES	0x400000

#define SLURM_DIST_NODEMASK               0xF00F
#define SLURM_DIST_SOCKMASK               0xF0F0
#define SLURM_DIST_COREMASK               0xFF00
#define SLURM_DIST_NODESOCKMASK           0xF0FF

/* Open stdout/err file mode, 0 for system default (JobFileAppend) */
#define OPEN_MODE_APPEND	1
#define OPEN_MODE_TRUNCATE	2

typedef enum cpu_bind_type {	/* cpu binding type from --cpu-bind=... */
	/* verbose can be set with any other flag */
	CPU_BIND_VERBOSE    = 0x0001, /* =v, */
	/* the following auto-binding flags are mutually exclusive */
	CPU_BIND_TO_THREADS = 0x0002, /* =threads */
	CPU_BIND_TO_CORES   = 0x0004, /* =cores */
	CPU_BIND_TO_SOCKETS = 0x0008, /* =sockets */
	CPU_BIND_TO_LDOMS   = 0x0010, /* locality domains */
	/* the following manual binding flags are mutually exclusive */
	/* CPU_BIND_NONE needs to be the lowest value among manual bindings */
	CPU_BIND_NONE	    = 0x0020, /* =no */
	CPU_BIND_RANK  	    = 0x0040, /* =rank */
	CPU_BIND_MAP	    = 0x0080, /* =map_cpu:<list of CPU IDs> */
	CPU_BIND_MASK	    = 0x0100, /* =mask_cpu:<list of CPU masks> */
	CPU_BIND_LDRANK     = 0x0200, /* =locality domain rank */
	CPU_BIND_LDMAP	    = 0x0400, /* =map_ldom:<list of locality domains> */
	CPU_BIND_LDMASK	    = 0x0800, /* =mask_ldom:<list of ldom masks> */

	/* the following is used primarily for the
	   --hint=nomultithread when -mblock:block is requested. */
	CPU_BIND_ONE_THREAD_PER_CORE = 0x2000,/* Only bind to one
					       * thread of a core */

	/* default binding if auto binding doesn't match. */
	CPU_AUTO_BIND_TO_THREADS = 0x04000,
	CPU_AUTO_BIND_TO_CORES   = 0x10000,
	CPU_AUTO_BIND_TO_SOCKETS = 0x20000,

	/* the following is used only as a flag for expressing
	 * the contents of TaskPluginParams */
	SLURMD_OFF_SPEC            = 0x40000,
	CPU_BIND_OFF               = 0x80000	/* Disable binding */
} cpu_bind_type_t;

#define CPU_BIND_T_TO_MASK 0x001e
#define CPU_BIND_T_AUTO_TO_MASK 0x34000
#define CPU_BIND_T_MASK 0x0fe0
#define CPU_BIND_T_TASK_PARAMS_MASK (SLURMD_OFF_SPEC | CPU_BIND_OFF)

/* Flag to indicate that cpu_freq is a range: low,medium,high,high-1
 * instead of an integer value in kilohertz */
#define CPU_FREQ_RANGE_FLAG		0x80000000
#define CPU_FREQ_LOW			0x80000001
#define CPU_FREQ_MEDIUM			0x80000002
#define CPU_FREQ_HIGH			0x80000003
#define CPU_FREQ_HIGHM1			0x80000004
#define CPU_FREQ_CONSERVATIVE		0x88000000
#define CPU_FREQ_ONDEMAND		0x84000000
#define CPU_FREQ_PERFORMANCE		0x82000000
#define CPU_FREQ_POWERSAVE		0x81000000
#define CPU_FREQ_USERSPACE		0x80800000
#define CPU_FREQ_SCHEDUTIL		0x80400000
#define CPU_FREQ_GOV_MASK   		0x8ff00000

typedef enum mem_bind_type {    /* memory binding type from --mem-bind=... */
	/* verbose can be set with any other flag */
	MEM_BIND_VERBOSE= 0x01,	/* =v, */
	/* the following five manual binding flags are mutually exclusive */
	/* MEM_BIND_NONE needs to be the first in this sub-list */
	MEM_BIND_NONE   = 0x02,	/* =no */
	MEM_BIND_RANK   = 0x04,	/* =rank */
	MEM_BIND_MAP    = 0x08,	/* =map_mem:<list of NUMA IDs> */
	MEM_BIND_MASK   = 0x10,	/* =mask_mem:<list of NUMA masks> */
	MEM_BIND_LOCAL  = 0x20,	/* =local */
	/* sort and prefer can be set with any other flags */
	MEM_BIND_SORT	= 0x40,	/* =sort */
	MEM_BIND_PREFER = 0x80	/* =prefer */
} mem_bind_type_t;

#define MEM_BIND_TYPE_MASK 0x3e
#define MEM_BIND_TYPE_FLAGS_MASK 0xc0

typedef enum accel_bind_type {    /* accelerator binding from --accel_bind= */
	ACCEL_BIND_VERBOSE         = 0x01, /* 'v' verbose */
	ACCEL_BIND_CLOSEST_GPU     = 0x02, /* 'g' Use closest GPU to the CPU */
	ACCEL_BIND_CLOSEST_NIC     = 0x08  /* 'n' Use closest NIC to CPU */
} accel_bind_type_t;

/* The last entry in node_states must be STATE_END, keep in sync with
 * node_state_string. values may be ORed with NODE_STATE_FLAGS below.
 * Node states typically alternate between NODE_STATE_IDLE and
 * NODE_STATE_ALLOCATED. The NODE_STATE_COMPLETING flag will be set
 * when jobs are in the process of terminating. */
enum node_states {
	NODE_STATE_UNKNOWN,	/* node's initial state, unknown */
	NODE_STATE_DOWN,	/* node in non-usable state */
	NODE_STATE_IDLE,	/* node idle and available for use */
	NODE_STATE_ALLOCATED,	/* node has been allocated to a job */
	NODE_STATE_ERROR,	/* UNUSED - node is in an error state */
	NODE_STATE_MIXED,	/* node has a mixed state */
	NODE_STATE_FUTURE,	/* node slot reserved for future use */
	NODE_STATE_END		/* last entry in table */
};
#define NODE_STATE_BASE       0x0000000f
#define NODE_STATE_FLAGS      0xfffffff0

/* SLURM_BIT(0-3) taken for base states */
#define NODE_STATE_NET        SLURM_BIT(4) /* If a node is using Cray's
					    * Network Performance
					    * Counters but isn't in a
					    * allocation. */
#define NODE_STATE_RES        SLURM_BIT(5) /* If a node is in a
					    * reservation (used primarily
					    * to note a node isn't idle
					    * for non-reservation jobs) */
#define NODE_STATE_UNDRAIN    SLURM_BIT(6) /* Clear DRAIN flag for a node */
#define NODE_STATE_CLOUD      SLURM_BIT(7) /* node comes from cloud */
#define NODE_RESUME           SLURM_BIT(8) /* Restore a DRAINED, DRAINING, DOWN
					    * or FAILING node to service (e.g.
					    * IDLE or ALLOCATED). Used in
					    * slurm_update_node() request */
#define NODE_STATE_DRAIN      SLURM_BIT(9) /* do not allocated new work */
#define NODE_STATE_COMPLETING SLURM_BIT(10) /* node is completing allocated
					     * job */
#define NODE_STATE_NO_RESPOND SLURM_BIT(11) /* node is not responding */
#define NODE_STATE_POWERED_DOWN SLURM_BIT(12) /* node is powered down */
#define NODE_STATE_FAIL       SLURM_BIT(13) /* node is failing, do not allocate
					     * new work */
#define NODE_STATE_POWERING_UP SLURM_BIT(14) /* node is powering up */
#define NODE_STATE_MAINT      SLURM_BIT(15) /* node in maintenance
					     * reservation */
#define NODE_STATE_REBOOT_REQUESTED SLURM_BIT(16) /* node reboot requested */
#define NODE_STATE_REBOOT_CANCEL SLURM_BIT(17) /* cancel pending reboot */
#define NODE_STATE_POWERING_DOWN SLURM_BIT(18) /* node is powering down */
#define NODE_STATE_DYNAMIC_FUTURE SLURM_BIT(19) /* dynamic future node */
#define NODE_STATE_REBOOT_ISSUED SLURM_BIT(20) /* node reboot passed to agent */
#define NODE_STATE_PLANNED    SLURM_BIT(21) /* node scheduled for a job in the
					     * future */
#define NODE_STATE_INVALID_REG SLURM_BIT(22) /* invalid registration, don't
					      * ping */
#define NODE_STATE_POWER_DOWN SLURM_BIT(23) /* manual node power down */
#define NODE_STATE_POWER_UP SLURM_BIT(24) /* manual node power up */
#define NODE_STATE_POWER_DRAIN SLURM_BIT(25) /* signal power down asap */
#define NODE_STATE_DYNAMIC_NORM SLURM_BIT(26) /* dynamic norm node */

/* used to define the size of the credential.signature size
 * used to define the key size of the io_stream_header_t
 */
#define SLURM_SSL_SIGNATURE_LENGTH 128

/* Used as show_flags for slurm_get_ and slurm_load_ function calls.
 * Values can be ORed */
#define SHOW_ALL	0x0001	/* Show info for "hidden" partitions */
#define SHOW_DETAIL	0x0002	/* Show detailed resource information */
/*  was SHOW_DETAIL2	0x0004     Removed v19.05 */
#define SHOW_MIXED	0x0008	/* Automatically set node MIXED state */
#define SHOW_LOCAL	0x0010	/* Show only local information, even on
				 * federated cluster */
#define SHOW_SIBLING	0x0020	/* Show sibling jobs on a federated cluster */
#define SHOW_FEDERATION	0x0040	/* Show federated state information.
				 * Shows local info if not in federation */
#define SHOW_FUTURE	0x0080	/* Show future nodes */

/* CR_CPU, CR_SOCKET and CR_CORE are mutually exclusive
 * CR_MEMORY may be added to any of the above values or used by itself
 * CR_ONE_TASK_PER_CORE may also be added to any of the above values */
#define CR_CPU		0x0001	/* Resources are shared down to the level of
				 * logical processors which can be socket,
				 * core, or thread depending on the system. */
#define CR_SOCKET	0x0002	/* Resources are shared down to the socket
				 * level. Jobs will not be co-allocated
				 * within a socket. */
#define CR_CORE		0x0004	/* Resources are shared down to the core level.
				 * Jobs will not be co-allocated within a
				 * core. */
#define CR_BOARD	0x0008	/* Resources are shared down to the board
				 * level. Jobs will not be co-allocated
				 * within a board. */
#define CR_MEMORY	0x0010	/* Memory as consumable resources. Memory is
				 * not over-committed when selected as a CR. */
/* was CR_OTHER_CONS_RES    0x0020, removed v23.11 */
/* was CR_NHC_STEP_NO 0x0040, removed v19.05 */
/* was CR_NHC_NO 0x0080, removed v19.05 */

/* By default, schedule only one task per core.
 * Without this option, tasks would be allocated threads. */
#define CR_ONE_TASK_PER_CORE 0x0100

/* Pack tasks tightly onto allocated nodes rather than distributing them evenly
 * across available nodes */
#define CR_PACK_NODES  0x0200

/* was CR_NHC_ABSOLUTELY_NO 0x0400, removed v19.05 */
#define CR_OTHER_CONS_TRES   0x0800 /* if layering select plugins use
				     * cons_tres instead of linear (default)
				     */
/* By default, distribute cores using a block approach inside the nodes */
#define CR_CORE_DEFAULT_DIST_BLOCK 0x1000
#define CR_LLN		0x4000  /* Select nodes by "least loaded." */

#define MEM_PER_CPU  0x8000000000000000
#define SHARED_FORCE 0x8000

#define PRIVATE_DATA_JOBS         SLURM_BIT(0) /* job/step data is private */
#define PRIVATE_DATA_NODES        SLURM_BIT(1) /* node data is private */
#define PRIVATE_DATA_PARTITIONS   SLURM_BIT(2) /* partition data is private */
#define PRIVATE_DATA_USAGE        SLURM_BIT(3) /* accounting usage data is
						* private */
#define PRIVATE_DATA_USERS        SLURM_BIT(4) /* accounting user data is
						* private */
#define PRIVATE_DATA_ACCOUNTS     SLURM_BIT(5) /* accounting account data is
						* private */
#define PRIVATE_DATA_RESERVATIONS SLURM_BIT(6) /* reservation data is private */
/* SLURM_BIT(7) Available 2 versions after 23.02 */
#define PRIVATE_DATA_EVENTS       SLURM_BIT(8) /* events are private */

#define PRIORITY_RESET_NONE	0x0000	/* never clear */
#define PRIORITY_RESET_NOW	0x0001	/* clear now (when slurmctld restarts) */
#define PRIORITY_RESET_DAILY	0x0002	/* clear daily at midnight */
#define PRIORITY_RESET_WEEKLY	0x0003	/* clear weekly at Sunday 00:00 */
#define PRIORITY_RESET_MONTHLY	0x0004	/* clear monthly on first at 00:00 */
#define PRIORITY_RESET_QUARTERLY 0x0005	/* clear quarterly on first at 00:00 */
#define PRIORITY_RESET_YEARLY	0x0006	/* clear yearly on first at 00:00 */

#define PROP_PRIO_OFF		0x0000	/* Do not propagage user nice value */
#define PROP_PRIO_ON		0x0001	/* Propagate user nice value */
#define PROP_PRIO_NICER		0x0002	/* Ensure that user tasks have a nice
					 * value that is higher than slurmd */

#define PRIORITY_FLAGS_ACCRUE_ALWAYS	 SLURM_BIT(0) /* Flag to always accrue
						       * age priority to pending
						       * jobs ignoring
						       * dependencies or holds
						       */
#define PRIORITY_FLAGS_MAX_TRES 	 SLURM_BIT(1) /* Calculate billed_tres
						       * as the MAX of TRES on a
						       * node rather than the
						       * sum or TRES. */
#define PRIORITY_FLAGS_SIZE_RELATIVE	 SLURM_BIT(2) /* Enable job size
						       * measurement relative to
						       * its time limit */
#define PRIORITY_FLAGS_DEPTH_OBLIVIOUS	 SLURM_BIT(3) /* Flag to use depth
						       * oblivious formula for
						       * computing hierarchical
						       * fairshare */
#define PRIORITY_FLAGS_CALCULATE_RUNNING SLURM_BIT(4) /* Calculate priorities
						       * for running jobs, not
						       * only the pending jobs.
						       */
#define PRIORITY_FLAGS_FAIR_TREE	 SLURM_BIT(5) /* Prioritize by level in
						       * account hierarchy. */
#define PRIORITY_FLAGS_INCR_ONLY	 SLURM_BIT(6) /* Priority can only
						       * increase, never
						       * decrease in value */

#define PRIORITY_FLAGS_NO_NORMAL_ASSOC	 SLURM_BIT(7)
#define PRIORITY_FLAGS_NO_NORMAL_PART	 SLURM_BIT(8)
#define PRIORITY_FLAGS_NO_NORMAL_QOS	 SLURM_BIT(9)
#define PRIORITY_FLAGS_NO_NORMAL_TRES	 SLURM_BIT(10)

/* These bits are set in the bitflags field of job_desc_msg_t */
#define KILL_INV_DEP       SLURM_BIT(0) /* Kill job on invalid dependency */
#define NO_KILL_INV_DEP    SLURM_BIT(1) /* Don't kill job on invalid
					 * dependency */
#define HAS_STATE_DIR      SLURM_BIT(2) /* Used by slurmctld to track
					 * state dir */
#define BACKFILL_TEST      SLURM_BIT(3) /* Backfill test in progress */
#define GRES_ENFORCE_BIND  SLURM_BIT(4) /* Enforce CPU/GRES binding */
#define TEST_NOW_ONLY      SLURM_BIT(5) /* Test for immediately start only */
#define JOB_SEND_ENV       SLURM_BIT(6) /* Send env to the dbd */
/*
 * #define NODE_REBOOT     SLURM_BIT(7)    DEPRECATED in 22.05, can be used in
 *                                         23.11.
 */
#define SPREAD_JOB         SLURM_BIT(8) /* Spread job across max node count */
#define USE_MIN_NODES      SLURM_BIT(9) /* Prefer minimum node count */
#define JOB_KILL_HURRY     SLURM_BIT(10) /* Avoid burst buffer stage out */
#define TRES_STR_CALC      SLURM_BIT(11) /* Avoid calculating TRES strings at
					  * the end of a job. */
#define SIB_JOB_FLUSH      SLURM_BIT(12) /* Don't send complete to origin */
#define HET_JOB_FLAG       SLURM_BIT(13) /* Heterogeneous job management flag */
#define JOB_NTASKS_SET     SLURM_BIT(14) /* --ntasks explicitly set */
#define JOB_CPUS_SET       SLURM_BIT(15) /* --cpus-per-tasks explicitly set */
#define BF_WHOLE_NODE_TEST SLURM_BIT(16) /* Backfill test in progress */
#define TOP_PRIO_TMP       SLURM_BIT(17) /* Temporary flag for top priority job
					  * operation */
#define JOB_ACCRUE_OVER    SLURM_BIT(18) /* We have cleared the accrual count of
					  * a job. */
#define GRES_DISABLE_BIND  SLURM_BIT(19) /* Disable CPU/GRES binding */
#define JOB_WAS_RUNNING    SLURM_BIT(20) /* Job was running */
#define RESET_ACCRUE_TIME  SLURM_BIT(21) /* Reset the job's accrue time */
#define CRON_JOB           SLURM_BIT(22) /* Job submitted through scrontab */
#define JOB_MEM_SET        SLURM_BIT(23) /* Memory limit explicitly set by job */
#define JOB_RESIZED        SLURM_BIT(24) /* Running job added/removed nodes */
#define USE_DEFAULT_ACCT   SLURM_BIT(25) /* Job submitted to default account */
#define USE_DEFAULT_PART   SLURM_BIT(26) /* Job submitted to default
					  * partition */
#define USE_DEFAULT_QOS    SLURM_BIT(27) /* Job submitted with default QOS */
#define USE_DEFAULT_WCKEY  SLURM_BIT(28) /* Job submitted with default WCKEY */
#define JOB_DEPENDENT      SLURM_BIT(29) /* Job dependent or invalid depend */
#define JOB_MAGNETIC       SLURM_BIT(30) /* Job attempting to run in a
					  * magnetic reservation */
#define JOB_PART_ASSIGNED  SLURM_BIT(31) /* Job didn't request a partition */
#define BACKFILL_SCHED     SLURM_BIT(32) /* Job was considered in last
					  * backfill attempt if not set the
					  * normal scheduler set
					  * last_eval_time */
#define BACKFILL_LAST      SLURM_BIT(33) /* Job was considered in last
					  * schedule attempt */
#define TASKS_CHANGED      SLURM_BIT(34) /* Reset licenses per job */
#define JOB_SEND_SCRIPT    SLURM_BIT(35) /* Send script to the dbd */
#define RESET_LIC_TASK     SLURM_BIT(36) /* Reset licenses per task */
#define RESET_LIC_JOB      SLURM_BIT(37) /* Reset licenses per job */

/* These bits are set in the x11 field of job_desc_msg_t */
#define X11_FORWARD_ALL		0x0001	/* all nodes should setup forward */
#define X11_FORWARD_BATCH	0x0002  /* only the batch node */
#define X11_FORWARD_FIRST	0x0004	/* only the first node */
#define X11_FORWARD_LAST	0x0008	/* only the last node */

typedef enum {
	SSF_NONE = 0, /* No flags set */
	SSF_EXCLUSIVE = 1 << 0, /* CPUs not shared with other steps */
	SSF_NO_KILL = 1 << 1, /* Don't kill step on node failure */
	SSF_OVERCOMMIT = 1 << 2, /* Allow the step allocation of more tasks
				  * to a node than available processors. */
	SSF_WHOLE = 1 << 3, /* Use whole nodes in step allocation */
	SSF_INTERACTIVE = 1 << 4, /* Request interactive step allocation */
	SSF_MEM_ZERO = 1 << 5, /* Requested --mem=0; use all memory but do not
				* count against the job's memory allocation */
	SSF_OVERLAP_FORCE = 1 << 6, /* Force this to overlap with all other
				     * steps; resources allocated to this step
				     * are not decremented from the job's
				     * allocation */
	SSF_NO_SIG_FAIL = 1 << 7, /* Don't fail step due to signal */
} step_spec_flags_t;

/*****************************************************************************\
 *      SLURM LIBRARY INITIALIZATION FUNCTIONS
\*****************************************************************************/

/*
 * MUST be called before any other Slurm library API calls.
 *
 * conf should be a fully qualified path to a slurm.conf configuration file,
 * or more commonly NULL to allow libslurm to automatically locate its own
 * configuration.
 */
extern void slurm_init(const char *conf);

/*
 * Call at process termination to cleanup internal configuration structures.
 *
 * Strongly recommended if valgrind or similar tools will be used to check
 * your application for memory leaks.
 */
extern void slurm_fini(void);

/*
 * Call in a client to load general plugins.
 */
extern void slurm_client_init_plugins(void);

/*
 * Call in a client to unload general plugins.
 */
extern void slurm_client_fini_plugins(void);

/*****************************************************************************\
 *      SLURM HOSTLIST FUNCTIONS
\*****************************************************************************/

/* The hostlist opaque data type
 *
 * A hostlist is a list of hostnames optimized for a prefixXXXX style
 * naming convention, where XXXX  is a decimal, numeric suffix.
 */
#ifndef   __hostlist_t_defined
#  define __hostlist_t_defined
typedef struct hostlist * hostlist_t;
#endif

/*
 * slurm_hostlist_create():
 *
 * Create a new hostlist from a string representation.
 *
 * The string representation (str) may contain one or more hostnames or
 * bracketed hostlists separated by either `,' or whitespace. A bracketed
 * hostlist is denoted by a common prefix followed by a list of numeric
 * ranges contained within brackets: e.g. "tux[0-5,12,20-25]"
 *
 * To support systems with 3-D topography, a rectangular prism may
 * be described using two three digit numbers separated by "x": e.g.
 * "bgl[123x456]". This selects all nodes between 1 and 4 inclusive
 * in the first dimension, between 2 and 5 in the second, and between
 * 3 and 6 in the third dimension for a total of 4*4*4=64 nodes
 *
 * Note: if this module is compiled with WANT_RECKLESS_HOSTRANGE_EXPANSION
 * defined, a much more loose interpretation of host ranges is used.
 * Reckless hostrange expansion allows all of the following (in addition to
 * bracketed hostlists):
 *
 *  o tux0-5,tux12,tux20-25
 *  o tux0-tux5,tux12,tux20-tux25
 *  o tux0-5,12,20-25
 *
 * If str is NULL, and empty hostlist is created and returned.
 *
 * If the create fails, hostlist_create() returns NULL.
 *
 * The returned hostlist must be freed with hostlist_destroy()
 *
 */
extern hostlist_t slurm_hostlist_create(const char *hostlist);

/* slurm_hostlist_count():
 *
 * Return the number of hosts in hostlist hl.
 */
extern int slurm_hostlist_count(hostlist_t hl);

/*
 * slurm_hostlist_destroy():
 *
 * Destroy a hostlist object. Frees all memory allocated to the hostlist.
 */
extern void slurm_hostlist_destroy(hostlist_t hl);

/* slurm_hostlist_find():
 *
 * Searches hostlist hl for the first host matching hostname
 * and returns position in list if found.
 *
 * Returns -1 if host is not found.
 */
extern int slurm_hostlist_find(hostlist_t hl, const char *hostname);

/* slurm_hostlist_push():
 *
 * push a string representation of hostnames onto a hostlist.
 *
 * The hosts argument may take the same form as in slurm_hostlist_create()
 *
 * Returns the number of hostnames inserted into the list,
 * or 0 on failure.
 */
extern int slurm_hostlist_push(hostlist_t hl, const char *hosts);

/* slurm_hostlist_push_host():
 *
 * Push a single host onto the hostlist hl.
 * This function is more efficient than slurm_hostlist_push() for a single
 * hostname, since the argument does not need to be checked for ranges.
 *
 * return value is 1 for success, 0 for failure.
 */
extern int slurm_hostlist_push_host(hostlist_t hl, const char *host);

/* slurm_hostlist_ranged_string():
 *
 * Write the string representation of the hostlist hl into buf,
 * writing at most n chars. Returns the number of bytes written,
 * or -1 if truncation occurred.
 *
 * The result will be NULL terminated.
 *
 * slurm_hostlist_ranged_string() will write a bracketed hostlist representation
 * where possible.
 */
extern ssize_t slurm_hostlist_ranged_string(hostlist_t hl, size_t n, char *buf);

/* slurm_hostlist_ranged_string_malloc():
 *
 * Return the string representation of the hostlist hl.
 *
 * The result must be released using free();
 */
extern char *slurm_hostlist_ranged_string_malloc(hostlist_t hl);

/* hostlist_ranged_string_xmalloc():
 *
 * Wrapper of hostlist_ranged_string(), with result buffer dynamically
 * allocated using xmalloc().
 * The result will be NULL on failure (out of memory).
 *
 * Caller should free the result string using xfree().
 */
extern char *slurm_hostlist_ranged_string_xmalloc(hostlist_t hl);

/*
 * slurm_hostlist_shift():
 *
 * Returns the string representation of the first host in the hostlist
 * or NULL if the hostlist is empty or there was an error allocating memory.
 * The host is removed from the hostlist.
 *
 * Note: Caller is responsible for freeing the returned memory.
 */
extern char *slurm_hostlist_shift(hostlist_t hl);

/* slurm_hostlist_uniq():
 *
 * Sort the hostlist hl and remove duplicate entries.
 *
 */
extern void slurm_hostlist_uniq(hostlist_t hl);

/*****************************************************************************\
 *      SLURM LIST FUNCTIONS
\*****************************************************************************/

#ifndef   __list_datatypes_defined
#  define __list_datatypes_defined
typedef struct xlist * List;
typedef struct xlist list_t;
/*
 *  List opaque data type.
 */

typedef struct listIterator * ListIterator;
typedef struct listIterator list_itr_t;
/*
 *  List Iterator opaque data type.
 */

typedef void (*ListDelF) (void *x);
/*
 *  Function prototype to deallocate data stored in a list.
 *    This function is responsible for freeing all memory associated
 *    with an item, including all subordinate items (if applicable).
 */

typedef int (*ListCmpF) (void *x, void *y);
/*
 *  Function prototype for comparing two items in a list.
 *  Returns less-than-zero if (x<y), zero if (x==y), and
 *    greather-than-zero if (x>y).
 */

typedef int (*ListFindF) (void *x, void *key);
/*
 *  Function prototype for matching items in a list.
 *  Returns non-zero if (x==key); o/w returns zero.
 */

typedef int (*ListForF) (void *x, void *arg);
/*
 *  Function prototype for operating on each item in a list.
 *  Returns less-than-zero on error.
 */
#endif

/* slurm_list_append():
 *
 *  Inserts data [x] at the end of list [l].
 */
extern void slurm_list_append(list_t *l, void *x);

/* slurm_list_count():
 *
 *  Returns the number of items in list [l].
 */
extern int slurm_list_count(list_t *l);

/* slurm_list_create():
 *
 *  Creates and returns a new empty list.
 *  The deletion function [f] is used to deallocate memory used by items
 *    in the list; if this is NULL, memory associated with these items
 *    will not be freed when the list is destroyed.
 *  Note: Abandoning a list without calling slurm_list_destroy() will result
 *    in a memory leak.
 */
extern list_t *slurm_list_create(ListDelF f);

/* slurm_list_destroy():
 *
 *  Destroys list [l], freeing memory used for list iterators and the
 *    list itself; if a deletion function was specified when the list
 *    was created, it will be called for each item in the list.
 */
extern void slurm_list_destroy(list_t *l);

/* slurm_list_find():
 *
 *  Traverses the list from the point of the list iterator [i]
 *    using [f] to match each item with [key].
 *  Returns a ptr to the next item for which the function [f]
 *    returns non-zero, or NULL once the end of the list is reached.
 *  Example: i=slurm_list_iterator_reset(i);
 *	     while ((x=slurm_list_find(i,f,k))) {...}
 */
extern void *slurm_list_find(list_itr_t *i, ListFindF f, void *key);

/* slurm_list_is_empty():
 *
 *  Returns non-zero if list [l] is empty; o/w returns zero.
 */
extern int slurm_list_is_empty(list_t *l);

/*
 *  Creates and returns a list iterator for non-destructively traversing
 *    list [l].
 */
extern list_itr_t *slurm_list_iterator_create(list_t *l);

/* slurm_list_iterator_reset():
 *
 *  Resets the list iterator [i] to start traversal at the beginning
 *    of the list.
 */
extern void slurm_list_iterator_reset(list_itr_t *i);

/*
 *  Destroys the list iterator [i]; list iterators not explicitly destroyed
 *    in this manner will be destroyed when the list is deallocated via
 *    list_destroy().
 */
extern void slurm_list_iterator_destroy(list_itr_t *i);

/* slurm_list_next():
 *
 *  Returns a ptr to the next item's data,
 *    or NULL once the end of the list is reached.
 *  Example: i=slurm_list_iterator_create(i);
 *	     while ((x=slurm_list_next(i))) {...}
 */
extern void *slurm_list_next(list_itr_t *i);

/* slurm_list_sort():
 *
 *  Sorts list [l] into ascending order according to the function [f].
 *  Note: Sorting a list resets all iterators associated with the list.
 *  Note: The sort algorithm is stable.
 */
extern void slurm_list_sort(list_t *l, ListCmpF f);

/* slurm_list_pop():
 *
 *  Pops the data item at the top of the stack [l].
 *  Returns the data's ptr, or NULL if the stack is empty.
 */
extern void *slurm_list_pop(list_t *l);

/*****************************************************************************\
 *      SLURM BITSTR FUNCTIONS
\*****************************************************************************/

#ifndef   __bitstr_datatypes_defined
#  define __bitstr_datatypes_defined

typedef int64_t bitstr_t;
#define BITSTR_SHIFT 		BITSTR_SHIFT_WORD64

typedef bitstr_t bitoff_t;

#endif

#define ALLOC_SID_ADMIN_HOLD	0x00000001	/* admin job hold */
#define ALLOC_SID_USER_HOLD	0x00000002	/* user job hold */

#define JOB_SHARED_NONE         0x0000
#define JOB_SHARED_OK           0x0001
#define JOB_SHARED_USER         0x0002
#define JOB_SHARED_MCS          0x0003

#define SLURM_POWER_FLAGS_LEVEL 0x0001		/* Equal power cap on all nodes */

/*****************************************************************************\
 *	PROTOCOL DATA STRUCTURE DEFINITIONS
\*****************************************************************************/
typedef struct dynamic_plugin_data {
	void *data;
	uint32_t plugin_id;
} dynamic_plugin_data_t;

typedef struct acct_gather_energy {
	uint32_t ave_watts;	  /* average power consump of node, in watts */
	uint64_t base_consumed_energy;
	uint64_t consumed_energy; /* total energy consumed by node, in joules */
	uint32_t current_watts;	  /* current power consump of node, in watts */
	uint64_t previous_consumed_energy;
	time_t poll_time;         /* When information was last retrieved */
} acct_gather_energy_t;

typedef struct ext_sensors_data {
	uint64_t consumed_energy;    /* total energy consumed, in joules */
	uint32_t temperature;	     /* temperature, in celsius */
	time_t   energy_update_time; /* last update time for consumed_energy */
	uint32_t current_watts;      /* current power consumption, in watts */
} ext_sensors_data_t;

typedef struct power_mgmt_data {
	uint32_t cap_watts;	/* power consumption limit of node, in watts */
	uint32_t current_watts;	/* current power consumption, in watts */
	uint64_t joule_counter;	/* total energy consumption by node, in joules */
	uint32_t new_cap_watts;	/* new power consumption limit of node, in watts */
	uint32_t max_watts;	/* maximum power consumption by node, in watts */
	uint32_t min_watts;	/* minimum power consumption by node, in watts */
	time_t new_job_time;	/* set when a new job has been scheduled on the
				 * node, used to trigger higher cap */
	uint16_t state;		/* Power state information */
	uint64_t time_usec;	/* Data timestamp in microseconds since start
				 * of the day */
} power_mgmt_data_t;

#define CORE_SPEC_THREAD 0x8000	/* If set, this is a thread count not core count */

/*
 * Update:
 * _copy_job_desc_to_job_record()
 * slurm_free_job_desc_msg()
 */
typedef struct job_descriptor {	/* For submit, allocate, and update requests */
	char *account;		/* charge to specified account */
	char *acctg_freq;	/* accounting polling intervals (seconds) */
	char *admin_comment;	/* administrator's arbitrary comment (update only) */
	char *alloc_node;	/* node making resource allocation request
				 * NOTE: Normally set by slurm_submit* or
				 * slurm_allocate* function */
	uint16_t alloc_resp_port; /* port to send allocation confirmation to */
	uint32_t alloc_sid;	/* local sid making resource allocation request
				 * NOTE: Normally set by slurm_submit* or
				 * slurm_allocate* function
				 * NOTE: Also used for update flags, see
				 * ALLOC_SID_* flags */
	uint32_t argc;		/* number of arguments to the script */
	char **argv;		/* arguments to the script */
	char *array_inx;	/* job array index values */
	bitstr_t *array_bitmap;	/* NOTE: Set by slurmctld */
	char *batch_features;	/* features required for batch script's node */
	time_t begin_time;	/* delay initiation until this time */
	uint64_t bitflags;      /* bitflags */
	char *burst_buffer;	/* burst buffer specifications */
	char *clusters;		/* cluster names used for multi-cluster jobs */
	char *cluster_features;	/* required cluster feature specification,
				 * default NONE */
	char *comment;		/* arbitrary comment */
	uint16_t contiguous;	/* 1 if job requires contiguous nodes,
				 * 0 otherwise,default=0 */
	char *container;	/* OCI container bundle */
	char *container_id;	/* OCI container ID */
	uint16_t core_spec;	/* specialized core/thread count,
				 * see CORE_SPEC_THREAD */
	char *cpu_bind;		/* binding map for map/mask_cpu - This
				 * currently does not matter to the
				 * job allocation, setting this does
				 * not do anything for steps. */
	uint16_t cpu_bind_type;	/* see cpu_bind_type_t - This
				 * currently does not matter to the
				 * job allocation, setting this does
				 * not do anything for steps. */
	uint32_t cpu_freq_min;  /* Minimum cpu frequency  */
	uint32_t cpu_freq_max;  /* Maximum cpu frequency  */
	uint32_t cpu_freq_gov;  /* cpu frequency governor */
	char *cpus_per_tres;	/* semicolon delimited list of TRES=# values */
	void *crontab_entry;	/* really cron_entry_t */
	time_t deadline;	/* deadline */
	uint32_t delay_boot;	/* delay boot for desired node state */
	char *dependency;	/* synchronize job execution with other jobs */
	time_t end_time;	/* time by which job must complete, used for
				 * job update only now, possible deadline
				 * scheduling in the future */
	char **environment;	/* environment variables to set for job,
				 *  name=value pairs, one per line */
	slurm_hash_t env_hash;  /* hash value of environment NO NOT PACK */
	uint32_t env_size;	/* element count in environment */
	char *exc_nodes;	/* comma separated list of nodes excluded
				 * from job's allocation, default NONE */
	char *extra;		/* Arbitrary string */
	char *features;		/* required feature specification,
				 * default NONE */
	uint64_t fed_siblings_active; /* Bitmap of active fed sibling ids */
	uint64_t fed_siblings_viable; /* Bitmap of viable fed sibling ids */
	uint32_t group_id;	/* group to assume, if run as root. */
	uint32_t het_job_offset; /* HetJob component offset */
	uint16_t immediate;	/* 1 if allocate to run or fail immediately,
				 * 0 if to be queued awaiting resources */
	uint32_t job_id;	/* job ID, default set by Slurm */
	char * job_id_str;      /* string representation of the jobid */
	char *job_size_str;
	uint16_t kill_on_node_fail; /* 1 if node failure to kill job,
				     * 0 otherwise,default=1 */
	char *licenses;		/* licenses required by the job */
	char *licenses_tot;	/* total licenses required by the job included
				 * from tres requests as well, NOT PACKED */
	uint16_t mail_type;	/* see MAIL_JOB_ definitions above */
	char *mail_user;	/* user to receive notification */
	char *mcs_label;	/* mcs_label if mcs plugin in use */
	char *mem_bind;		/* binding map for map/mask_cpu */
	uint16_t mem_bind_type;	/* see mem_bind_type_t */
	char *mem_per_tres;	/* semicolon delimited list of TRES=# values */
	char *name;		/* name of the job, default "" */
	char *network;		/* network use spec */
	uint32_t nice;		/* requested priority change,
				 * NICE_OFFSET == no change */
	uint32_t num_tasks;	/* number of tasks to be started,
				 * for batch only */
	uint8_t open_mode;	/* out/err open mode truncate or append,
				 * see OPEN_MODE_* */
	char *origin_cluster;	/* cluster name that initiated the job. */
	uint16_t other_port;	/* port to send various notification msg to */
	uint8_t overcommit;	/* over subscribe resources, for batch only */
	char *partition;	/* name of requested partition,
				 * default in Slurm config */
	uint16_t plane_size;	/* plane size when task_dist =
				   SLURM_DIST_PLANE */
	uint8_t power_flags;	/* power management flags,
				 * see SLURM_POWER_FLAGS_ */
	char *prefer;		/* soft feature specification,
				 * default NONE */
	uint32_t priority;	/* relative priority of the job,
				 * explicitly set only for user root,
				 * 0 == held (don't initiate) */
	uint32_t profile;	/* Level of acct_gather_profile {all | none} */
	char *qos;		/* Quality of Service */
	uint16_t reboot;	/* force node reboot before startup */
	char *resp_host;	/* NOTE: Set by slurmctld */
	uint16_t restart_cnt;	/* count of job restarts */
	char *req_nodes;	/* comma separated list of required nodes
				 * default NONE */
	uint16_t requeue;	/* enable or disable job requeue option */
	char *reservation;	/* name of reservation to use */
	char *script;		/* the actual job script, default NONE */
	void *script_buf;	/* job script as mmap buf */
	slurm_hash_t script_hash; /* hash value of script NO NOT PACK */
	uint16_t shared;	/* 2 if the job can only share nodes with other
				 *   jobs owned by that user,
				 * 1 if job can share nodes with other jobs,
				 * 0 if job needs exclusive access to the node,
				 * or NO_VAL to accept the system default.
				 * SHARED_FORCE to eliminate user control. */
	uint32_t site_factor;	/* factor to consider in priority */
	char **spank_job_env;	/* environment variables for job prolog/epilog
				 * scripts as set by SPANK plugins */
	uint32_t spank_job_env_size; /* element count in spank_env */
	char *submit_line;      /* The command issued with all it's options in a
				 * string */
	uint32_t task_dist;	/* see enum task_dist_state */
	uint32_t time_limit;	/* maximum run time in minutes, default is
				 * partition limit */
	uint32_t time_min;	/* minimum run time in minutes, default is
				 * time_limit */
	char *tres_bind;	/* Task to TRES binding directives */
	char *tres_freq;	/* TRES frequency directives */
	char *tres_per_job;	/* semicolon delimited list of TRES=# values */
	char *tres_per_node;	/* semicolon delimited list of TRES=# values */
	char *tres_per_socket;	/* semicolon delimited list of TRES=# values */
	char *tres_per_task;	/* semicolon delimited list of TRES=# values */
	uint32_t user_id;	/* set only if different from current UID,
				 * can only be explicitly set by user root */
	uint16_t wait_all_nodes;/* 0 to start job immediately after allocation
				 * 1 to start job after all nodes booted
				 * or NO_VAL to use system default */
	uint16_t warn_flags;	/* flags  related to job signals
				 * (eg. KILL_JOB_BATCH) */
	uint16_t warn_signal;	/* signal to send when approaching end time */
	uint16_t warn_time;	/* time before end to send signal (seconds) */
	char *work_dir;		/* pathname of working directory */

	/* job constraints: */
	uint16_t cpus_per_task;	/* number of processors required for
				 * each task */
	uint32_t min_cpus;	/* minimum number of processors required,
				 * default=0 */
	uint32_t max_cpus;	/* maximum number of processors required,
				 * default=0 */
	uint32_t min_nodes;	/* minimum number of nodes required by job,
				 * default=0 */
	uint32_t max_nodes;	/* maximum number of nodes usable by job,
				 * default=0 */
	uint16_t boards_per_node; /* boards per node required by job  */
	uint16_t sockets_per_board;/* sockets per board required by job */
	uint16_t sockets_per_node;/* sockets per node required by job */
	uint16_t cores_per_socket;/* cores per socket required by job */
	uint16_t threads_per_core;/* threads per core required by job */
	uint16_t ntasks_per_node;/* number of tasks to invoke on each node */
	uint16_t ntasks_per_socket;/* number of tasks to invoke on
				    * each socket */
	uint16_t ntasks_per_core;/* number of tasks to invoke on each core */
	uint16_t ntasks_per_board;/* number of tasks to invoke on each board */
	uint16_t ntasks_per_tres;/* number of tasks that can access each gpu */
	uint16_t pn_min_cpus;    /* minimum # CPUs per node, default=0 */
	uint64_t pn_min_memory;  /* minimum real memory per node OR
				  * real memory per CPU | MEM_PER_CPU,
				  * default=0 (no limit) */
	uint32_t pn_min_tmp_disk;/* minimum tmp disk per node,
				  * default=0 */
	char *req_context;	/* requested selinux context */
	uint32_t req_switch;    /* Minimum number of switches */
	char *selinux_context;	/* used internally in the slurmctld,
				   DON'T PACK */
	char *std_err;		/* pathname of stderr */
	char *std_in;		/* pathname of stdin */
	char *std_out;		/* pathname of stdout */
	uint64_t *tres_req_cnt; /* used internally in the slurmctld,
				   DON'T PACK */
	uint32_t wait4switch;   /* Maximum time to wait for minimum switches */
	char *wckey;            /* wckey for job */
	uint16_t x11;		/* --x11 flags */
	char *x11_magic_cookie;	/* automatically stolen from submit node */
	char *x11_target;	/* target hostname, or unix socket if port == 0 */
	uint16_t x11_target_port; /* target tcp port, 6000 + the display number */
} job_desc_msg_t;

typedef struct job_info {
	char *account;		/* charge to specified account */
	time_t accrue_time;	/* time job is eligible for running */
	char *admin_comment;	/* administrator's arbitrary comment */
	char    *alloc_node;	/* local node making resource alloc */
	uint32_t alloc_sid;	/* local sid making resource alloc */
	bitstr_t *array_bitmap;	/* NOTE: set on unpack */
	uint32_t array_job_id;	/* job_id of a job array or 0 if N/A */
	uint32_t array_task_id;	/* task_id of a job array */
	uint32_t array_max_tasks; /* Maximum number of running tasks */
	char *array_task_str;	/* string expression of task IDs in this record */
	uint32_t assoc_id;	/* association id for job */
	char *batch_features;	/* features required for batch script's node */
	uint16_t batch_flag;	/* 1 if batch: queued job with script */
	char *batch_host;	/* name of host running batch script */
	uint64_t bitflags;      /* Various job flags */
	uint16_t boards_per_node;  /* boards per node required by job   */
	char *burst_buffer;	/* burst buffer specifications */
	char *burst_buffer_state; /* burst buffer state info */
	char *cluster;		/* name of cluster that the job is on */
	char *cluster_features;	/* comma separated list of required cluster
				 * features */
	char *command;		/* command to be executed, built from submitted
				 * job's argv */
	char *comment;		/* arbitrary comment */
	char *container;	/* OCI Container bundle path */
	char *container_id;	/* OCI Container ID */
	uint16_t contiguous;	/* 1 if job requires contiguous nodes */
	uint16_t core_spec;	/* specialized core count */
	uint16_t cores_per_socket; /* cores per socket required by job  */
	double billable_tres;	/* billable TRES cache. updated upon resize */
	uint16_t cpus_per_task;	/* number of processors required for
				 * each task */
	uint32_t cpu_freq_min;  /* Minimum cpu frequency  */
	uint32_t cpu_freq_max;  /* Maximum cpu frequency  */
	uint32_t cpu_freq_gov;  /* cpu frequency governor */
	char *cpus_per_tres;	/* semicolon delimited list of TRES=# values */
	char *cronspec;		/* cron time specification (scrontab jobs) */
	time_t deadline;	/* deadline */
	uint32_t delay_boot;	/* delay boot for desired node state */
	char *dependency;	/* synchronize job execution with other jobs */
	uint32_t derived_ec;	/* highest exit code of all job steps */
	time_t eligible_time;	/* time job is eligible for running */
	time_t end_time;	/* time of termination, actual or expected */
	char *exc_nodes;	/* comma separated list of excluded nodes */
	int32_t *exc_node_inx;	/* excluded list index pairs into node_table:
				 * start_range_1, end_range_1,
				 * start_range_2, .., -1  */
	uint32_t exit_code;	/* exit code for job (status from wait call) */
	char *extra;		/* Arbitrary string */
	char *failed_node;	/* if set, node that caused job to fail */
	char *features;		/* comma separated list of required features */
	char *fed_origin_str;	/* Origin cluster's name */
	uint64_t fed_siblings_active;  /* bitmap of active fed sibling ids */
	char *fed_siblings_active_str; /* string of active sibling names */
	uint64_t fed_siblings_viable;  /* bitmap of viable fed sibling ids */
	char *fed_siblings_viable_str; /* string of viable sibling names */
	uint32_t gres_detail_cnt; /* Count of gres_detail_str records,
				 * one per allocated node */
	char **gres_detail_str;	/* Details of GRES count/index alloc per node */
	char *gres_total;       /* Total count of gres used with names */
	uint32_t group_id;	/* group job submitted as */
	uint32_t het_job_id;	/* job ID of hetjob leader */
	char *het_job_id_set;	/* job IDs for all components */
	uint32_t het_job_offset; /* HetJob component offset from leader */
	uint32_t job_id;	/* job ID */
	job_resources_t *job_resrcs; /* opaque data type, job resources */
	char *job_size_str;
	uint32_t job_state;	/* state of the job, see enum job_states */
	time_t last_sched_eval; /* last time job was evaluated for scheduling */
	char *licenses;		/* licenses required by the job */
	uint16_t mail_type;	/* see MAIL_JOB_ definitions above */
	char *mail_user;	/* user to receive notification */
	uint32_t max_cpus;	/* maximum number of cpus usable by job */
	uint32_t max_nodes;	/* maximum number of nodes usable by job */
	char *mcs_label;	/* mcs_label if mcs plugin in use */
	char *mem_per_tres;	/* semicolon delimited list of TRES=# values */
	char *name;		/* name of the job */
	char *network;		/* network specification */
	char *nodes;		/* list of nodes allocated to job */
	uint32_t nice;	  	/* requested priority change */
	int32_t *node_inx;	/* list index pairs into node_table for *nodes:
				 * start_range_1, end_range_1,
				 * start_range_2, .., -1  */
	uint16_t ntasks_per_core;/* number of tasks to invoke on each core */
	uint16_t ntasks_per_tres;/* number of tasks that can access each gpu */
	uint16_t ntasks_per_node;/* number of tasks to invoke on each node */
	uint16_t ntasks_per_socket;/* number of tasks to invoke on each socket*/
	uint16_t ntasks_per_board; /* number of tasks to invoke on each board */
	uint32_t num_cpus;	/* minimum number of cpus required by job */
	uint32_t num_nodes;	/* minimum number of nodes required by job */
	uint32_t num_tasks;	/* requested task count */
	char *partition;	/* name of assigned partition */
	char *prefer;		/* comma separated list of soft features */
	uint64_t pn_min_memory; /* minimum real memory per node, default=0 */
	uint16_t pn_min_cpus;   /* minimum # CPUs per node, default=0 */
	uint32_t pn_min_tmp_disk; /* minimum tmp disk per node, default=0 */
	uint8_t power_flags;	/* power management flags,
				 * see SLURM_POWER_FLAGS_ */
	time_t preempt_time;	/* preemption signal time */
	time_t preemptable_time;/* job becomes preemptable from
				 *  PreemptExemptTime */
	time_t pre_sus_time;	/* time job ran prior to last suspend */
	uint32_t priority;	/* relative priority of the job,
				 * 0=held, 1=required nodes DOWN/DRAINED */
	uint32_t profile;	/* Level of acct_gather_profile {all | none} */
	char *qos;		/* Quality of Service */
	uint8_t reboot;		/* node reboot requested before start */
	char *req_nodes;	/* comma separated list of required nodes */
	int32_t *req_node_inx;	/* required list index pairs into node_table:
				 * start_range_1, end_range_1,
				 * start_range_2, .., -1  */
	uint32_t req_switch;    /* Minimum number of switches */
	uint16_t requeue;       /* enable or disable job requeue option */
	time_t resize_time;	/* time of latest size change */
	uint16_t restart_cnt;	/* count of job restarts */
	char *resv_name;	/* reservation name */
	char *sched_nodes;	/* list of nodes scheduled to be used for job */
	char *selinux_context;
	uint16_t shared;	/* 1 if job can share nodes with other jobs */
	uint16_t show_flags;	/* conveys level of details requested */
	uint32_t site_factor;	/* factor to consider in priority */
	uint16_t sockets_per_board;/* sockets per board required by job */
	uint16_t sockets_per_node; /* sockets per node required by job  */
	time_t start_time;	/* time execution begins, actual or expected */
	uint16_t start_protocol_ver; /* Slurm version step was started with
				      *	either srun or the lowest slurmd version
				      *	it is talking to */
	char *state_desc;	/* optional details for state_reason */
	uint32_t state_reason;	/* reason job still pending or failed, see
				 * slurm.h:enum job_state_reason */
	char *std_err;		/* pathname of job's stderr file */
	char *std_in;		/* pathname of job's stdin file */
	char *std_out;		/* pathname of job's stdout file */
	time_t submit_time;	/* time of job submission */
	time_t suspend_time;	/* time job last suspended or resumed */
	char *system_comment;	/* slurmctld's arbitrary comment */
	uint32_t time_limit;	/* maximum run time in minutes or INFINITE */
	uint32_t time_min;	/* minimum run time in minutes or INFINITE */
	uint16_t threads_per_core; /* threads per core required by job  */
	char *tres_bind;	/* Task to TRES binding directives */
	char *tres_freq;	/* TRES frequency directives */
	char *tres_per_job;	/* semicolon delimited list of TRES=# values */
	char *tres_per_node;	/* semicolon delimited list of TRES=# values */
	char *tres_per_socket;	/* semicolon delimited list of TRES=# values */
	char *tres_per_task;	/* semicolon delimited list of TRES=# values */
	char *tres_req_str;	/* tres reqeusted in the job */
	char *tres_alloc_str;   /* tres used in the job */
	uint32_t user_id;	/* user the job runs as */
	char *user_name;	/* user_name or null. not always set, but
				 * accurate if set (and can avoid a local
				 * lookup call) */
	uint32_t wait4switch;   /* Maximum time to wait for minimum switches */
	char *wckey;            /* wckey for job */
	char *work_dir;		/* pathname of working directory */
} slurm_job_info_t;

typedef slurm_job_info_t job_info_t;

typedef struct {
	uint32_t nice;
	double	 priority_age;
	double	 priority_assoc;
	double	 priority_fs;
	double	 priority_js;
	double	 priority_part;
	double	 priority_qos;
	uint32_t priority_site;

	double   *priority_tres;/* tres priorities with weights applied. */
	uint32_t  tres_cnt;     /* number of configured tres' on system. */
	char    **tres_names;	/* packed as assoc_mgr_tres_names[] */
	double   *tres_weights; /* PriorityWeightTRES weights as an array */
} priority_factors_t;

typedef struct priority_factors_object {
	char *account;
	char *cluster_name;	/* Cluster name ONLY set in federation */
	double direct_prio; /* Manually set priority. If it is set prio_factors
			     * will be NULL */
	uint32_t job_id;
	char *partition;
	priority_factors_t *prio_factors;
	char *qos;
	uint32_t user_id;
} priority_factors_object_t;

typedef struct priority_factors_response_msg {
	list_t *priority_factors_list;	/* priority_factors_object_t list */
} priority_factors_response_msg_t;

typedef struct job_info_msg {
	time_t last_backfill;	/* time of late backfill run */
	time_t last_update;	/* time of latest info */
	uint32_t record_count;	/* number of records */
	slurm_job_info_t *job_array;	/* the job records */
} job_info_msg_t;

typedef struct step_update_request_msg {
	uint32_t job_id;
	uint32_t step_id;
	uint32_t time_limit;	/* In minutes */
} step_update_request_msg_t;

typedef struct suspend_exc_update_msg {
	char *update_str;
	update_mode_t mode;
} suspend_exc_update_msg_t;

typedef struct {
	char *node_list; /* nodelist corresponding to task layout */
	uint16_t *cpus_per_node; /* cpus per node */
	uint32_t *cpu_count_reps; /* how many nodes have same cpu count */
	uint32_t num_hosts; /* number of hosts we have */
	uint32_t num_tasks; /* number of tasks to distribute across these cpus*/
	uint16_t *cpus_per_task; /* number of cpus per task */
	uint32_t *cpus_task_reps; /* how many nodes have same per task count */
	uint32_t task_dist; /* type of distribution we are using */
	uint16_t plane_size; /* plane size (only needed for plane distribution*/
} slurm_step_layout_req_t;

typedef struct slurm_step_layout {
	char *front_end;	/* If a front-end architecture, the name of
				 * of the node running all tasks,
				 * NULL otherwise */
	uint32_t node_cnt;	/* node count */
	char *node_list;        /* list of nodes in step */
	uint16_t plane_size;	/* plane size when task_dist =
				 * SLURM_DIST_PLANE */
	uint16_t start_protocol_ver; /* Slurm version step was started with
				      *	either srun or the lowest slurmd version
				      *	it is talking to */
	/* Array of length "node_cnt". Each element of the array
	 * is the number of tasks assigned to the corresponding node */
	uint16_t *tasks;
	uint32_t task_cnt;	/* total number of tasks in the step */
	uint32_t task_dist;	/* see enum task_dist_state */
	/* Array (of length "node_cnt") of task ID arrays.  The length
	 * of each subarray is designated by the corresponding value in
	 * the tasks array. */
	uint32_t **tids;	/* host id => task id mapping */
} slurm_step_layout_t;

typedef struct slurm_step_id_msg {
	uint32_t job_id;
	uint32_t step_het_comp;
	uint32_t step_id;
} slurm_step_id_t;

typedef struct slurm_step_io_fds {
	struct {
		int fd;
		uint32_t taskid;
		uint32_t nodeid;
	} input, out, err;
} slurm_step_io_fds_t;

#define SLURM_STEP_IO_FDS_INITIALIZER {{0, (uint32_t)-1, (uint32_t)-1},	\
		{1, (uint32_t)-1, (uint32_t)-1},			\
		{2, (uint32_t)-1, (uint32_t)-1}}

typedef struct launch_tasks_response_msg {
	uint32_t return_code;
	char    *node_name;
	uint32_t srun_node_id;
	uint32_t count_of_pids;
	uint32_t *local_pids;
	slurm_step_id_t step_id;
	uint32_t *task_ids; /* array of length count_of_pids */
} launch_tasks_response_msg_t;

typedef struct task_ext_msg {
	uint32_t num_tasks;
	uint32_t *task_id_list;
	uint32_t return_code;
	slurm_step_id_t step_id;
} task_exit_msg_t;

typedef struct {
	uint32_t job_id;	/* slurm job_id */
	uint32_t flags;		/* flags */
	uint16_t port;		/* target TCP port */
	char *target;		/* target host or UNIX socket */
} net_forward_msg_t;

typedef struct srun_ping_msg {
	uint32_t job_id;	/* slurm job_id */
} srun_ping_msg_t;

typedef slurm_step_id_t srun_job_complete_msg_t;

typedef struct srun_timeout_msg {
	slurm_step_id_t step_id;
	time_t   timeout;	/* when job scheduled to be killed */
} srun_timeout_msg_t;

typedef struct srun_user_msg {
	uint32_t job_id;	/* slurm job_id */
	char *msg;		/* message to user's srun */
} srun_user_msg_t;

typedef struct srun_node_fail_msg {
	char *nodelist;		/* name of failed node(s) */
	slurm_step_id_t step_id;
} srun_node_fail_msg_t;

typedef struct srun_step_missing_msg {
	char *nodelist;		/* name of node(s) lacking this step */
	slurm_step_id_t step_id;
} srun_step_missing_msg_t;

enum suspend_opts {
	SUSPEND_JOB,		/* Suspend a job now */
	RESUME_JOB		/* Resume a job now */
};

/* NOTE: Set either job_id_str (NULL by default) or job_id */
typedef struct suspend_msg {
	uint16_t op;		/* suspend operation, see enum suspend_opts */
	uint32_t job_id;	/* slurm job ID (number) */
	char *   job_id_str;	/* slurm job ID (string) */
} suspend_msg_t;

/* NOTE: Set either job_id_str (NULL by default) or job_id */
typedef struct top_job_msg {
	uint16_t op;		/* suspend operation, see enum suspend_opts */
	uint32_t job_id;	/* slurm job ID (number) */
	char *   job_id_str;	/* slurm job ID (string) */
} top_job_msg_t;

typedef struct {
	char *alias_list;	/* node name/address/hostname aliases */
	uint32_t argc;
	char **argv;
	uint32_t envc;
	char **env;
	char *container; /* OCI Container bundle path */
	char *cwd;
	bool user_managed_io;
	uint32_t msg_timeout; /* timeout set for sending message */
	uint16_t ntasks_per_board;/* number of tasks to invoke on each board */
	uint16_t ntasks_per_core; /* number of tasks to invoke on each core */
	uint16_t ntasks_per_tres;/* number of tasks that can access each gpu */
	uint16_t ntasks_per_socket;/* number of tasks to invoke on
				    * each socket */

	/* START - only used if user_managed_io is false */
	bool buffered_stdio;
	bool labelio;
	char *remote_output_filename;
	char *remote_error_filename;
	char *remote_input_filename;
	slurm_step_io_fds_t local_fds;
	/*  END  - only used if user_managed_io is false */

	bool multi_prog;
	bool no_alloc;
	uint32_t slurmd_debug;  /* remote slurmd debug level */
	uint32_t het_job_node_offset;	/* Hetjob node offset or NO_VAL */
	uint32_t het_job_id;	/* Hetjob ID or NO_VAL */
	uint32_t het_job_nnodes;/* total task count for entire hetjob */
	uint32_t het_job_ntasks;/* total task count for entire hetjob */
	uint32_t het_job_step_cnt;/* total step count for entire hetjob */
	uint16_t *het_job_task_cnts; /* Number of tasks on each node in hetjob */
	uint32_t **het_job_tids;	/* Task IDs on each node in hetjob */
	uint32_t *het_job_tid_offsets;/* map of tasks (by id) to originating
				       * hetjob */
	uint32_t het_job_offset;/* Hetjob offset or NO_VAL */
	uint32_t het_job_task_offset; /* Hetjob task offset or NO_VAL */
	char *het_job_node_list;	/* Hetjob step node list */
	bool parallel_debug;
	uint32_t profile;	/* Level of acct_gather_profile {all | none} */
	char *task_prolog;
	char *task_epilog;
	uint16_t cpu_bind_type;	/* use cpu_bind_type_t */
	char *cpu_bind;
	uint32_t cpu_freq_min;	/* Minimum cpu frequency  */
	uint32_t cpu_freq_max;	/* Maximum cpu frequency  */
	uint32_t cpu_freq_gov;	/* cpu frequency governor */
	uint16_t mem_bind_type;	/* use mem_bind_type_t */
	char *mem_bind;
	uint16_t accel_bind_type; /* --accel-bind= */

	uint16_t max_sockets;
	uint16_t max_cores;
	uint16_t max_threads;
	uint16_t cpus_per_task;
	uint16_t threads_per_core;
	uint32_t task_dist;
	char *partition;
	bool preserve_env;

	char *mpi_plugin_name;
	uint8_t open_mode;
	char *acctg_freq;
	bool pty;
	char **spank_job_env;	/* environment variables for job prolog/epilog
				 * scripts as set by SPANK plugins */
	uint32_t spank_job_env_size;	/* element count in spank_env */
	char *tres_bind;
	char *tres_freq;
} slurm_step_launch_params_t;

typedef struct {
	void (*step_complete)(srun_job_complete_msg_t *);
	void (*step_signal)(int);
	void (*step_timeout)(srun_timeout_msg_t *);
	void (*task_start)(launch_tasks_response_msg_t *);
	void (*task_finish)(task_exit_msg_t *);
} slurm_step_launch_callbacks_t;

typedef struct {
	void (*job_complete)(srun_job_complete_msg_t *);
	void (*timeout)(srun_timeout_msg_t *);
	void (*user_msg)(srun_user_msg_t *);
	void (*node_fail)(srun_node_fail_msg_t *);
	void (*job_suspend)(suspend_msg_t *);
} slurm_allocation_callbacks_t;

typedef struct {
	void (*acct_full)();
	void (*dbd_fail)();
	void (*dbd_resumed)();
	void (*db_fail)();
	void (*db_resumed)();
} slurm_trigger_callbacks_t;

typedef struct {
	uint32_t array_job_id;	/* job_id of a job array or 0 if N/A */
	uint32_t array_task_id;	/* task_id of a job array */
	char *cluster;		/* cluster that the step is running on. */
	char *container;	/* OCI container bundle path */
	char *container_id;	/* OCI container ID */
	uint32_t cpu_freq_min;	/* Minimum cpu frequency  */
	uint32_t cpu_freq_max;	/* Maximum cpu frequency  */
	uint32_t cpu_freq_gov;	/* cpu frequency governor */
	char *cpus_per_tres;	/* comma delimited list of TRES=# values */
	char *mem_per_tres;	/* comma delimited list of TRES=# values */
	char *name;		/* name of job step */
	char *network;		/* network specs for job step */
	char *nodes;		/* list of nodes allocated to job_step */
	int32_t *node_inx;	/* list index pairs into node_table for *nodes:
				 * start_range_1, end_range_1,
				 * start_range_2, .., -1  */
	uint32_t num_cpus;	/* how many cpus are being used by step */
	uint32_t num_tasks;	/* number of tasks */
	char *partition;	/* name of assigned partition */
	char *resv_ports;	/* ports allocated for MPI */
	time_t run_time;	/* net run time (factor out time suspended) */
	char *srun_host;	/* host of srun command */
	uint32_t srun_pid;	/* PID of srun command */
	time_t start_time;	/* step start time */
	uint16_t start_protocol_ver; /* Slurm version step was started with
				      *	either srun or the lowest slurmd version
				      *	it is talking to */
	uint32_t state;		/* state of the step, see enum job_states */
	slurm_step_id_t step_id;
	char *submit_line;      /* The command issued with all it's options in a
				 * string */
	uint32_t task_dist;	/* see enum task_dist_state */
	uint32_t time_limit;	/* step time limit */
	char *tres_alloc_str;   /* tres used in the job */
	char *tres_bind;	/* Task to TRES binding directives */
	char *tres_freq;	/* TRES frequency directives */
	char *tres_per_step;	/* comma delimited list of TRES=# values */
	char *tres_per_node;	/* comma delimited list of TRES=# values */
	char *tres_per_socket;	/* comma delimited list of TRES=# values */
	char *tres_per_task;	/* comma delimited list of TRES=# values */
	uint32_t user_id;	/* user the job runs as */
} job_step_info_t;

typedef struct job_step_info_response_msg {
	time_t last_update;		/* time of latest info */
	uint32_t job_step_count;	/* number of records */
	job_step_info_t *job_steps;	/* the job step records */
} job_step_info_response_msg_t;

typedef struct {
   	char *node_name;
	uint32_t *pid;
	uint32_t pid_cnt;
} job_step_pids_t;

typedef struct {
	list_t *pid_list;	/* list of job_step_pids_t *'s */
	slurm_step_id_t step_id;
} job_step_pids_response_msg_t;

typedef struct {
	jobacctinfo_t *jobacct;
	uint32_t num_tasks;
   	uint32_t return_code;
	job_step_pids_t *step_pids;
} job_step_stat_t;

typedef struct {
	list_t *stats_list;	/* list of job_step_stat_t *'s */
	slurm_step_id_t step_id;
} job_step_stat_response_msg_t;

typedef struct node_info {
	char *arch;		/* computer architecture */
	char *bcast_address;	/* BcastAddr (optional) */
	uint16_t boards;        /* total number of boards per node  */
	time_t boot_time;	/* time of node boot */
	char *cluster_name;	/* Cluster name ONLY set in federation */
	uint16_t cores;         /* number of cores per socket       */
	uint16_t core_spec_cnt; /* number of specialized cores on node */
	uint32_t cpu_bind;	/* Default task binding */
	uint32_t cpu_load;	/* CPU load * 100 */
	uint64_t free_mem;	/* free memory in MiB */
	uint16_t cpus;		/* configured count of cpus running on
				 * the node */
	uint16_t cpus_efctv;	/* count of effective cpus on the node.
				   i.e cpus minus specialized cpus*/
	char *cpu_spec_list;	/* node's specialized cpus */
	acct_gather_energy_t *energy;	 /* energy data */
	ext_sensors_data_t *ext_sensors; /* external sensor data */
	char *extra;		/* arbitrary sting */
	power_mgmt_data_t *power;        /* power management data */
	char *features;		/* list of a node's available features */
	char *features_act;	/* list of a node's current active features,
				 * Same as "features" if NULL */
	char *gres;		/* list of a node's generic resources */
	char *gres_drain;	/* list of drained GRES */
	char *gres_used;	/* list of GRES in current use */
	time_t last_busy;	/* time node was last busy (i.e. no jobs) */
	char *mcs_label;	/* mcs label if mcs plugin in use */
	uint64_t mem_spec_limit; /* MB memory limit for specialization */
	char *name;		/* node name to slurm */
	uint32_t next_state;	/* state after reboot (enum node_states) */
	char *node_addr;	/* communication name (optional) */
	char *node_hostname;	/* node's hostname (optional) */
	uint32_t node_state;	/* see enum node_states */
	char *os;		/* operating system currently running */
	uint32_t owner;		/* User allowed to use this node or NO_VAL */
	char *partitions;	/* Comma separated list of partitions containing
				 * this node, NOT supplied by slurmctld, but
				 * populated by scontrol */
	uint16_t port;		/* TCP port number of the slurmd */
	uint64_t real_memory;	/* configured MB of real memory on the node */
	char *comment;		/* arbitrary comment */
	char *reason;		/* reason for node being DOWN or DRAINING */
	time_t reason_time;	/* Time stamp when reason was set, ignore if
				 * no reason is set. */
	uint32_t reason_uid;   	/* User that set the reason, ignore if
				 * no reason is set. */
	time_t resume_after;    /* automatically resume DOWN or DRAINED node at
			         * this point in time */
	char *resv_name;        /* If node is in a reservation this is
				 * the name of the reservation */
	dynamic_plugin_data_t *select_nodeinfo;  /* opaque data structure,
						  * use
						  * slurm_get_select_nodeinfo()
						  * to access contents */
	time_t slurmd_start_time;/* time of slurmd startup */
	uint16_t sockets;       /* total number of sockets per node */
	uint16_t threads;       /* number of threads per core */
	uint32_t tmp_disk;	/* configured MB of total disk in TMP_FS */
	uint32_t weight;	/* arbitrary priority of node for scheduling */
	char *tres_fmt_str;	/* str representing configured TRES on node */
	char *version;		 /* Slurm version number */
} node_info_t;

typedef struct node_info_msg {
	time_t last_update;		/* time of latest info */
	uint32_t record_count;		/* number of records */
	node_info_t *node_array;	/* the node records */
} node_info_msg_t;

typedef struct front_end_info {
	char *allow_groups;		/* allowed group string */
	char *allow_users;		/* allowed user string */
	time_t boot_time;		/* Time of node boot,
					 * computed from up_time */
	char *deny_groups;		/* denied group string */
	char *deny_users;		/* denied user string */
	char *name;			/* node name */
	uint32_t node_state;		/* see enum node_states */
	char *reason;			/* reason for node being DOWN or
					 * DRAINING */
	time_t reason_time;		/* Time stamp when reason was set,
					 * ignore if no reason is set. */
	uint32_t reason_uid;   		/* User that set the reason,
					 * ignore if no reason is set. */
	time_t slurmd_start_time;	/* Time of slurmd startup */
	char *version;			/* Slurm version number */
} front_end_info_t;

typedef struct front_end_info_msg {
	time_t last_update;		/* time of latest info */
	uint32_t record_count;		/* number of records */
	front_end_info_t *front_end_array;	/* the front_end records */
} front_end_info_msg_t;

typedef struct topo_info {
	uint16_t level;			/* level in hierarchy, leaf=0 */
	uint32_t link_speed;		/* link speed, arbitrary units */
	char *name;			/* switch name */
	char *nodes;			/* name if direct descendent nodes */
	char *switches;			/* name if direct descendent switches */
} topo_info_t;

typedef struct topo_info_response_msg {
	uint32_t record_count;		/* number of records */
	topo_info_t *topo_array;	/* the switch topology records */
} topo_info_response_msg_t;

typedef struct job_alloc_info_msg {
	uint32_t job_id;	/* job ID */
	char    *req_cluster;   /* requesting cluster */
} job_alloc_info_msg_t;

typedef struct {
	uint32_t array_task_id;		/* task_id of a job array or NO_VAL */
	uint32_t het_job_offset;	/* het_job_offset or NO_VAL */
	slurm_step_id_t step_id;
} slurm_selected_step_t;

typedef slurm_selected_step_t step_alloc_info_msg_t;

typedef struct acct_gather_node_resp_msg {
	acct_gather_energy_t *energy;
	char *node_name;	  /* node name */
	uint16_t sensor_cnt;
} acct_gather_node_resp_msg_t;

typedef struct acct_gather_energy_req_msg {
	uint16_t context_id;
	uint16_t delta;
} acct_gather_energy_req_msg_t;

#define JOB_DEF_CPU_PER_GPU	0x0001
#define JOB_DEF_MEM_PER_GPU	0x0002
typedef struct job_defaults {
	uint16_t type;	/* See JOB_DEF_* above */
	uint64_t value;	/* Value */
} job_defaults_t;

/* Current partition state information and used to set partition options
 * using slurm_update_partition(). */
#define PART_FLAG_DEFAULT	SLURM_BIT(0) /* Set if default partition */
#define PART_FLAG_HIDDEN	SLURM_BIT(1) /* Set if partition is hidden */
#define PART_FLAG_NO_ROOT	SLURM_BIT(2) /* Set if user root jobs disabled */
#define PART_FLAG_ROOT_ONLY	SLURM_BIT(3) /* Set if only root can submit jobs */
#define PART_FLAG_REQ_RESV	SLURM_BIT(4) /* Set if reservation is required */
#define PART_FLAG_LLN		SLURM_BIT(5) /* Set if least loaded node selection
					      * is desired */
#define PART_FLAG_EXCLUSIVE_USER SLURM_BIT(6)/* Set if nodes allocated exclusively
					      * by user */
#define PART_FLAG_PDOI		SLURM_BIT(7) /* Set if nodes POWER_DOWN on IDLE,
					      * after running jobs */
/* Used with slurm_update_partition() to clear flags associated with existing
 * partitions. For example, if a partition is currently hidden and you want
 * to make it visible then set flags to PART_FLAG_HIDDEN_CLR and call
 * slurm_update_partition(). */
#define PART_FLAG_DEFAULT_CLR	SLURM_BIT(8)  /* Clear DEFAULT partition flag */
#define PART_FLAG_HIDDEN_CLR	SLURM_BIT(9)  /* Clear HIDDEN partition flag */
#define PART_FLAG_NO_ROOT_CLR	SLURM_BIT(10) /* Clear NO_ROOT partition flag */
#define PART_FLAG_ROOT_ONLY_CLR	SLURM_BIT(11) /* Clear ROOT_ONLY partition flag */
#define PART_FLAG_REQ_RESV_CLR	SLURM_BIT(12) /* Clear RES_REQ partition flag */
#define PART_FLAG_LLN_CLR	SLURM_BIT(13) /* Clear LLN partition flag */
#define PART_FLAG_EXC_USER_CLR	SLURM_BIT(14) /* Clear EXCLUSIVE_USER flag */
#define PART_FLAG_PDOI_CLR	SLURM_BIT(15) /* Clear PDOI partition flag */

typedef struct partition_info {
	char *allow_alloc_nodes;/* list names of allowed allocating
				 * nodes */
	char *allow_accounts;   /* comma delimited list of accounts,
				 * null indicates all */
	char *allow_groups;	/* comma delimited list of groups,
				 * null indicates all */
	char *allow_qos;	/* comma delimited list of qos,
				 * null indicates all */
	char *alternate; 	/* name of alternate partition */
	char *billing_weights_str;/* per TRES billing weights string */
	char *cluster_name;	/* Cluster name ONLY set in federation */
	uint16_t cr_type;	/* see CR_* values */
	uint32_t cpu_bind;	/* Default task binding */
	uint64_t def_mem_per_cpu; /* default MB memory per allocated CPU */
	uint32_t default_time;	/* minutes, NO_VAL or INFINITE */
	char *deny_accounts;    /* comma delimited list of denied accounts */
	char *deny_qos;		/* comma delimited list of denied qos */
	uint16_t flags;		/* see PART_FLAG_* above */
	uint32_t grace_time; 	/* preemption grace time in seconds */
	list_t *job_defaults_list; /* List of job_defaults_t elements */
	char *job_defaults_str;	/* String of job defaults,
				 * used only for partition update RPC */
	uint32_t max_cpus_per_node; /* maximum allocated CPUs per node */
	uint32_t max_cpus_per_socket; /* maximum allocated CPUs per socket */
	uint64_t max_mem_per_cpu; /* maximum MB memory per allocated CPU */
	uint32_t max_nodes;	/* per job or INFINITE */
	uint16_t max_share;	/* number of jobs to gang schedule */
	uint32_t max_time;	/* minutes or INFINITE */
	uint32_t min_nodes;	/* per job */
	char *name;		/* name of the partition */
	int32_t *node_inx;	/* list index pairs into node_table:
				 * start_range_1, end_range_1,
				 * start_range_2, .., -1  */
	char *nodes;		/* list names of nodes in partition */
	char *nodesets;		/* list of nodesets used by partition */
	uint16_t over_time_limit; /* job's time limit can be exceeded by this
				   * number of minutes before cancellation */
	uint16_t preempt_mode;	/* See PREEMPT_MODE_* in slurm/slurm.h */
	uint16_t priority_job_factor;	/* job priority weight factor */
	uint16_t priority_tier;	/* tier for scheduling and preemption */
	char *qos_char;	        /* The partition QOS name */
	uint16_t resume_timeout; /* time required in order to perform a node
				  * resume operation */
	uint16_t state_up;	/* see PARTITION_ states above */
	uint32_t suspend_time;  /* node idle for this long before power save
				 * mode */
	uint16_t suspend_timeout; /* time required in order to perform a node
				   * suspend operation */
	uint32_t total_cpus;	/* total number of cpus in the partition */
	uint32_t total_nodes;	/* total number of nodes in the partition */
	char    *tres_fmt_str;	/* str of configured TRES in partition */
} partition_info_t;

typedef struct delete_partition_msg {
	char *name;		/* name of partition to be delete */
} delete_part_msg_t;

typedef struct resource_allocation_response_msg {
	char *account;          /* allocation account */
	uint32_t job_id;	/* assigned job id */
	char *alias_list;	/* node name/address/hostname aliases */
	char *batch_host;	/* host executing batch script */
	uint32_t cpu_freq_min;  /* Minimum cpu frequency  */
	uint32_t cpu_freq_max;  /* Maximum cpu frequency  */
	uint32_t cpu_freq_gov;  /* cpu frequency governor */
	uint16_t *cpus_per_node;/* cpus per node */
	uint32_t *cpu_count_reps;/* how many nodes have same cpu count */
	uint32_t env_size;	/* element count in environment */
	char **environment;	/* environment variables to set for job,
				 *  name=value pairs, one per line */
	uint32_t error_code;	/* error code for warning message */
	gid_t gid; /* resolved group id of job */
	char *group_name; /* resolved group name of job */
	char *job_submit_user_msg;/* job_submit plugin user_msg */
	slurm_addr_t *node_addr;  /* network addresses */
	uint32_t node_cnt;	/* count of nodes */
	char *node_list;	/* assigned list of nodes */
	uint16_t ntasks_per_board;/* number of tasks to invoke on each board */
	uint16_t ntasks_per_core; /* number of tasks to invoke on each core */
	uint16_t ntasks_per_tres;/* number of tasks that can access each gpu */
	uint16_t ntasks_per_socket;/* number of tasks to invoke on
				    * each socket */
	uint32_t num_cpu_groups;/* size of cpus_per_node and cpu_count_reps */
	char *partition;	/* name of partition used to run job */
	uint64_t pn_min_memory;  /* minimum real memory per node OR
				  * real memory per CPU | MEM_PER_CPU,
				  * default=0 (no limit) */
	char *qos;               /* allocation qos */
	char *resv_name;         /* allocation reservation */
	char *tres_per_node; /* comma delimited list of TRES=# values */
	uid_t uid; /* resolved user id of job */
	char *user_name; /* resolved user name of job */
	void *working_cluster_rec; /* Cluster to direct remaining messages to.
				    * slurmdb_cluster_rec_t* because slurm.h
				    * doesn't know about slurmdb.h. */
} resource_allocation_response_msg_t;

typedef struct partition_info_msg {
	time_t last_update;	/* time of latest info */
	uint32_t record_count;	/* number of records */
	partition_info_t *partition_array; /* the partition records */
} partition_info_msg_t;

typedef struct will_run_response_msg {
	uint32_t job_id;	/* ID of job to start */
	char *job_submit_user_msg; /* job submit plugin user_msg */
	char *node_list;	/* nodes where job will start */
	char *part_name;	/* partition where job will start */
	list_t *preemptee_job_id; /* jobs preempted to start this job */
	uint32_t proc_cnt;	/* CPUs allocated to job at start */
	time_t start_time;	/* time when job will start */
	double sys_usage_per;	/* System usage percentage */
} will_run_response_msg_t;

/*********************************/

/*
 * Resource reservation data structures.
 * Create, show, modify and delete functions are required
 */
#define RESERVE_FLAG_MAINT	   SLURM_BIT(0)	 /* Set MAINT flag */
#define RESERVE_FLAG_NO_MAINT	   SLURM_BIT(1)	 /* Clear MAINT flag */
#define RESERVE_FLAG_DAILY	   SLURM_BIT(2)	 /* Set DAILY flag */
#define RESERVE_FLAG_NO_DAILY	   SLURM_BIT(3)	 /* Clear DAILY flag */
#define RESERVE_FLAG_WEEKLY	   SLURM_BIT(4)	 /* Set WEEKLY flag */
#define RESERVE_FLAG_NO_WEEKLY	   SLURM_BIT(5)	 /* Clear WEEKLY flag */
#define RESERVE_FLAG_IGN_JOBS	   SLURM_BIT(6)	 /* Ignore running jobs */
#define RESERVE_FLAG_NO_IGN_JOB	   SLURM_BIT(7)	 /* Clear ignore running
						  * jobs flag */
#define RESERVE_FLAG_ANY_NODES	   SLURM_BIT(8)	 /* Use any compute nodes */
#define RESERVE_FLAG_NO_ANY_NODES  SLURM_BIT(9)	 /* Clear any compute
						  * node flag */
#define RESERVE_FLAG_STATIC        SLURM_BIT(10) /* Static node allocation */
#define RESERVE_FLAG_NO_STATIC     SLURM_BIT(11) /* Clear static node
						  * allocation */
#define RESERVE_FLAG_PART_NODES	   SLURM_BIT(12) /* Use partition nodes only */
#define RESERVE_FLAG_NO_PART_NODES SLURM_BIT(13) /* Clear partition
						  * nodes only flag */
#define RESERVE_FLAG_OVERLAP	   SLURM_BIT(14) /* Permit to overlap others */
#define RESERVE_FLAG_SPEC_NODES	   SLURM_BIT(15) /* Contains specific nodes */
#define RESERVE_FLAG_FIRST_CORES   SLURM_BIT(16) /* Use only first cores
						  * on each node */
#define RESERVE_FLAG_TIME_FLOAT	   SLURM_BIT(17) /* Time offset is relative */
#define RESERVE_FLAG_REPLACE	   SLURM_BIT(18) /* Replace resources
						  * as assigned to jobs */
#define RESERVE_FLAG_ALL_NODES	   SLURM_BIT(19) /* Use all compute nodes */
#define RESERVE_FLAG_PURGE_COMP	   SLURM_BIT(20) /* Purge reservation
						  * after last job done */
#define RESERVE_FLAG_WEEKDAY	   SLURM_BIT(21) /* Set WEEKDAY flag */
#define RESERVE_FLAG_NO_WEEKDAY	   SLURM_BIT(22) /* Clear WEEKDAY flag */
#define RESERVE_FLAG_WEEKEND	   SLURM_BIT(23) /* Set WEEKEND flag */
#define RESERVE_FLAG_NO_WEEKEND	   SLURM_BIT(24) /* Clear WEEKEND flag */
#define RESERVE_FLAG_FLEX	   SLURM_BIT(25) /* Set FLEX flag */
#define RESERVE_FLAG_NO_FLEX	   SLURM_BIT(26) /* Clear FLEX flag */
#define RESERVE_FLAG_DUR_PLUS	   SLURM_BIT(27) /* Add duration time,
						  * only used on
						  * modifying a
						  * reservation */
#define RESERVE_FLAG_DUR_MINUS	   SLURM_BIT(28) /* Remove duration time,
						  * only used on
						  * modifying a
						  * reservation */
#define RESERVE_FLAG_NO_HOLD_JOBS  SLURM_BIT(29) /* No hold jobs after
						  * end of reservation */
#define RESERVE_FLAG_REPLACE_DOWN  SLURM_BIT(30) /* Replace DOWN or
						  * DRAINED nodes */
#define RESERVE_FLAG_NO_PURGE_COMP SLURM_BIT(31) /* Clear PURGE flag */

#define RESERVE_FLAG_MAGNETIC	   SLURM_BIT(32) /* Allow jobs to run
						  * without specifying
						  * the reservation name
						  * if they meet
						  * eligibility status */
#define RESERVE_FLAG_NO_MAGNETIC   SLURM_BIT(33) /* Clear MAGNETIC flag */
#define RESERVE_FLAG_SKIP	   SLURM_BIT(34) /* Skip/delete
						  * next/current
						  * reservation without
						  * deleting the
						  * reservation proper */
#define RESERVE_FLAG_HOURLY	   SLURM_BIT(35) /* Set HOURLY flag */
#define RESERVE_FLAG_NO_HOURLY	   SLURM_BIT(36) /* Clear HOURLY flag */

#define RESERVE_REOCCURRING	(RESERVE_FLAG_HOURLY | RESERVE_FLAG_DAILY | \
				 RESERVE_FLAG_WEEKLY | RESERVE_FLAG_WEEKDAY | \
				 RESERVE_FLAG_WEEKEND)

typedef struct resv_core_spec {
	char *node_name;	/* Name of reserved node */
	char *core_id;		/* IDs of reserved cores */
} resv_core_spec_t;

typedef struct reserve_info {
	char *accounts;		/* names of accounts permitted to use */
	char *burst_buffer;	/* burst buffer resources to be included */
	char *comment;		/* arbitrary comment */
	uint32_t core_cnt;	/* count of cores required */
	uint32_t core_spec_cnt;	/* count of core_spec records */
	resv_core_spec_t *core_spec; /* reserved cores specification */
	time_t end_time;	/* end time of reservation */
	char *features;		/* required node features */
	uint64_t flags;		/* see RESERVE_FLAG_* above */
	char *groups;		/* names of linux Groups permitted to use */
	char *licenses;		/* names of licenses to be reserved */
	uint32_t max_start_delay;/* Maximum delay in which jobs outside of the
				  * reservation will be permitted to overlap
				  * once any jobs are queued for the
				  * reservation */
	char *name;		/* name of reservation */
	uint32_t node_cnt;	/* count of nodes required */
	int32_t *node_inx;	/* list index pairs into node_table for *nodes:
				 * start_range_1, end_range_1,
				 * start_range_2, .., -1  */
	char *node_list;	/* list of reserved nodes or ALL */
	char *partition;	/* name of partition to be used */
	uint32_t purge_comp_time; /* If PURGE_COMP flag is set the amount of
				   * minutes this reservation will sit idle
				   * until it is revoked.
				   */
	time_t start_time;	/* start time of reservation */
	uint32_t resv_watts;    /* amount of power to reserve  */
	char *tres_str;         /* list of TRES's used by reservation */
	char *users;		/* names of users permitted to use */
} reserve_info_t;

typedef struct reserve_info_msg {
	time_t last_update;	/* time of latest info */
	uint32_t record_count;	/* number of records */
	reserve_info_t *reservation_array; /* the reservation records */
} reserve_info_msg_t;

typedef struct resv_desc_msg {
	char *accounts;		/* names of accounts permitted to use */
	char *burst_buffer;	/* burst buffer resources to be included */
	char *comment;		/* arbitrary comment */
	uint32_t *core_cnt;	/* Count of cores required */
	uint32_t duration;	/* duration of reservation in minutes */
	time_t end_time;	/* end time of reservation */
	char *features;		/* required node features */
	uint64_t flags;		/* see RESERVE_FLAG_* above */
	char *groups;		/* names of linux groups permitted to use */
	char *licenses;		/* names of licenses to be reserved */
	uint32_t max_start_delay;/* Maximum delay in which jobs outside of the
				  * reservation will be permitted to overlap
				  * once any jobs are queued for the
				  * reservation */
	char *name;		/* name of reservation (optional on create) */
	uint32_t *node_cnt;	/* Count of nodes required. Specify set of job
				 * sizes with trailing zero to optimize layout
				 * for those jobs just specify their total size
				 * to ignore optimized topology. For example,
				 * {512,512,1024,0} OR {2048,0}. */
	char *node_list;	/* list of reserved nodes or ALL */
	char *partition;	/* name of partition to be used */
	uint32_t purge_comp_time; /* If PURGE_COMP flag is set the amount of
				   * minutes this reservation will sit idle
				   * until it is revoked.
				   */
	time_t start_time;	/* start time of reservation */
	uint32_t resv_watts;    /* amount of power to reserve  */
	char *tres_str;         /* list of TRES's used by reservation */
	char *users;		/* names of users permitted to use */
} resv_desc_msg_t;

typedef struct reserve_response_msg {
	char *name;		/* name of reservation */
} reserve_response_msg_t;

typedef struct reservation_name_msg {
	char *name;		/* name of reservation just created or
				 * to be delete */
} reservation_name_msg_t;


#define DEBUG_FLAG_SELECT_TYPE	SLURM_BIT(0) /* SelectType plugin */
#define DEBUG_FLAG_STEPS	SLURM_BIT(1) /* slurmctld steps */
#define DEBUG_FLAG_TRIGGERS	SLURM_BIT(2) /* slurmctld triggers */
#define DEBUG_FLAG_CPU_BIND	SLURM_BIT(3) /* CPU binding */
#define DEBUG_FLAG_NET_RAW	SLURM_BIT(4) /* Raw Network dumps */
#define DEBUG_FLAG_NO_CONF_HASH	SLURM_BIT(5) /* no warning about
						    * slurm.conf files checksum
						    * mismatch */
#define DEBUG_FLAG_GRES		SLURM_BIT(6) /* Generic Resource info */
#define DEBUG_FLAG_MPI		SLURM_BIT(7) /* MPI debug */
#define DEBUG_FLAG_DATA 	SLURM_BIT(8) /* data_t logging */
#define DEBUG_FLAG_WORKQ 	SLURM_BIT(9) /* Work Queue */
#define DEBUG_FLAG_NET		SLURM_BIT(10) /* Network logging */
#define DEBUG_FLAG_PRIO 	SLURM_BIT(11) /* debug for priority
						    * plugin */
#define DEBUG_FLAG_BACKFILL	SLURM_BIT(12) /* debug for
						    * sched/backfill */
#define DEBUG_FLAG_GANG		SLURM_BIT(13) /* debug gang scheduler */
#define DEBUG_FLAG_RESERVATION	SLURM_BIT(14) /* advanced reservations */
#define DEBUG_FLAG_FRONT_END	SLURM_BIT(15) /* front-end nodes */
/* #define 		 	SLURM_BIT(16) /\* UNUSED *\/ */
#define DEBUG_FLAG_SWITCH	SLURM_BIT(17) /* SwitchType plugin */
#define DEBUG_FLAG_ENERGY	SLURM_BIT(18) /* AcctGatherEnergy plugin */
#define DEBUG_FLAG_EXT_SENSORS	SLURM_BIT(19) /* ExtSensorsType plugin */
#define DEBUG_FLAG_LICENSE	SLURM_BIT(20) /* AcctGatherProfile
						    * plugin */
#define DEBUG_FLAG_PROFILE	SLURM_BIT(21) /* AcctGatherProfile
						    * plugin */
#define DEBUG_FLAG_INTERCONNECT	SLURM_BIT(22) /* AcctGatherInterconnect
						    * plugin */
/* #define 		 	SLURM_BIT(23) /\* UNUSED *\/ */
#define DEBUG_FLAG_JOB_CONT 	SLURM_BIT(24) /* JobContainer plugin */
/* #define			SLURM_BIT(25) /\* UNUSED *\/ */
#define DEBUG_FLAG_PROTOCOL	SLURM_BIT(26) /* Communication protocol */
#define DEBUG_FLAG_BACKFILL_MAP	SLURM_BIT(27) /* Backfill scheduler node
						    * map */
#define DEBUG_FLAG_TRACE_JOBS   SLURM_BIT(28) /* Trace jobs by id
						    * and state */
#define DEBUG_FLAG_ROUTE 	SLURM_BIT(29) /* Route plugin */
#define DEBUG_FLAG_DB_ASSOC     SLURM_BIT(30) /* Association debug */
#define DEBUG_FLAG_DB_EVENT     SLURM_BIT(31) /* Event debug */
#define DEBUG_FLAG_DB_JOB       SLURM_BIT(32) /* Database job debug */
#define DEBUG_FLAG_DB_QOS       SLURM_BIT(33) /* QOS debug */
#define DEBUG_FLAG_DB_QUERY     SLURM_BIT(34) /* Database query debug */
#define DEBUG_FLAG_DB_RESV      SLURM_BIT(35) /* Reservation debug */
#define DEBUG_FLAG_DB_RES       SLURM_BIT(36) /* Resource debug */
#define DEBUG_FLAG_DB_STEP      SLURM_BIT(37) /* Database step debug */
#define DEBUG_FLAG_DB_USAGE     SLURM_BIT(38) /* Usage/Rollup debug */
#define DEBUG_FLAG_DB_WCKEY     SLURM_BIT(39) /* Database WCKey debug */
#define DEBUG_FLAG_BURST_BUF    SLURM_BIT(40) /* Burst buffer plugin */
#define DEBUG_FLAG_CPU_FREQ     SLURM_BIT(41) /* --cpu_freq debug */
#define DEBUG_FLAG_POWER        SLURM_BIT(42) /* Power plugin debug */
#define DEBUG_FLAG_TIME_CRAY    SLURM_BIT(43) /* Time Cray components */
#define DEBUG_FLAG_DB_ARCHIVE	SLURM_BIT(44) /* DBD Archiving/Purging */
#define DEBUG_FLAG_DB_TRES      SLURM_BIT(45) /* Database TRES debug */
#define DEBUG_FLAG_JOBCOMP      SLURM_BIT(46) /* JobComp debug */
#define DEBUG_FLAG_NODE_FEATURES SLURM_BIT(47) /* Node Features debug */
#define DEBUG_FLAG_FEDR         SLURM_BIT(48) /* Federation debug */
#define DEBUG_FLAG_HETJOB	SLURM_BIT(49) /* Heterogeneous job debug */
#define DEBUG_FLAG_ACCRUE       SLURM_BIT(50) /* Accrue counters debug */
/* #define     		 	SLURM_BIT(51) /\* UNUSED *\/ */
#define DEBUG_FLAG_AGENT	SLURM_BIT(52) /* RPC Agent debug */
#define DEBUG_FLAG_DEPENDENCY	SLURM_BIT(53) /* Dependency debug */
#define DEBUG_FLAG_JAG		SLURM_BIT(54) /* Job Account Gather debug */
#define DEBUG_FLAG_CGROUP	SLURM_BIT(55) /* cgroup debug */
#define DEBUG_FLAG_SCRIPT	SLURM_BIT(56) /* slurmscriptd debug */

#define PREEMPT_MODE_OFF	0x0000	/* disable job preemption */
#define PREEMPT_MODE_SUSPEND	0x0001	/* suspend jobs to preempt */
#define PREEMPT_MODE_REQUEUE	0x0002	/* requeue or kill jobs to preempt */

#define PREEMPT_MODE_CANCEL	0x0008	/* always cancel the job */
#define PREEMPT_MODE_COND_OFF	0x0010	/* represents PREEMPT_MODE_OFF in list*/
#define PREEMPT_MODE_WITHIN	0x4000	/* enable preemption within qos */
#define PREEMPT_MODE_GANG	0x8000	/* enable gang scheduling */

#define RECONFIG_KEEP_PART_INFO SLURM_BIT(0) /* keep dynamic partition info on scontrol reconfig */
#define RECONFIG_KEEP_PART_STAT SLURM_BIT(1) /* keep dynamic partition state on scontrol reconfig */
#define RECONFIG_KEEP_POWER_SAVE_SETTINGS SLURM_BIT(2) /* keep dynamic power save settings on scontrol reconfig */

#define HEALTH_CHECK_NODE_IDLE	0x0001	/* execute on idle nodes */
#define HEALTH_CHECK_NODE_ALLOC	0x0002	/* execute on fully allocated nodes */
#define HEALTH_CHECK_NODE_MIXED	0x0004	/* execute on partially allocated nodes */
#define HEALTH_CHECK_NODE_NONDRAINED_IDLE 0x0008 /* execute on idle nodes that
						  * are not drained */
#define HEALTH_CHECK_CYCLE	0x8000	/* cycle through nodes node */
#define HEALTH_CHECK_NODE_ANY	0x000f	/* execute on all node states */

#define PROLOG_FLAG_ALLOC	0x0001 /* execute prolog upon allocation */
#define PROLOG_FLAG_NOHOLD	0x0002 /* don't block salloc/srun until
					* slurmctld knows the prolog has
					* run on each node in the allocation */
#define PROLOG_FLAG_CONTAIN 	0x0004 /* Use proctrack plugin to create a
					* container upon allocation */
#define PROLOG_FLAG_SERIAL 	0x0008 /* serially execute prolog/epilog */
#define PROLOG_FLAG_X11		0x0010 /* enable slurm x11 forwarding support */
#define PROLOG_FLAG_DEFER_BATCH	0x0020 /* defer REQUEST_BATCH_JOB_LAUNCH until prolog end on all nodes */
#define PROLOG_FLAG_FORCE_REQUEUE_ON_FAIL 0x0040 /* always requeue job on prolog failure */

#define CTL_CONF_OR             SLURM_BIT(0) /*SlurmdParameters=config_overrides*/
#define CTL_CONF_SJC            SLURM_BIT(1) /* AccountingStoreFlags=job_comment*/
#define CTL_CONF_DRJ            SLURM_BIT(2) /* DisableRootJobs */
#define CTL_CONF_ASRU           SLURM_BIT(3) /* AllowSpecResourcesUsage */
#define CTL_CONF_PAM            SLURM_BIT(4) /* UsePam */
#define CTL_CONF_WCKEY          SLURM_BIT(5) /* TrackWCKey */
#define CTL_CONF_IPV4_ENABLED   SLURM_BIT(6) /* IPv4 is enabled */
#define CTL_CONF_IPV6_ENABLED   SLURM_BIT(7) /* IPv6 is enabled */
#define CTL_CONF_SJX            SLURM_BIT(8) /* AccountingStoreFlags=job_extra */
#define CTL_CONF_SJS            SLURM_BIT(9) /* AccountingStoreFlags=job_script */
#define CTL_CONF_SJE            SLURM_BIT(10) /* AccountingStoreFlags=job_env */

#define LOG_FMT_ISO8601_MS      0
#define LOG_FMT_ISO8601         1
#define LOG_FMT_RFC5424_MS      2
#define LOG_FMT_RFC5424         3
#define LOG_FMT_CLOCK           4
#define LOG_FMT_SHORT           5
#define LOG_FMT_THREAD_ID       6
#define LOG_FMT_RFC3339         7

/*
 * If adding to slurm_conf_t contents that need to be used in the slurmstepd
 * please remember to add those to [un]pack_slurm_conf_lite() in
 * src/slurmd/common/slurmstepd_init.[h|c]
 */
typedef struct {
	time_t last_update;	/* last update time of the build parameters */
	char *accounting_storage_tres; /* list of tres */
	uint16_t accounting_storage_enforce; /* job requires valid association:
					      * user/account/partition/cluster */
	char *accounting_storage_backup_host;	/* accounting storage
						 * backup host */
	char *accounting_storage_ext_host; /* accounting storage ext host */
	char *accounting_storage_host;	/* accounting storage host */
	char *accounting_storage_params; /* accounting storage params */
	char *accounting_storage_pass;	/* accounting storage
					 * password */
	uint16_t accounting_storage_port;/* node accounting storage port */
	char *accounting_storage_type; /* accounting storage type */
	char *accounting_storage_user; /* accounting storage user */
	void *acct_gather_conf; /* account gather config */
	char *acct_gather_energy_type; /* energy accounting type */
	char *acct_gather_profile_type; /* profile accounting type */
	char *acct_gather_interconnect_type; /* interconnect accounting type */
	char *acct_gather_filesystem_type; /* filesystem accounting type */
	uint16_t acct_gather_node_freq; /* secs between node acct request */
	char *authalttypes;	/* alternate authentication types */
	char *authinfo;		/* authentication info */
	char *authalt_params;   /* alternate authentication parameters */
	char *authtype;		/* authentication type */
	uint16_t batch_start_timeout;	/* max secs for batch job to start */
	char *bb_type;		/* burst buffer plugin type */
	char *bcast_exclude;	/* Bcast exclude library paths */
	char *bcast_parameters; /* bcast options */
	time_t boot_time;	/* time slurmctld last booted */
	void *cgroup_conf;	/* cgroup support config file */
	char *cli_filter_plugins; /* List of cli_filter plugins to use */
	char *core_spec_plugin;	/* core specialization plugin name */
	char *cluster_name;     /* general name of the entire cluster */
	char *comm_params;     /* Communication parameters */
	uint16_t complete_wait;	/* seconds to wait for job completion before
				 * scheduling another job */
	uint32_t conf_flags;   	/* various CTL_CONF_* flags to determine
				 * settings */
	char **control_addr;	/* comm path of slurmctld
				 * primary server and backups */
	uint32_t control_cnt;	/* Length of control_addr & control_machine */
	char **control_machine;	/* name of slurmctld primary
				 * server and backups */
	uint32_t cpu_freq_def;	/* default cpu frequency / governor */
	uint32_t cpu_freq_govs;	/* cpu freq governors allowed */
	char *cred_type;	/* credential signature plugin */
	uint64_t debug_flags;	/* see DEBUG_FLAG_* above for values */
	uint64_t def_mem_per_cpu; /* default MB memory per allocated CPU */
	char *dependency_params; /* DependencyParameters */
	uint16_t eio_timeout;     /* timeout for the eio thread */
	uint16_t enforce_part_limits;	/* if set, reject job exceeding
					 * partition size and/or time limits */
	char *epilog;		/* pathname of job epilog */
	uint32_t epilog_msg_time;  /* usecs for slurmctld to process an
				    * epilog complete message */
	char *epilog_slurmctld;	/* pathname of job epilog run by slurmctld */
	char *ext_sensors_type; /* external sensors plugin type */
	uint16_t ext_sensors_freq; /* secs between ext sensors sampling */
	void *ext_sensors_conf; /* external sensors config file*/
	char *fed_params;       /* Federation parameters */
	uint32_t first_job_id;	/* first slurm generated job_id to assign */
	uint16_t fs_dampening_factor; /* dampening for Fairshare factor */
	uint16_t getnameinfo_cache_timeout; /* for getnameinfo() cache*/
	uint16_t get_env_timeout; /* timeout for srun --get-user-env option */
	char * gres_plugins;	/* list of generic resource plugins */
	uint16_t group_time;    /* update group time interval */
	uint16_t group_force;   /* update group/partition info even if no change
				 * detected */
	char *gpu_freq_def;	/* default GPU frequency / voltage */
	uint32_t hash_val;      /* Hash value of the slurm.conf file */
	uint16_t health_check_interval;	/* secs between health checks */
	uint16_t health_check_node_state; /* Node states on which to execute
				 * health check program, see
				 * HEALTH_CHECK_NODE_* above */
	char * health_check_program;	/* pathname of health check program */
	uint16_t inactive_limit;/* seconds of inactivity before a
				 * inactive resource allocation is released */
	char *interactive_step_opts; /* InteractiveStepOptions */
	char *job_acct_gather_freq; /* poll frequency for job accounting
					* gather plugins */
	char *job_acct_gather_type; /* job accounting gather type */
	char *job_acct_gather_params; /* job accounting gather parameters */
	uint16_t job_acct_oom_kill; /* Enforce mem limit at runtime y|n */
	char *job_comp_host;	/* job completion logging host */
	char *job_comp_loc;	/* job completion logging location */
	char *job_comp_params;	/* job completion parameters for plugin */
	char *job_comp_pass;	/* job completion storage password */
	uint32_t job_comp_port;	/* job completion storage port */
	char *job_comp_type;	/* job completion storage type */
	char *job_comp_user;	/* job completion storage user */
	char *job_container_plugin; /* job container plugin type */
	char *job_credential_private_key;	/* path to private key */
	char *job_credential_public_certificate;/* path to public certificate*/
	list_t *job_defaults_list; /* list of job_defaults_t elements */
	uint16_t job_file_append; /* if set, append to stdout/err file */
	uint16_t job_requeue;	/* If set, jobs get requeued on node failre */
	char *job_submit_plugins;  /* List of job_submit plugins to use */
	uint32_t keepalive_interval;  /* Interval between keepalive probes */
	uint32_t keepalive_probes;  /* Number of keepalive probe attempts */
	uint32_t keepalive_time;  /* Keep alive time for srun I/O sockets */
	uint16_t kill_on_bad_exit; /* If set, the job will be
				    * terminated immediately when one of
				    * the processes is aborted or crashed */
	uint16_t kill_wait;	/* seconds between SIGXCPU to SIGKILL
				 * on job termination */
	char *launch_params;	/* step launcher plugin options */
	char *licenses;		/* licenses available on this cluster */
	uint16_t log_fmt;       /* Log file timestamp format */
	char *mail_domain;	/* default domain to append to usernames */
	char *mail_prog;	/* pathname of mail program */
	uint32_t max_array_sz;	/* Maximum job array size */
	uint32_t max_batch_requeue; /* maximum number of requeues */
	uint32_t max_dbd_msgs;	/* maximum number of messages queued while DBD
				 * is not connected */
	uint32_t max_job_cnt;	/* maximum number of active jobs */
	uint32_t max_job_id;	/* maximum job id before using first_job_id */
	uint64_t max_mem_per_cpu; /* maximum MB memory per allocated CPU */
	uint32_t max_node_cnt;  /* max number of static + dynamic nodes */
	uint32_t max_step_cnt;	/* maximum number of steps per job */
	uint16_t max_tasks_per_node; /* maximum tasks per node */
	char *mcs_plugin; /* mcs plugin type */
	char *mcs_plugin_params; /* mcs plugin parameters */
	uint32_t min_job_age;	/* COMPLETED jobs over this age (secs)
				 * purged from in memory records */
	void *mpi_conf;		/* MPI support config file */
	char *mpi_default;	/* Default version of MPI in use */
	char *mpi_params;	/* MPI parameters */
	uint16_t msg_timeout;	/* message timeout */
	uint32_t next_job_id;	/* next slurm generated job_id to assign */
	void *node_features_conf; /* Node Features Plugin config file */
	char *node_features_plugins; /* List of node_features plugins to use */
	char *node_prefix;      /* prefix of nodes in partition, only set in
				   bluegene clusters NULL otherwise */
	uint16_t over_time_limit; /* job's time limit can be exceeded by this
				   * number of minutes before cancellation */
	char *plugindir;	/* pathname to plugins */
	char *plugstack;        /* pathname to plugin stack config file */
	char *power_parameters;	/* power management parameters */
	char *power_plugin;	/* power management plugin type */
	uint32_t preempt_exempt_time; /* Time before jobs are preemptable */
	uint16_t preempt_mode;	/* See PREEMPT_MODE_* in slurm/slurm.h */
	char *preempt_params; /* PreemptParameters to tune preemption */
	char *preempt_type;	/* job preemption selection plugin */
	char *prep_params;	/* PrEp parameters */
	char *prep_plugins;	/* PrEp plugins */
	uint32_t priority_decay_hl; /* priority decay half life in
				     * seconds */
	uint32_t priority_calc_period; /* seconds between priority decay
					* calculation */
	uint16_t priority_favor_small; /* favor small jobs over large */
	uint16_t priority_flags; /* set some flags for priority configuration,
				  * see PRIORITY_FLAGS_* above */
	uint32_t priority_max_age; /* time when not to add any more
				    * priority to a job if reached */
    	char *priority_params;	/* priority plugin parameters */
	uint16_t priority_reset_period; /* when to clear usage,
					 * see PRIORITY_RESET_* */
	char *priority_type;    /* priority type plugin */
	uint32_t priority_weight_age; /* weight for age factor */
	uint32_t priority_weight_assoc; /* weight for assoc factor */
	uint32_t priority_weight_fs; /* weight for Fairshare factor */
	uint32_t priority_weight_js; /* weight for Job Size factor */
	uint32_t priority_weight_part; /* weight for Partition factor */
	uint32_t priority_weight_qos; /* weight for QOS factor */
	char    *priority_weight_tres; /* weights (str) for different TRES' */
	uint16_t private_data;	/* block viewing of information,
				 * see PRIVATE_DATA_* */
	char *proctrack_type;	/* process tracking plugin type */
	char *prolog;		/* pathname of job prolog run by slurmd */
	uint16_t prolog_epilog_timeout; /* prolog/epilog timeout */
	char *prolog_slurmctld;	/* pathname of job prolog run by slurmctld */
	uint16_t propagate_prio_process; /* process priority propagation,
					  * see PROP_PRIO_* */
	uint16_t prolog_flags; /* set some flags for prolog configuration
				  see PROLOG_FLAG_* */
	char *propagate_rlimits;/* Propagate (all/specific) resource limits */
	char *propagate_rlimits_except;/* Propagate all rlimits except these */
	char *reboot_program;	/* program to reboot the node */
	uint16_t reconfig_flags;/* see RECONFIG_* */
	char *requeue_exit;      /* requeue exit values */
	char *requeue_exit_hold; /* requeue exit hold values */
	char *resume_fail_program; /* program to handle failed resume tries */
	char *resume_program;	/* program to make nodes full power */
	uint16_t resume_rate;	/* nodes to make full power, per minute */
	uint16_t resume_timeout;/* time required in order to perform a node
				 * resume operation */
	char *resv_epilog;	/* path of reservation epilog run by slurmctld */
	uint16_t resv_over_run;	/* how long a running job can exceed
				 * reservation time */
	char *resv_prolog;	/* path of reservation prolog run by slurmctld */
	uint16_t ret2service;	/* 1 return DOWN node to service at
				 * registration */
	char *route_plugin;     /* route plugin */
	char *sched_logfile;    /* where slurm Scheduler log gets written */
	uint16_t sched_log_level;  /* configured level of slurm Scheduler log */
	char *sched_params;	/* SchedulerParameters OR
				 * contents of scheduler plugin config file */
	uint16_t sched_time_slice;	/* gang scheduler slice time, secs */
	char *schedtype;	/* type of scheduler to use */
	char *scron_params;	/* ScronParameters */
	char *select_type;	/* type of node selector to use */
	void *select_conf_key_pairs; /* key-pair list which can be
				      * listed with slurm_print_key_pairs() */
	uint16_t select_type_param; /* Parameters
				     * describing the select_type plugin */
	char *site_factor_plugin; /* PrioritySiteFactorPlugin */
	char *site_factor_params; /* PrioritySiteFactorParameters */
	char *slurm_conf;	/* pathname of slurm config file */
	uint32_t slurm_user_id;	/* uid of slurm_user_name */
	char *slurm_user_name;	/* user that slurmctld runs as */
	uint32_t slurmd_user_id;/* uid of slurmd_user_name */
	char *slurmd_user_name;	/* user that slurmd runs as */
	char *slurmctld_addr;	/* Address used for communications to the
				 * currently active slurmctld daemon */
	uint16_t slurmctld_debug; /* slurmctld logging level */
	char *slurmctld_logfile;/* where slurmctld error log gets written */
	char *slurmctld_pidfile;/* where to put slurmctld pidfile         */
	uint32_t slurmctld_port;  /* default communications port to slurmctld */
	uint16_t slurmctld_port_count; /* number of slurmctld comm ports */
	char *slurmctld_primary_off_prog; /* Run when becomes slurmctld backup */
	char *slurmctld_primary_on_prog;  /* Run when becomes slurmctld primary */
	uint16_t slurmctld_syslog_debug; /* slurmctld output to
					  * local logfile and syslog*/
	uint16_t slurmctld_timeout;/* seconds that backup controller waits
				    * on non-responding primarly controller */
	char *slurmctld_params;	/* SlurmctldParameters */
	uint16_t slurmd_debug;	/* slurmd logging level */
	char *slurmd_logfile;	/* where slurmd error log gets written */
	char *slurmd_params;	/* SlurmdParameters */
	char *slurmd_pidfile;   /* where to put slurmd pidfile           */
	uint32_t slurmd_port;	/* default communications port to slurmd */
	char *slurmd_spooldir;	/* where slurmd put temporary state info */
	uint16_t slurmd_syslog_debug; /* slurmd output to
				       * local logfile and syslog*/
	uint16_t slurmd_timeout;/* how long slurmctld waits for slurmd before
				 * considering node DOWN */
	char *srun_epilog;      /* srun epilog program */
	uint16_t *srun_port_range; /* port range for srun */
	char *srun_prolog;      /* srun prolog program */
	char *state_save_location;/* pathname of slurmctld state save
				   * directory */
	char *suspend_exc_nodes;/* nodes to not make power saving */
	char *suspend_exc_parts;/* partitions to not make power saving */
	char *suspend_exc_states; /* states that should not be powered down */
	char *suspend_program;	/* program to make nodes power saving */
	uint16_t suspend_rate;	/* nodes to make power saving, per minute */
	uint32_t suspend_time;	/* node idle for this long before power save mode */
	uint16_t suspend_timeout;/* time required in order to perform a node
				  * suspend operation */
	char *switch_type;	/* switch or interconnect type */
	char *switch_param;	/* SwitchParameters */
	char *task_epilog;	/* pathname of task launch epilog */
	char *task_plugin;	/* task launch plugin */
	uint32_t task_plugin_param;	/* see CPU_BIND_* */
	char *task_prolog;	/* pathname of task launch prolog */
	uint16_t tcp_timeout;	/* tcp timeout */
	char *tmp_fs;		/* pathname of temporary file system */
	char *topology_param;	/* network topology parameters */
	char *topology_plugin;	/* network topology plugin */
	uint16_t tree_width;    /* number of threads per node to span */
	char *unkillable_program; /* program run by the slurmstepd when
				   * processes in a job step are unkillable */
	uint16_t unkillable_timeout; /* time in seconds, after processes in a
				      * job step have been signaled, before
				      * they are considered "unkillable". */
	char *version;		/* version of slurmctld */
	uint16_t vsize_factor;	/* virtual memory limit size factor */
	uint16_t wait_time;	/* default job --wait time */
	char *x11_params;	/* X11Parameters */
} slurm_conf_t;

typedef struct slurmd_status_msg {
	time_t booted;			/* when daemon was started */
	time_t last_slurmctld_msg;	/* time of last slurmctld message */
	uint16_t slurmd_debug;		/* logging level */
	uint16_t actual_cpus;		/* actual logical processor count */
	uint16_t actual_boards;	 	/* actual total boards count      */
	uint16_t actual_sockets;	/* actual total sockets count     */
	uint16_t actual_cores;		/* actual core per socket count   */
	uint16_t actual_threads;	/* actual thread per core count */
	uint64_t actual_real_mem;	/* actual real memory in MB */
	uint32_t actual_tmp_disk;	/* actual temp disk space in MB */
	uint32_t pid;			/* process ID */
	char *hostname;			/* local hostname */
	char *slurmd_logfile;		/* slurmd log file location */
	char *step_list;		/* list of active job steps */
	char *version;			/* version running */
} slurmd_status_t;

typedef struct submit_response_msg {
	uint32_t job_id;	/* job ID */
	uint32_t step_id;	/* step ID */
	uint32_t error_code;	/* error code for warning message */
	char *job_submit_user_msg; /* job submit plugin user_msg */
} submit_response_msg_t;

/* NOTE: If setting node_addr and/or node_hostname then comma separate names
 * and include an equal number of node_names */
typedef struct slurm_update_node_msg {
	char *comment;		/* arbitrary comment */
	uint32_t cpu_bind;	/* default CPU binding type */
	char *extra;		/* arbitrary string */
	char *features;		/* new available feature for node */
	char *features_act;	/* new active feature for node */
	char *gres;		/* new generic resources for node */
	char *node_addr;	/* communication name (optional) */
	char *node_hostname;	/* node's hostname (optional) */
	char *node_names;	/* nodelist expression */
	uint32_t node_state;	/* see enum node_states */
	char *reason;		/* reason for node being DOWN or DRAINING */
	uint32_t reason_uid;	/* user ID of sending (needed if user
				 * root is sending message) */
	uint32_t resume_after;	/* automatically resume DOWN or DRAINED node
				 * after this amount of seconds */
	uint32_t weight;	/* new weight for node */
} update_node_msg_t;

typedef struct slurm_update_front_end_msg {
	char *name;		/* comma separated list of front end nodes */
	uint32_t node_state;	/* see enum node_states */
	char *reason;		/* reason for node being DOWN or DRAINING */
	uint32_t reason_uid;	/* user ID of sending (needed if user
				 * root is sending message) */
} update_front_end_msg_t;

typedef struct partition_info update_part_msg_t;

typedef struct job_sbcast_cred_msg {
	uint32_t      job_id;		/* assigned job id */
	char         *node_list;	/* assigned list of nodes */
	sbcast_cred_t *sbcast_cred;	/* opaque data structure */
} job_sbcast_cred_msg_t;

typedef struct {
	uint32_t lifespan;
	char *username;
} token_request_msg_t;

typedef struct {
	char *token;
} token_response_msg_t;

/* Opaque data type for slurm_step_ctx_* functions */
typedef struct slurm_step_ctx_struct slurm_step_ctx_t;

#define STAT_COMMAND_RESET	0x0000
#define STAT_COMMAND_GET	0x0001
typedef struct stats_info_request_msg {
	uint16_t command_id;
} stats_info_request_msg_t;

typedef struct stats_info_response_msg {
	uint32_t parts_packed;
	time_t req_time;
	time_t req_time_start;
	uint32_t server_thread_count;
	uint32_t agent_queue_size;
	uint32_t agent_count;
	uint32_t agent_thread_count;
	uint32_t dbd_agent_queue_size;
	uint32_t gettimeofday_latency;

	uint32_t schedule_cycle_max;
	uint32_t schedule_cycle_last;
	uint32_t schedule_cycle_sum;
	uint32_t schedule_cycle_counter;
	uint32_t schedule_cycle_depth;
	uint32_t schedule_queue_len;

	uint32_t jobs_submitted;
	uint32_t jobs_started;
	uint32_t jobs_completed;
	uint32_t jobs_canceled;
	uint32_t jobs_failed;

	uint32_t jobs_pending;
	uint32_t jobs_running;
	time_t   job_states_ts;

	uint32_t bf_backfilled_jobs;
	uint32_t bf_last_backfilled_jobs;
	uint32_t bf_backfilled_het_jobs;
	uint32_t bf_cycle_counter;
	uint64_t bf_cycle_sum;
	uint32_t bf_cycle_last;
	uint32_t bf_cycle_max;
	uint32_t bf_last_depth;
	uint32_t bf_last_depth_try;
	uint32_t bf_depth_sum;
	uint32_t bf_depth_try_sum;
	uint32_t bf_queue_len;
	uint32_t bf_queue_len_sum;
	uint32_t bf_table_size;
	uint32_t bf_table_size_sum;
	time_t   bf_when_last_cycle;
	uint32_t bf_active;

	uint32_t rpc_type_size;
	uint16_t *rpc_type_id;
	uint32_t *rpc_type_cnt;
	uint64_t *rpc_type_time;

	uint32_t rpc_user_size;
	uint32_t *rpc_user_id;
	uint32_t *rpc_user_cnt;
	uint64_t *rpc_user_time;

	uint32_t rpc_queue_type_count;
	uint32_t *rpc_queue_type_id;
	uint32_t *rpc_queue_count;

	uint32_t rpc_dump_count;
	uint32_t *rpc_dump_types;
	char **rpc_dump_hostlist;
} stats_info_response_msg_t;

#define TRIGGER_FLAG_PERM		0x0001

#define TRIGGER_RES_TYPE_JOB            0x0001
#define TRIGGER_RES_TYPE_NODE           0x0002
#define TRIGGER_RES_TYPE_SLURMCTLD      0x0003
#define TRIGGER_RES_TYPE_SLURMDBD       0x0004
#define TRIGGER_RES_TYPE_DATABASE       0x0005
#define TRIGGER_RES_TYPE_FRONT_END      0x0006
#define TRIGGER_RES_TYPE_OTHER          0x0007

#define TRIGGER_TYPE_UP                 SLURM_BIT(0)
#define TRIGGER_TYPE_DOWN               SLURM_BIT(1)
#define TRIGGER_TYPE_FAIL               SLURM_BIT(2)
#define TRIGGER_TYPE_TIME               SLURM_BIT(3)
#define TRIGGER_TYPE_FINI               SLURM_BIT(4)
#define TRIGGER_TYPE_RECONFIG           SLURM_BIT(5)
/*                                      SLURM_BIT(6), UNUSED */
#define TRIGGER_TYPE_IDLE               SLURM_BIT(7)
#define TRIGGER_TYPE_DRAINED            SLURM_BIT(8)
#define TRIGGER_TYPE_PRI_CTLD_FAIL      SLURM_BIT(9)
#define TRIGGER_TYPE_PRI_CTLD_RES_OP    SLURM_BIT(10)
#define TRIGGER_TYPE_PRI_CTLD_RES_CTRL  SLURM_BIT(11)
#define TRIGGER_TYPE_PRI_CTLD_ACCT_FULL SLURM_BIT(12)
#define TRIGGER_TYPE_BU_CTLD_FAIL       SLURM_BIT(13)
#define TRIGGER_TYPE_BU_CTLD_RES_OP     SLURM_BIT(14)
#define TRIGGER_TYPE_BU_CTLD_AS_CTRL    SLURM_BIT(15)
#define TRIGGER_TYPE_PRI_DBD_FAIL       SLURM_BIT(16)
#define TRIGGER_TYPE_PRI_DBD_RES_OP     SLURM_BIT(17)
#define TRIGGER_TYPE_PRI_DB_FAIL        SLURM_BIT(18)
#define TRIGGER_TYPE_PRI_DB_RES_OP      SLURM_BIT(19)
#define TRIGGER_TYPE_BURST_BUFFER       SLURM_BIT(20)
#define TRIGGER_TYPE_DRAINING           SLURM_BIT(21)
#define TRIGGER_TYPE_RESUME             SLURM_BIT(22)


typedef struct trigger_info {
	uint16_t flags;		/* TRIGGER_FLAG_* */
	uint32_t trig_id;	/* trigger ID */
	uint16_t res_type;	/* TRIGGER_RES_TYPE_* */
	char *   res_id;	/* resource ID */
	uint32_t control_inx;	/* controller index */
	uint32_t trig_type;	/* TRIGGER_TYPE_* */
	uint16_t offset;	/* seconds from trigger, 0x8000 origin */
	uint32_t user_id;	/* user requesting trigger */
	char *   program;	/* program to execute */
} trigger_info_t;

typedef struct trigger_info_msg {
	uint32_t record_count;		/* number of records */
	trigger_info_t *trigger_array;	/* the trigger records */
} trigger_info_msg_t;


/* Individual license information
 */
typedef struct slurm_license_info {
	char *name;          /* license name */
	uint32_t total;      /* total number of available licenses */
	uint32_t in_use;     /* number of license in use */
	uint32_t available;  /* number of available license */
	uint8_t remote;      /* non-zero if remote license (not
			      * defined in slurm.conf) */
	uint32_t reserved;   /* number of licenses reserved */
	uint32_t last_consumed; /* number of licenses last known to be
				   consumed in the license manager
				   (for remote) */
	uint32_t last_deficit;
	time_t last_update;  /* last updated (for remote) */
} slurm_license_info_t;

/* License information array as returned by the controller.
 */
typedef struct license_info_msg {
	time_t last_update;
	uint32_t num_lic;
	slurm_license_info_t *lic_array;
} license_info_msg_t;

typedef struct {
	uint32_t  job_array_count;
	char    **job_array_id; /* Note: The string may be truncated */
	uint32_t *error_code;
	char **err_msg;
} job_array_resp_msg_t;

/* Association manager state running in the slurmctld */
typedef struct {
	list_t *assoc_list; /* list of slurmdb_assoc_rec_t with usage packed */
	list_t *qos_list; /* list of slurmdb_qos_rec_t with usage packed */
	uint32_t tres_cnt;
	char **tres_names;
	list_t *user_list; /* list of slurmdb_user_rec_t */
} assoc_mgr_info_msg_t;

#define ASSOC_MGR_INFO_FLAG_ASSOC 0x00000001
#define ASSOC_MGR_INFO_FLAG_USERS 0x00000002
#define ASSOC_MGR_INFO_FLAG_QOS   0x00000004

typedef struct {
	list_t *acct_list; /* char * list of account names */
	uint32_t flags; /* flags determining what is returned */
	list_t *qos_list; /* char * list of qos names */
	list_t *user_list; /* char * list of user names */
} assoc_mgr_info_request_msg_t;

typedef struct network_callerid_msg {
	unsigned char ip_src[16];
	unsigned char ip_dst[16];
	uint32_t port_src;
	uint32_t port_dst;
	int32_t af;	/* NOTE: un/packed as uint32_t */
} network_callerid_msg_t;

/*****************************************************************************\
 *	RESOURCE ALLOCATION FUNCTIONS
\*****************************************************************************/

/*
 * slurm_init_job_desc_msg - initialize job descriptor with
 *	default values
 * OUT job_desc_msg - user defined job descriptor
 */
extern void slurm_init_job_desc_msg(job_desc_msg_t *job_desc_msg);

/*
 * slurm_allocate_resources - allocate resources for a job request
 *   If the requested resources are not immediately available, the slurmctld
 *   will send the job_alloc_resp_msg to the specified node and port.
 * IN job_desc_msg - description of resource allocation request
 * OUT job_alloc_resp_msg - response to request.  This only represents
 *   a job allocation if resources are immediately.  Otherwise it just contains
 *   the job id of the enqueued job request.
 * RET SLURM_SUCCESS on success, otherwise return SLURM_ERROR with errno set
 * NOTE: free the response using slurm_free_resource_allocation_response_msg()
 */
extern int slurm_allocate_resources(job_desc_msg_t *job_desc_msg,
				    resource_allocation_response_msg_t **job_alloc_resp_msg);

/*
 * slurm_allocate_resources_blocking
 *	allocate resources for a job request.  This call will block until
 *	the allocation is granted, or the specified timeout limit is reached.
 * IN req - description of resource allocation request
 * IN timeout - amount of time, in seconds, to wait for a response before
 * 	giving up.
 *	A timeout of zero will wait indefinitely.
 * IN pending_callback - If the allocation cannot be granted immediately,
 *      the controller will put the job in the PENDING state.  If
 *      pending callback is not NULL, it will be called with the job_id
 *      of the pending job as the sole parameter.
 *
 * RET allocation structure on success, NULL on error set errno to
 *	indicate the error (errno will be ETIMEDOUT if the timeout is reached
 *      with no allocation granted)
 * NOTE: free the response using slurm_free_resource_allocation_response_msg()
 */
extern resource_allocation_response_msg_t *slurm_allocate_resources_blocking(
	const job_desc_msg_t *user_req,
	time_t timeout,
	void (*pending_callback)(uint32_t job_id));

/*
 * slurm_free_resource_allocation_response_msg - free slurm resource
 *	allocation response message
 * IN msg - pointer to allocation response message
 * NOTE: buffer is loaded by slurm_allocate_resources
 */
extern void slurm_free_resource_allocation_response_msg(resource_allocation_response_msg_t *msg);

/*
 * slurm_allocate_het_job_blocking
 *	allocate resources for a list of job requests.  This call will block
 *	until the entire allocation is granted, or the specified timeout limit
 *	is reached.
 * IN job_req_list - list of resource allocation requests, type job_desc_msg_t
 * IN timeout - amount of time, in seconds, to wait for a response before
 * 	giving up.
 *	A timeout of zero will wait indefinitely.
 * IN pending_callback - If the allocation cannot be granted immediately,
 *      the controller will put the job in the PENDING state.  If
 *      pending callback is not NULL, it will be called with the job_id
 *      of the pending job as the sole parameter.
 *
 * RET list of allocation structures on success, NULL on error set errno to
 *	indicate the error (errno will be ETIMEDOUT if the timeout is reached
 *      with no allocation granted)
 * NOTE: free the response using list_destroy()
 */
extern list_t *slurm_allocate_het_job_blocking(
	list_t *job_req_list,
	time_t timeout,
	void(*pending_callback)(uint32_t job_id));

/*
 * slurm_allocation_lookup - retrieve info for an existing resource
 *			     allocation
 * IN job_id - job allocation identifier
 * OUT resp - job allocation information
 * RET SLURM_SUCCESS on success, otherwise return SLURM_ERROR with errno set
 * NOTE: free the response using slurm_free_resource_allocation_response_msg()
 */
extern int slurm_allocation_lookup(uint32_t job_id,
				   resource_allocation_response_msg_t **resp);

/*
 * slurm_het_job_lookup - retrieve info for an existing heterogeneous job
 * 			   allocation without the addrs and such
 * IN jobid - job allocation identifier
 * OUT resp - list of job allocation information, type
 *	      resource_allocation_response_msg_t
 * RET SLURM_SUCCESS on success, otherwise return SLURM_ERROR with errno set
 * NOTE: returns information an individual job as well
 * NOTE: free the response using list_destroy()
 */
extern int slurm_het_job_lookup(uint32_t jobid, list_t **resp);

/*
 * slurm_read_hostfile - Read a Slurm hostfile specified by "filename".
 *	"filename" must contain a list of Slurm NodeNames, one per line.
 *	Reads up to "n" number of hostnames from the file. Returns a
 *	string representing a hostlist ranged string of the contents of
 *	the file.  This is a helper function, it does not contact any
 *	Slurm daemons.
 *
 * IN filename - name of Slurm Hostlist file to be read.
 * IN n - number of NodeNames required
 * RET - a string representing the hostlist.  Returns NULL if there are
 *	fewer than "n" hostnames in the file, or if an error occurs.
 *
 * NOTE: Returned string must be freed with free().
 */
extern char *slurm_read_hostfile(const char *filename, int n);

/*
 * slurm_allocation_msg_thr_create - startup a message handler talking
 * with the controller dealing with messages from the controller during an
 * allocation.
 * IN port - port we are listening for messages on from the controller
 * IN callbacks - callbacks for different types of messages
 * RET allocation_msg_thread_t * or NULL on failure
 */
extern allocation_msg_thread_t *slurm_allocation_msg_thr_create(uint16_t *port,
				const slurm_allocation_callbacks_t *callbacks);

/*
 * slurm_allocation_msg_thr_destroy - shutdown the message handler talking
 * with the controller dealing with messages from the controller during an
 * allocation.
 * IN msg_thr - allocation_msg_thread_t pointer allocated with
 *              slurm_allocation_msg_thr_create
 */
extern void slurm_allocation_msg_thr_destroy(allocation_msg_thread_t *msg_thr);

/*
 * slurm_submit_batch_job - issue RPC to submit a job for later execution
 * NOTE: free the response using slurm_free_submit_response_response_msg
 * IN job_desc_msg - description of batch job request
 * OUT slurm_alloc_msg - response to request
 * RET SLURM_SUCCESS on success, otherwise return SLURM_ERROR with errno set
 */
extern int slurm_submit_batch_job(job_desc_msg_t *job_desc_msg,
				  submit_response_msg_t **slurm_alloc_msg);

/*
 * slurm_submit_batch_het_job - issue RPC to submit a heterogeneous job for
 *				 later execution
 * NOTE: free the response using slurm_free_submit_response_response_msg
 * IN job_req_list - list of resource allocation requests, type job_desc_msg_t
 * OUT slurm_alloc_msg - response to request
 * RET SLURM_SUCCESS on success, otherwise return SLURM_ERROR with errno set
 */
extern int slurm_submit_batch_het_job(list_t *job_req_list,
				      submit_response_msg_t **slurm_alloc_msg);

/*
 * slurm_free_submit_response_response_msg - free slurm
 *	job submit response message
 * IN msg - pointer to job submit response message
 * NOTE: buffer is loaded by slurm_submit_batch_job
 */
extern void slurm_free_submit_response_response_msg(submit_response_msg_t *msg);

/*
 * slurm_job_batch_script - retrieve the batch script for a given jobid
 * returns SLURM_SUCCESS, or appropriate error code
 */
extern int slurm_job_batch_script(FILE *out, uint32_t jobid);

/*
 * slurm_job_will_run - determine if a job would execute immediately if
 *	submitted now
 * IN job_desc_msg - description of resource allocation request
 * RET SLURM_SUCCESS on success, otherwise return SLURM_ERROR with errno set
 */
extern int slurm_job_will_run(job_desc_msg_t *job_desc_msg);

/*
 * slurm_het_job_will_run - determine if a heterogeneous job would execute
 *	immediately if submitted now
 * IN job_req_list - list of job_desc_msg_t structures describing the resource
 *		allocation request
 * RET SLURM_SUCCESS on success, otherwise return SLURM_ERROR with errno set
 */
extern int slurm_het_job_will_run(list_t *job_req_list);


/*
 * slurm_job_will_run2 - determine if a job would execute immediately if
 *      submitted now
 * IN job_desc_msg - description of resource allocation request
 * OUT will_run_resp - job run time data
 *      free using slurm_free_will_run_response_msg()
 * RET SLURM_SUCCESS on success, otherwise return SLURM_ERROR with errno set
 */
extern int slurm_job_will_run2(job_desc_msg_t *req,
			       will_run_response_msg_t **will_run_resp);

/*
 * slurm_sbcast_lookup - retrieve info for an existing resource allocation
 *	including a credential needed for sbcast.
 * IN selected_step - filled in with step_id and het_job_offset
 * OUT info - job allocation information including a credential for sbcast
 * RET SLURM_SUCCESS on success, otherwise return SLURM_ERROR with errno set
 * NOTE: free the "resp" using slurm_free_sbcast_cred_msg
 */
extern int slurm_sbcast_lookup(slurm_selected_step_t *selected_step,
			       job_sbcast_cred_msg_t **info);

extern void slurm_free_sbcast_cred_msg(job_sbcast_cred_msg_t *msg);

/* slurm_load_licenses()
 *
 * Retrieve license information from the controller.
 * IN feature - feature name or NULL
 * OUT
 *
 */
extern int slurm_load_licenses(time_t, license_info_msg_t **, uint16_t);
extern void slurm_free_license_info_msg(license_info_msg_t *);

/* get the running assoc_mgr info
 * IN assoc_mgr_info_request_msg_t: request filtering data returned
 * OUT assoc_mgr_info_msg_t: returned structure filled in with
 * assoc_mgr lists, must be freed by slurm_free_assoc_mgr_info_msg
 * RET SLURM_SUCCESS on success, otherwise return SLURM_ERROR with errno set
 */
extern int slurm_load_assoc_mgr_info(assoc_mgr_info_request_msg_t *,
				     assoc_mgr_info_msg_t **);
extern void slurm_free_assoc_mgr_info_msg(assoc_mgr_info_msg_t *);
extern void slurm_free_assoc_mgr_info_request_members(assoc_mgr_info_request_msg_t *);
extern void slurm_free_assoc_mgr_info_request_msg(assoc_mgr_info_request_msg_t *);


/*****************************************************************************\
 *	JOB/STEP SIGNALING FUNCTIONS
\*****************************************************************************/

typedef struct job_step_kill_msg {
	char *sjob_id;
	uint16_t signal;
	uint16_t flags;
	char *sibling;
	slurm_step_id_t step_id;
} job_step_kill_msg_t;

/*
 * NOTE:  See _signal_batch_job() controller and _rpc_signal_tasks() in slurmd.
 */
#define KILL_JOB_BATCH   SLURM_BIT(0) /* signal batch shell only */
#define KILL_JOB_ARRAY   SLURM_BIT(1) /* kill all elements of a job array */
#define KILL_STEPS_ONLY  SLURM_BIT(2) /* Do not signal batch script */
#define KILL_FULL_JOB    SLURM_BIT(3) /* Signal all steps, including batch
				       * script */
#define KILL_FED_REQUEUE SLURM_BIT(4) /* Mark job as requeued when requeued */
#define KILL_HURRY       SLURM_BIT(5) /* Skip burst buffer stage out */
#define KILL_OOM         SLURM_BIT(6) /* Kill due to Out-Of-Memory */
#define KILL_NO_SIBS     SLURM_BIT(7) /* Don't kill other sibling jobs */
#define KILL_JOB_RESV    SLURM_BIT(8) /* Job is willing to run on nodes in a
				       * magnetic reservation. */
<<<<<<< HEAD
#define KILL_NO_SIG_FAIL     SLURM_BIT(9) /* Don't fail job due to signal (steps only) */
=======
#define KILL_NO_CRON SLURM_BIT(9) /* request killing cron Jobs */
>>>>>>> 671fccf4

/* Use top bit of uint16_t in conjuction with KILL_* flags to indicate signal
 * has been sent to job previously. Does not need to be passed to slurmd. */
#define WARN_SENT        SLURM_BIT(15) /* warn already sent, clear this on
					* requeue */

/*
 * slurm_kill_job - send the specified signal to all steps of an existing job
 * IN job_id     - the job's id
 * IN signal     - signal number
 * IN flags      - see KILL_JOB_* flags above
 * RET SLURM_SUCCESS on success, otherwise return SLURM_ERROR with errno set
 */
extern int slurm_kill_job(uint32_t job_id, uint16_t signal, uint16_t flags);

/*
 * slurm_kill_job_step - send the specified signal to an existing job step
 * IN job_id  - the job's id
 * IN step_id - the job step's id
 * IN signal  - signal number
 * IN flags - see KILL_* or 0 for no flags
 * RET SLURM_SUCCESS on success, otherwise return SLURM_ERROR with errno set
 */
extern int slurm_kill_job_step(uint32_t job_id, uint32_t step_id,
			       uint16_t signal, uint16_t flags);
/*
 * slurm_kill_job2 - send REQUEST_KILL_JOB msg to an existing job or step.
 * IN job_id - the job's id (in a string format)
 * IN signal - signal to send
 * IN flags - see KILL_* flags above (such as KILL_JOB_BATCH)
 * IN sibling - optional string of sibling cluster to send the message to.
 * RET SLURM_SUCCESS on success, otherwise return SLURM_ERROR with errno set
 */
extern int slurm_kill_job2(const char *job_id, uint16_t signal, uint16_t flags,
			   const char *sibling);

/*
 * slurm_signal_job - send the specified signal to all steps of an existing job
 * IN job_id     - the job's id
 * IN signal     - signal number
 * RET SLURM_SUCCESS on success, otherwise return SLURM_ERROR with errno set
 */
extern int slurm_signal_job(uint32_t job_id, uint16_t signal);

/*
 * slurm_signal_job_step - send the specified signal to an existing job step
 * IN job_id  - the job's id
 * IN step_id - the job step's id - use SLURM_BATCH_SCRIPT as the step_id
 *              to send a signal to a job's batch script
 * IN signal  - signal number
 * RET SLURM_SUCCESS on success, otherwise return SLURM_ERROR with errno set
 */
extern int slurm_signal_job_step(uint32_t job_id,
				 uint32_t step_id,
				 uint32_t signal);


/*****************************************************************************\
 *	JOB/STEP COMPLETION FUNCTIONS
\*****************************************************************************/

/*
 * slurm_complete_job - note the completion of a job and all of its steps
 * IN job_id - the job's id
 * IN job_return_code - the highest exit code of any task of the job
 * RET SLURM_SUCCESS on success, otherwise return SLURM_ERROR with errno set
 */
extern int slurm_complete_job(uint32_t job_id, uint32_t job_return_code);

/*
 * slurm_terminate_job_step - terminates a job step by sending a
 * 	REQUEST_TERMINATE_TASKS rpc to all slurmd of a job step, and then
 *	calls slurm_complete_job_step() after verifying that all
 *	nodes in the job step no longer have running tasks from the job
 *	step.  (May take over 35 seconds to return.)
 * IN job_id  - the job's id
 * IN step_id - the job step's id - use SLURM_BATCH_SCRIPT as the step_id
 *              to terminate a job's batch script
 * RET SLURM_SUCCESS on success, otherwise return SLURM_ERROR with errno set
 */
extern int slurm_terminate_job_step(uint32_t job_id, uint32_t step_id);

/*****************************************************************************\
 *	SLURM TASK SPAWNING FUNCTIONS
\*****************************************************************************/

/*
 * slurm_step_launch_params_t_init - initialize a user-allocated
 *      slurm_step_launch_params_t structure with default values.
 *	default values.  This function will NOT allocate any new memory.
 * IN ptr - pointer to a structure allocated by the use.  The structure will
 *      be initialized.
 */
extern void slurm_step_launch_params_t_init(slurm_step_launch_params_t *ptr);

/*
 * slurm_step_launch - launch a parallel job step
 * IN ctx - job step context generated by slurm_step_ctx_create
 * IN params - job step parameters
 * IN callbacks - Identify functions to be called when various events occur
 * IN het_job_step_cnt - Total count of hetjob steps to be launched, -1 otherwise
 * RET SLURM_SUCCESS or SLURM_ERROR (with errno set)
 */
extern int slurm_step_launch(slurm_step_ctx_t *ctx,
			     const slurm_step_launch_params_t *params,
			     const slurm_step_launch_callbacks_t *callbacks);

/*
 * slurm_step_launch_add - Add tasks to a step that was already started
 * IN ctx - job step context generated by slurm_step_ctx_create
 * IN first_ctx - job step context generated by slurm_step_ctx_create for
 *		first component of the job step
 * IN params - job step parameters
 * IN node_list - list of extra nodes to add
 * IN start_nodeid - in the global scheme which node id is the first
 *                   node in node_list.
 * RET SLURM_SUCCESS or SLURM_ERROR (with errno set)
 */
extern int slurm_step_launch_add(slurm_step_ctx_t *ctx,
				 slurm_step_ctx_t *first_ctx,
				 const slurm_step_launch_params_t *params,
				 char *node_list);

/*
 * Block until all tasks have started.
 */
extern int slurm_step_launch_wait_start(slurm_step_ctx_t *ctx);

/*
 * Block until all tasks have finished (or failed to start altogether).
 */
extern void slurm_step_launch_wait_finish(slurm_step_ctx_t *ctx);

/*
 * Abort an in-progress launch, or terminate the fully launched job step.
 *
 * Can be called from a signal handler.
 */
extern void slurm_step_launch_abort(slurm_step_ctx_t *ctx);

/*
 * Forward a signal to all those nodes with running tasks
 */
extern void slurm_step_launch_fwd_signal(slurm_step_ctx_t *ctx, int signo);

/*
 * Wake tasks stopped for debugging on nodes with running tasks
 */
extern void slurm_step_launch_fwd_wake(slurm_step_ctx_t *ctx);

/*****************************************************************************\
 *	SLURM CONTROL CONFIGURATION READ/PRINT/UPDATE FUNCTIONS
\*****************************************************************************/

/*
 * slurm_api_version - Return a single number reflecting the Slurm API's
 *	version number. Use the macros SLURM_VERSION_NUM, SLURM_VERSION_MAJOR,
 *	SLURM_VERSION_MINOR, and SLURM_VERSION_MICRO to work with this value
 * RET API's version number
 */
extern long slurm_api_version(void);

/*
 * slurm_load_ctl_conf - issue RPC to get slurm control configuration
 *	information if changed since update_time
 * IN update_time - time of current configuration data
 * IN slurm_ctl_conf_ptr - place to store slurm control configuration
 *	pointer
 * RET SLURM_SUCCESS on success, otherwise return SLURM_ERROR with errno set
 * NOTE: free the response using slurm_free_ctl_conf
 */
extern int slurm_load_ctl_conf(time_t update_time,
                               slurm_conf_t **slurm_ctl_conf_ptr);

/*
 * slurm_free_ctl_conf - free slurm control information response message
 * IN msg - pointer to slurm control information response message
 * NOTE: buffer is loaded by slurm_load_ctl_conf
 */
extern void slurm_free_ctl_conf(slurm_conf_t *slurm_ctl_conf_ptr);

/*
 * slurm_print_ctl_conf - output the contents of slurm control configuration
 *	message as loaded using slurm_load_ctl_conf
 * IN out - file to write to
 * IN slurm_ctl_conf_ptr - slurm control configuration pointer
 */
extern void slurm_print_ctl_conf(FILE *out, slurm_conf_t *slurm_ctl_conf_ptr);

/*
 * slurm_write_ctl_conf - write the contents of slurm control configuration
 *	message as loaded using slurm_load_ctl_conf to a file
 * IN out - file to write to
 * IN slurm_ctl_conf_ptr - slurm control configuration pointer
 * IN node_info_ptr - pointer to node table of information
 * IN part_info_ptr - pointer to partition information
 */
extern void slurm_write_ctl_conf(slurm_conf_t *slurm_ctl_conf_ptr,
                                 node_info_msg_t *node_info_ptr,
                                 partition_info_msg_t *part_info_ptr);

/*
 * slurm_ctl_conf_2_key_pairs - put the slurm_conf_t variables into
 *	a list_t of opaque data type config_key_pair_t
 * IN slurm_ctl_conf_ptr - slurm control configuration pointer
 * RET list of opaque data type config_key_pair_t
 */
extern void *slurm_ctl_conf_2_key_pairs(slurm_conf_t *slurm_ctl_conf_ptr);

/*
 * slurm_print_key_pairs - output the contents of key_pairs
 * which is a list of opaque data type config_key_pair_t
 * IN out - file to write to
 * IN key_pairs - list containing key pairs to be printed
 * IN title - title of key pair list
 */
extern void slurm_print_key_pairs(FILE *out, void *key_pairs, char *title);

/*
 * slurm_load_slurmd_status - issue RPC to get the status of slurmd
 *	daemon on this machine
 * IN slurmd_status_ptr - place to store slurmd status information
 * RET 0 or -1 on error
 * NOTE: free the response using slurm_free_slurmd_status()
 */
extern int slurm_load_slurmd_status(slurmd_status_t **slurmd_status_ptr);

/*
 * slurm_free_slurmd_status - free slurmd state information
 * IN msg - pointer to slurmd state information
 * NOTE: buffer is loaded by slurm_load_slurmd_status
 */
extern void slurm_free_slurmd_status(slurmd_status_t* slurmd_status_ptr);

/*
 * slurm_print_slurmd_status - output the contents of slurmd status
 *	message as loaded using slurm_load_slurmd_status
 * IN out - file to write to
 * IN slurmd_status_ptr - slurmd status pointer
 */
void slurm_print_slurmd_status(FILE *out, slurmd_status_t *slurmd_status_ptr);

/*
 * slurm_init_update_step_msg - initialize step update message with default
 *	values before calling slurm_update_step()
 * OUT step_msg - step update messasge descriptor
 */
extern void slurm_init_update_step_msg(step_update_request_msg_t *step_msg);

/* Get scheduling statistics */
extern int slurm_get_statistics(stats_info_response_msg_t **buf,
				stats_info_request_msg_t *req);

/* Reset scheduling statistics */
extern int slurm_reset_statistics(stats_info_request_msg_t *req);

/*****************************************************************************\
 *	SLURM JOB RESOURCES READ/PRINT FUNCTIONS
\*****************************************************************************/

/*
 * slurm_job_cpus_allocated_on_node_id -
 *                        get the number of cpus allocated to a job
 *			  on a node by node id
 * IN job_resrcs_ptr	- pointer to job_resources structure
 * IN node_id		- zero-origin node id in allocation
 * RET number of CPUs allocated to job on this node or -1 on error
 */
extern int slurm_job_cpus_allocated_on_node_id(job_resources_t *job_resrcs_ptr,
					       int node_id);

/*
 * slurm_job_cpus_allocated_on_node -
 *                        get the number of cpus allocated to a job
 *			  on a node by node name
 * IN job_resrcs_ptr	- pointer to job_resources structure
 * IN node_name		- name of node
 * RET number of CPUs allocated to job on this node or -1 on error
 */
extern int slurm_job_cpus_allocated_on_node(job_resources_t *job_resrcs_ptr,
					    const char *node_name);

/*
 * slurm_job_cpus_allocated_str_on_node_id -
 *                        get the string representation of cpus allocated
 *                        to a job on a node by node id
 * IN cpus		- str where the resulting cpu list is returned
 * IN cpus_len		- max size of cpus str
 * IN job_resrcs_ptr	- pointer to job_resources structure
 * IN node_id		- zero-origin node id in allocation
 * RET 0 on success or -1 on error
 */
extern int slurm_job_cpus_allocated_str_on_node_id(char *cpus,
						   size_t cpus_len,
						   job_resources_t *job_resrcs_ptr,
						   int node_id);

/*
 * slurm_job_cpus_allocated_str_on_node -
 *                        get the string representation of cpus allocated
 *                        to a job on a node by node name
 * IN cpus		- str where the resulting cpu list is returned
 * IN cpus_len		- max size of cpus str
 * IN job_resrcs_ptr	- pointer to job_resources structure
 * IN node_name		- name of node
 * RET 0 on success or -1 on error
 */
extern int slurm_job_cpus_allocated_str_on_node(char *cpus,
						size_t cpus_len,
						job_resources_t *job_resrcs_ptr,
						const char *node_name);

/*****************************************************************************\
 *	SLURM JOB CONTROL CONFIGURATION READ/PRINT/UPDATE FUNCTIONS
\*****************************************************************************/

/*
 * slurm_free_job_info_msg - free the job information response message
 * IN msg - pointer to job information response message
 * NOTE: buffer is loaded by slurm_load_jobs()
 */
extern void slurm_free_job_info_msg(job_info_msg_t *job_buffer_ptr);

/*
 * slurm_free_priority_factors_response_msg - free the job priority factor
 *	information response message
 * IN msg - pointer to job priority information response message
 * NOTE: buffer is loaded by slurm_load_job_prio()
 */
extern void slurm_free_priority_factors_response_msg(
	priority_factors_response_msg_t *factors_resp);

/*
 * slurm_get_end_time - get the expected end time for a given slurm job
 * IN jobid     - slurm job id
 * end_time_ptr - location in which to store scheduled end time for job
 * RET 0 or -1 on error
 */
extern int slurm_get_end_time(uint32_t jobid, time_t *end_time_ptr);

/* Given a job record pointer, return its stderr path */
extern void slurm_get_job_stderr(char *buf, int buf_size, job_info_t *job_ptr);

/* Given a job record pointer, return its stdin path */
extern void slurm_get_job_stdin(char *buf, int buf_size, job_info_t *job_ptr);

/* Given a job record pointer, return its stdout path */
extern void slurm_get_job_stdout(char *buf, int buf_size, job_info_t *job_ptr);

/*
 * slurm_get_rem_time - get the expected time remaining for a given job
 * IN jobid     - slurm job id
 * RET remaining time in seconds or -1 on error
 */
extern long slurm_get_rem_time(uint32_t jobid);

/*
 * slurm_job_node_ready - report if nodes are ready for job to execute now
 * IN job_id - slurm job id
 * RET: READY_* values defined above
 */
extern int slurm_job_node_ready(uint32_t job_id);

/*
 * slurm_load_job - issue RPC to get job information for one job ID
 * IN job_info_msg_pptr - place to store a job configuration pointer
 * IN job_id -  ID of job we want information about
 * IN show_flags - job filtering options
 * RET 0 or -1 on error
 * NOTE: free the response using slurm_free_job_info_msg
 */
extern int slurm_load_job(job_info_msg_t **resp,
			  uint32_t job_id,
			  uint16_t show_flags);

/*
 * slurm_load_job_prio - issue RPC to get job priority information for jobs
 * OUT factors_resp - job priority factors
 * IN show_flags -  job filtering option: 0 or SHOW_LOCAL
 * RET 0 or -1 on error
 * NOTE: free the response using slurm_free_priority_factors_response_msg()
 */
extern int slurm_load_job_prio(priority_factors_response_msg_t **factors_resp,
			       uint16_t show_flags);

/*
 * slurm_load_job_user - issue RPC to get slurm information about all jobs
 *	to be run as the specified user
 * IN/OUT job_info_msg_pptr - place to store a job configuration pointer
 * IN user_id - ID of user we want information for
 * IN show_flags - job filtering options
 * RET 0 or -1 on error
 * NOTE: free the response using slurm_free_job_info_msg
 */
extern int slurm_load_job_user(job_info_msg_t **job_info_msg_pptr,
			       uint32_t user_id,
			       uint16_t show_flags);

/*
 * slurm_load_jobs - issue RPC to get slurm all job configuration
 *	information if changed since update_time
 * IN update_time - time of current configuration data
 * IN/OUT job_info_msg_pptr - place to store a job configuration pointer
 * IN show_flags - job filtering options
 * RET 0 or -1 on error
 * NOTE: free the response using slurm_free_job_info_msg
 */
extern int slurm_load_jobs(time_t update_time,
			   job_info_msg_t **job_info_msg_pptr,
			   uint16_t show_flags);

/*
 * slurm_notify_job - send message to the job's stdout,
 *	usable only by user root
 * IN job_id - slurm job_id or 0 for all jobs
 * IN message - arbitrary message
 * RET 0 or -1 on error
 */
extern int slurm_notify_job(uint32_t job_id, char *message);

/*
 * slurm_pid2jobid - issue RPC to get the slurm job_id given a process_id
 *	on this machine
 * IN job_pid - process_id of interest on this machine
 * OUT job_id_ptr - place to store a slurm job_id
 * RET 0 or -1 on error
 */
extern int slurm_pid2jobid(pid_t job_pid, uint32_t *job_id_ptr);

/*
 * slurm_print_job_info - output information about a specific Slurm
 *	job based upon message as loaded using slurm_load_jobs
 * IN out - file to write to
 * IN job_ptr - an individual job information record pointer
 * IN one_liner - print as a single line if true
 */
extern void slurm_print_job_info(FILE *out,
				 slurm_job_info_t *job_ptr,
				 int one_liner);

/*
 * slurm_print_job_info_msg - output information about all Slurm
 *	jobs based upon message as loaded using slurm_load_jobs
 * IN out - file to write to
 * IN job_info_msg_ptr - job information message pointer
 * IN one_liner - print as a single line if true
 */
extern void slurm_print_job_info_msg(FILE *out,
				     job_info_msg_t *job_info_msg_ptr,
				     int one_liner);

/*
 * slurm_sprint_job_info - output information about a specific Slurm
 *	job based upon message as loaded using slurm_load_jobs
 * IN job_ptr - an individual job information record pointer
 * IN one_liner - print as a single line if true
 * RET out - char * containing formatted output (must be freed after call)
 *           NULL is returned on failure.
 */
extern char *slurm_sprint_job_info(slurm_job_info_t *job_ptr,
				   int one_liner);

/*
 * slurm_update_job - issue RPC to a job's configuration per request,
 *	only usable by user root or (for some parameters) the job's owner
 * IN job_msg - description of job updates
 * RET SLURM_SUCCESS on success, otherwise return SLURM_ERROR with errno set
 */
extern int slurm_update_job(job_desc_msg_t *job_msg);

/*
 * slurm_update_job2 - issue RPC to a job's configuration per request,
 *	only usable by user root or (for some parameters) the job's owner
 * IN job_msg - description of job updates
 * OUT resp - per task response to the request,
 *	      free using slurm_free_job_array_resp()
 * RET SLURM_SUCCESS on success, otherwise return SLURM_ERROR with errno set
 */
extern int slurm_update_job2(job_desc_msg_t *job_msg,
			     job_array_resp_msg_t **resp);

/*
 * slurm_xlate_job_id - Translate a Slurm job ID string into a slurm job ID
 *	number. If this job ID contains an array index, map this to the
 *	equivalent Slurm job ID number (e.g. "123_2" to 124)
 *
 * IN job_id_str - String containing a single job ID number
 * RET - equivalent job ID number or 0 on error
 */
extern uint32_t slurm_xlate_job_id(char *job_id_str);


/*****************************************************************************\
 *	SLURM JOB STEP CONFIGURATION READ/PRINT/UPDATE FUNCTIONS
\*****************************************************************************/

/*
 * slurm_get_job_steps - issue RPC to get specific slurm job step
 *	configuration information if changed since update_time.
 *	a job_id value of NO_VAL implies all jobs, a step_id value of
 *	NO_VAL implies all steps
 * IN update_time - time of current configuration data
 * IN job_id - get information for specific job id, NO_VAL for all jobs
 * IN step_id - get information for specific job step id, NO_VAL for all
 *	job steps
 * IN step_response_pptr - place to store a step response pointer
 * IN show_flags - job step filtering options
 * RET SLURM_SUCCESS on success, otherwise return SLURM_ERROR with errno set
 * NOTE: free the response using slurm_free_job_step_info_response_msg
 */
extern int slurm_get_job_steps(time_t update_time,
			       uint32_t job_id,
			       uint32_t step_id,
			       job_step_info_response_msg_t **step_response_pptr,
			       uint16_t show_flags);

/*
 * Issue RPC to find all steps matching container id and uid (unless uid=NO_VAL)
 * IN show_flags - job step filtering options
 * IN/OUT steps - List (of slurm_step_id_t*) to populate.
 * 	Must free step ids with slurm_free_step_id().
 * RET SLURM_SUCCESS or error
 */
extern int slurm_find_step_ids_by_container_id(uint16_t show_flags, uid_t uid,
					       const char *container_id,
					       list_t *steps);

/*
 * slurm_free_job_step_info_response_msg - free the job step
 *	information response message
 * IN msg - pointer to job step information response message
 * NOTE: buffer is loaded by slurm_get_job_steps.
 */
extern void slurm_free_job_step_info_response_msg(job_step_info_response_msg_t *msg);

/*
 * slurm_print_job_step_info_msg - output information about all Slurm
 *	job steps based upon message as loaded using slurm_get_job_steps
 * IN out - file to write to
 * IN job_step_info_msg_ptr - job step information message pointer
 * IN one_liner - print as a single line if true
 */
extern void slurm_print_job_step_info_msg(FILE *out,
					  job_step_info_response_msg_t *job_step_info_msg_ptr,
					  int one_liner);

/*
 * slurm_print_job_step_info - output information about a specific Slurm
 *	job step based upon message as loaded using slurm_get_job_steps
 * IN out - file to write to
 * IN job_ptr - an individual job step information record pointer
 * IN one_liner - print as a single line if true
 */
extern void slurm_print_job_step_info(FILE *out,
				      job_step_info_t *step_ptr,
				      int one_liner);

/*
 * slurm_job_step_layout_get - get the slurm_step_layout_t structure for
 *      a particular job step
 *
 * IN step_id
 * RET pointer to a slurm_step_layout_t (free with
 *   slurm_free_step_layout) on success, and NULL on error.
 */
extern slurm_step_layout_t *slurm_job_step_layout_get(slurm_step_id_t *step_id);

/*
 * slurm_sprint_job_step_info - output information about a specific Slurm
 *	job step based upon message as loaded using slurm_get_job_steps
 * IN job_ptr - an individual job step information record pointer
 * IN one_liner - print as a single line if true
 * RET out - char * containing formatted output (must be freed after call)
 *           NULL is returned on failure.
 */
extern char *slurm_sprint_job_step_info(job_step_info_t *step_ptr,
					int one_liner);

/*
 * slurm_job_step_stat - status a current step
 *
 * IN step_id
 * IN node_list, optional, if NULL then all nodes in step are returned.
 * OUT resp
 * RET SLURM_SUCCESS on success SLURM_ERROR else
 */
extern int slurm_job_step_stat(slurm_step_id_t *step_id,
			       char *node_list,
			       uint16_t use_protocol_ver,
			       job_step_stat_response_msg_t **resp);

/*
 * slurm_job_step_get_pids - get the complete list of pids for a given
 *      job step
 *
 * IN step_id
 * OUT resp
 * RET SLURM_SUCCESS on success SLURM_ERROR else
 */
extern int slurm_job_step_get_pids(slurm_step_id_t *step_id,
				   char *node_list,
				   job_step_pids_response_msg_t **resp);

extern void slurm_job_step_layout_free(slurm_step_layout_t *layout);
extern void slurm_job_step_pids_free(job_step_pids_t *object);
extern void slurm_job_step_pids_response_msg_free(void *object);
extern void slurm_job_step_stat_free(job_step_stat_t *object);
extern void slurm_job_step_stat_response_msg_free(void *object);

/* Update the time limit of a job step,
 * IN step_msg - step update messasge descriptor
 * RET 0 or -1 on error */
extern int slurm_update_step(step_update_request_msg_t *step_msg);

extern void slurm_destroy_selected_step(void *object);

/*****************************************************************************\
 *	SLURM NODE CONFIGURATION READ/PRINT/UPDATE FUNCTIONS
\*****************************************************************************/

/*
 * slurm_load_node - issue RPC to get slurm all node configuration information
 *	if changed since update_time
 * IN update_time - time of current configuration data
 * OUT resp - place to store a node configuration pointer
 * IN show_flags - node filtering options (e.g. SHOW_FEDERATION)
 * RET 0 or a slurm error code
 * NOTE: free the response using slurm_free_node_info_msg
 */
extern int slurm_load_node(time_t update_time, node_info_msg_t **resp,
			   uint16_t show_flags);

/*
 * slurm_load_node2 - equivalent to slurm_load_node() with addition
 *	of cluster record for communications in a federation
 */
extern int slurm_load_node2(time_t update_time, node_info_msg_t **resp,
			    uint16_t show_flags,
			    slurmdb_cluster_rec_t *cluster);

/*
 * slurm_load_node_single - issue RPC to get slurm configuration information
 *	for a specific node
 * OUT resp - place to store a node configuration pointer
 * IN node_name - name of the node for which information is requested
 * IN show_flags - node filtering options
 * RET 0 or a slurm error code
 * NOTE: free the response using slurm_free_node_info_msg
 */
extern int slurm_load_node_single(node_info_msg_t **resp, char *node_name,
				  uint16_t show_flags);

/*
 * slurm_load_node_single2 - equivalent to slurm_load_node_single() with
 *	addition of cluster record for communications in a federation
 */
extern int slurm_load_node_single2(node_info_msg_t **resp, char *node_name,
				   uint16_t show_flags,
				   slurmdb_cluster_rec_t *cluster);

/* Given data structures containing information about nodes and partitions,
 * populate the node's "partitions" field */
void
slurm_populate_node_partitions(node_info_msg_t *node_buffer_ptr,
			       partition_info_msg_t *part_buffer_ptr);

/*
 * slurm_get_node_energy - issue RPC to get the energy data of all
 * configured sensors on the target machine
 * IN  host  - name of node to query, NULL if localhost
 * IN  delta - Use cache if data is newer than this in seconds
 * OUT sensor_cnt - number of sensors
 * OUT energy - array of acct_gather_energy_t structures on success or
 *                NULL other wise
 * RET 0 on success or a slurm error code
 * NOTE: free the response using xfree
 */
extern int slurm_get_node_energy(char *host,
				 uint16_t context_id,
				 uint16_t delta,
				 uint16_t *sensors_cnt,
				 acct_gather_energy_t **energy);

/*
 * slurm_free_node_info_msg - free the node information response message
 * IN msg - pointer to node information response message
 * NOTE: buffer is loaded by slurm_load_node.
 */
extern void slurm_free_node_info_msg(node_info_msg_t *node_buffer_ptr);

/*
 * slurm_print_node_info_msg - output information about all Slurm nodes
 *	based upon message as loaded using slurm_load_node
 * IN out - file to write to
 * IN node_info_msg_ptr - node information message pointer
 * IN one_liner - print as a single line if true
 */
extern void slurm_print_node_info_msg(FILE *out,
				      node_info_msg_t *node_info_msg_ptr,
				      int one_liner);

/*
 * slurm_print_node_table - output information about a specific Slurm nodes
 *	based upon message as loaded using slurm_load_node
 * IN out - file to write to
 * IN node_ptr - an individual node information record pointer
 * IN one_liner - print as a single line if true
 */
extern void slurm_print_node_table(FILE *out,
				   node_info_t *node_ptr,
				   int one_liner);

/*
 * slurm_sprint_node_table - output information about a specific Slurm nodes
 *	based upon message as loaded using slurm_load_node
 * IN node_ptr - an individual node information record pointer
 * IN one_liner - print as a single line if true
 * RET out - char * containing formatted output (must be freed after call)
 *           NULL is returned on failure.
 */
extern char *slurm_sprint_node_table(node_info_t *node_ptr,
				     int one_liner);

/*
 * slurm_init_update_node_msg - initialize node update message
 * OUT update_node_msg - user defined node descriptor
 */
void slurm_init_update_node_msg(update_node_msg_t *update_node_msg);

/*
 * slurm_create_node - issue RPC to create node(s), only usable by user root
 * IN node_msg - node definition(s)
 * RET SLURM_SUCCESS on success, otherwise return SLURM_ERROR with errno set
 */
extern int slurm_create_node(update_node_msg_t *node_msg);

/*
 * slurm_update_node - issue RPC to a node's configuration per request,
 *	only usable by user root
 * IN node_msg - description of node updates
 * RET SLURM_SUCCESS on success, otherwise return SLURM_ERROR with errno set
 */
extern int slurm_update_node(update_node_msg_t *node_msg);

/*
 * slurm_delete_node - issue RPC to delete a node, only usable by user root
 * IN node_msg - use to pass nodelist of names to delete
 * RET SLURM_SUCCESS on success, otherwise return SLURM_ERROR with errno set
 */
int slurm_delete_node(update_node_msg_t *node_msg);

/*****************************************************************************\
 *	SLURM FRONT_END CONFIGURATION READ/PRINT/UPDATE FUNCTIONS
\*****************************************************************************/

/*
 * slurm_load_front_end - issue RPC to get slurm all front_end configuration
 *	information if changed since update_time
 * IN update_time - time of current configuration data
 * IN front_end_info_msg_pptr - place to store a front_end configuration pointer
 * RET 0 or a slurm error code
 * NOTE: free the response using slurm_free_front_end_info_msg
 */
extern int slurm_load_front_end(time_t update_time,
				front_end_info_msg_t **resp);

/*
 * slurm_free_front_end_info_msg - free the front_end information response
 *	message
 * IN msg - pointer to front_end information response message
 * NOTE: buffer is loaded by slurm_load_front_end.
 */
extern void slurm_free_front_end_info_msg(front_end_info_msg_t *front_end_buffer_ptr);

/*
 * slurm_print_front_end_info_msg - output information about all Slurm
 *	front_ends based upon message as loaded using slurm_load_front_end
 * IN out - file to write to
 * IN front_end_info_msg_ptr - front_end information message pointer
 * IN one_liner - print as a single line if true
 */
extern void slurm_print_front_end_info_msg(FILE *out,
					   front_end_info_msg_t *front_end_info_msg_ptr,
					   int one_liner);
/*
 * slurm_print_front_end_table - output information about a specific Slurm
 *	front_ends based upon message as loaded using slurm_load_front_end
 * IN out - file to write to
 * IN front_end_ptr - an individual front_end information record pointer
 * IN one_liner - print as a single line if true
 */
extern void slurm_print_front_end_table(FILE *out,
					front_end_info_t *front_end_ptr,
					int one_liner);

/*
 * slurm_sprint_front_end_table - output information about a specific Slurm
 *	front_end based upon message as loaded using slurm_load_front_end
 * IN front_end_ptr - an individual front_end information record pointer
 * IN one_liner - print as a single line if true
 * RET out - char * containing formatted output (must be freed after call)
 *           NULL is returned on failure.
 */
extern char *slurm_sprint_front_end_table(front_end_info_t *front_end_ptr,
					  int one_liner);

/*
 * slurm_init_update_front_end_msg - initialize front_end node update message
 * OUT update_front_end_msg - user defined node descriptor
 */
void slurm_init_update_front_end_msg(update_front_end_msg_t *update_front_end_msg);

/*
 * slurm_update_front_end - issue RPC to a front_end node's configuration per
 *	request, only usable by user root
 * IN front_end_msg - description of front_end node updates
 * RET SLURM_SUCCESS on success, otherwise return SLURM_ERROR with errno set
 */
extern int slurm_update_front_end(update_front_end_msg_t *front_end_msg);


/*****************************************************************************\
 *	SLURM SWITCH TOPOLOGY CONFIGURATION READ/PRINT FUNCTIONS
\*****************************************************************************/

/*
 * slurm_load_topo - issue RPC to get slurm all switch topology configuration
 *	information
 * IN node_info_msg_pptr - place to store a node configuration pointer
 * RET 0 or a slurm error code
 * NOTE: free the response using slurm_free_topo_info_msg
 */
extern int slurm_load_topo(topo_info_response_msg_t **topo_info_msg_pptr);

/*
 * slurm_free_topo_info_msg - free the switch topology configuration
 *	information response message
 * IN msg - pointer to switch topology configuration response message
 * NOTE: buffer is loaded by slurm_load_topo.
 */
extern void slurm_free_topo_info_msg(topo_info_response_msg_t *msg);

/*
 * slurm_print_topo_info_msg - output information about all switch topology
 *	configuration information based upon message as loaded using
 *	slurm_load_topo
 * IN out - file to write to
 * IN topo_info_msg_ptr - switch topology information message pointer
 * IN one_liner - print as a single line if not zero
 */
extern void slurm_print_topo_info_msg(FILE *out,
				      topo_info_response_msg_t *topo_info_msg_ptr,
				      int one_liner);

/*
 * slurm_print_topo_record - output information about a specific Slurm topology
 *	record based upon message as loaded using slurm_load_topo
 * IN out - file to write to
 * IN topo_ptr - an individual switch information record pointer
 * IN one_liner - print as a single line if not zero
 * RET out - char * containing formatted output (must be freed after call)
 *	   NULL is returned on failure.
 */
extern void slurm_print_topo_record(FILE *out,
				    topo_info_t *topo_ptr,
				    int one_liner);

/*****************************************************************************\
 *	SLURM SELECT READ/PRINT/UPDATE FUNCTIONS
\*****************************************************************************/

/*
 * slurm_get_select_nodeinfo - get data from a select node credential
 * IN nodeinfo  - updated select node credential
 * IN data_type - type of data to enter into node credential
 * IN state     - state of node query
 * IN/OUT data  - the data to enter into node credential
 * RET 0 or -1 on error
 */
extern int slurm_get_select_nodeinfo(dynamic_plugin_data_t *nodeinfo,
				     enum select_nodedata_type data_type,
				     enum node_states state,
				     void *data);

/*****************************************************************************\
 *	SLURM PARTITION CONFIGURATION READ/PRINT/UPDATE FUNCTIONS
\*****************************************************************************/

/*
 * slurm_init_part_desc_msg - initialize partition descriptor with
 *	default values
 * IN/OUT update_part_msg - user defined partition descriptor
 */
extern void slurm_init_part_desc_msg(update_part_msg_t *update_part_msg);

/*
 * slurm_load_partitions - issue RPC to get slurm all partition configuration
 *	information if changed since update_time
 * IN update_time - time of current configuration data
 * IN partition_info_msg_pptr - place to store a partition configuration
 *	pointer
 * IN show_flags - partitions filtering options (e.g. SHOW_FEDERATION)
 * RET 0 or a slurm error code
 * NOTE: free the response using slurm_free_partition_info_msg
 */
extern int slurm_load_partitions(time_t update_time,
				 partition_info_msg_t **part_buffer_ptr,
				 uint16_t show_flags);

/*
 * slurm_load_partitions2 - equivalent to slurm_load_partitions() with addition
 *	of cluster record for communications in a federation
 */
extern int slurm_load_partitions2(time_t update_time,
				  partition_info_msg_t **resp,
				  uint16_t show_flags,
				  slurmdb_cluster_rec_t *cluster);

/*
 * slurm_free_partition_info_msg - free the partition information
 *	response message
 * IN msg - pointer to partition information response message
 * NOTE: buffer is loaded by slurm_load_partitions
 */
extern void slurm_free_partition_info_msg(partition_info_msg_t *part_info_ptr);

/*
 * slurm_print_partition_info_msg - output information about all Slurm
 *	partitions based upon message as loaded using slurm_load_partitions
 * IN out - file to write to
 * IN part_info_ptr - partitions information message pointer
 * IN one_liner - print as a single line if true
 */
extern void slurm_print_partition_info_msg(FILE *out, partition_info_msg_t *part_info_ptr, int one_liner);

/*
 * slurm_print_partition_info - output information about a specific Slurm
 *	partition based upon message as loaded using slurm_load_partitions
 * IN out - file to write to
 * IN part_ptr - an individual partition information record pointer
 * IN one_liner - print as a single line if true
 */
extern void slurm_print_partition_info(FILE *out,
				       partition_info_t *part_ptr,
				       int one_liner);

/*
 * slurm_sprint_partition_info - output information about a specific Slurm
 *	partition based upon message as loaded using slurm_load_partitions
 * IN part_ptr - an individual partition information record pointer
 * IN one_liner - print as a single line if true
 * RET out - char * with formatted output (must be freed after call)
 *           NULL is returned on failure.
 */
extern char *slurm_sprint_partition_info(partition_info_t *part_ptr,
					 int one_liner);

/*
 * slurm_create_partition - create a new partition, only usable by user root
 * IN part_msg - description of partition configuration
 * RET SLURM_SUCCESS on success, otherwise return SLURM_ERROR with errno set
 */
extern int slurm_create_partition(update_part_msg_t *part_msg);

/*
 * slurm_update_partition - issue RPC to update a partition's configuration
 *	per request, only usable by user root
 * IN part_msg - description of partition updates
 * RET SLURM_SUCCESS on success, otherwise return SLURM_ERROR with errno set
 */
extern int slurm_update_partition(update_part_msg_t *part_msg);

/*
 * slurm_delete_partition - issue RPC to delete a partition, only usable
 *	by user root
 * IN part_msg - description of partition to delete
 * RET SLURM_SUCCESS on success, otherwise return SLURM_ERROR with errno set
 */
extern int slurm_delete_partition(delete_part_msg_t *part_msg);

/*****************************************************************************\
 *	SLURM RESERVATION CONFIGURATION READ/PRINT/UPDATE FUNCTIONS
\*****************************************************************************/

/*
 * slurm_init_resv_desc_msg - initialize reservation descriptor with
 *	default values
 * OUT job_desc_msg - user defined partition descriptor
 */
extern void slurm_init_resv_desc_msg(resv_desc_msg_t *update_resv_msg);
/*
 * slurm_create_reservation - create a new reservation, only usable by user root
 * IN resv_msg - description of reservation
 * RET name of reservation on success (caller must free the memory),
 *	otherwise return NULL and set errno to indicate the error
 */
extern char *slurm_create_reservation(resv_desc_msg_t *resv_msg);

/*
 * slurm_update_reservation - modify an existing reservation, only usable by
 *	user root
 * IN resv_msg - description of reservation
 * RET SLURM_SUCCESS on success, otherwise return SLURM_ERROR with errno set
 */
extern int slurm_update_reservation(resv_desc_msg_t *resv_msg);

/*
 * slurm_delete_reservation - issue RPC to delete a reservation, only usable
 *	by user root
 * IN resv_msg - description of reservation to delete
 * RET SLURM_SUCCESS on success, otherwise return SLURM_ERROR with errno set
 */
extern int slurm_delete_reservation(reservation_name_msg_t *resv_msg);

/*
 * slurm_load_reservations - issue RPC to get all slurm reservation
 *	configuration information if changed since update_time
 * IN update_time - time of current configuration data
 * IN reserve_info_msg_pptr - place to store a reservation configuration
 *	pointer
 * RET 0 or a slurm error code
 * NOTE: free the response using slurm_free_reservation_info_msg
 */
extern int slurm_load_reservations(time_t update_time,
				   reserve_info_msg_t **resp);

/*
 * slurm_print_reservation_info_msg - output information about all Slurm
 *	reservations based upon message as loaded using slurm_load_reservation
 * IN out - file to write to
 * IN resv_info_ptr - reservation information message pointer
 * IN one_liner - print as a single line if true
 */
void slurm_print_reservation_info_msg(FILE* out,
				      reserve_info_msg_t *resv_info_ptr,
				      int one_liner);

/*
 * slurm_print_reservation_info - output information about a specific Slurm
 *	reservation based upon message as loaded using slurm_load_reservation
 * IN out - file to write to
 * IN resv_ptr - an individual reservation information record pointer
 * IN one_liner - print as a single line if true
 */
void slurm_print_reservation_info(FILE* out,
				  reserve_info_t *resv_ptr,
				  int one_liner);

/*
 * slurm_sprint_reservation_info - output information about a specific Slurm
 *	reservation based upon message as loaded using slurm_load_reservations
 * IN resv_ptr - an individual reservation information record pointer
 * IN one_liner - print as a single line if true
 * RET out - char * containing formatted output (must be freed after call)
 *           NULL is returned on failure.
 */
char *slurm_sprint_reservation_info(reserve_info_t *resv_ptr, int one_liner);

/*
 * slurm_free_reservation_info_msg - free the reservation information
 *	response message
 * IN msg - pointer to reservation information response message
 * NOTE: buffer is loaded by slurm_load_reservation
 */
extern void slurm_free_reservation_info_msg(reserve_info_msg_t *resv_info_ptr);

/*****************************************************************************\
 *	SLURM PING/RECONFIGURE/SHUTDOWN STRUCTURES
\*****************************************************************************/

typedef struct {
	char *hostname; /* symlink - do not xfree() */
	bool pinged; /* true on successful ping */
	long latency; /* time to ping or timeout on !pinged */
	/*
	 * controller offset which defines default mode:
	 * 0: primary
	 * 1: backup
	 * 2+: backup#
	 */
	int offset;
} controller_ping_t;

/*****************************************************************************\
 *	SLURM PING/RECONFIGURE/SHUTDOWN FUNCTIONS
\*****************************************************************************/

/*
 * slurm_ping - issue RPC to have Slurm controller (slurmctld)
 * IN dest - controller to contact (0=primary, 1=backup, 2=backup2, etc.)
 * RET 0 or a slurm error code
 */
extern int slurm_ping(int dest);

/*
 * RET array of each ping result (NULL terminated).
 * Caller must xfree() the result.
 */
extern controller_ping_t *ping_all_controllers();

/*
 * slurm_reconfigure - issue RPC to have Slurm controller (slurmctld)
 *	reload its configuration file
 * RET 0 or a slurm error code
 */
extern int slurm_reconfigure(void);

/*
 * slurm_shutdown - issue RPC to have Slurm controller (slurmctld)
 *	cease operations, both the primary and all backup controllers
 *	are shutdown.
 * IN options - 0: all slurm daemons are shutdown
 *              1: slurmctld generates a core file
 *              2: only the slurmctld is shutdown (no core file)
 * RET 0 or a slurm error code
 */
extern int slurm_shutdown(uint16_t options);

/*
 * slurm_takeover - issue RPC to have a Slurm backup controller take over the
 *                  primary controller. REQUEST_CONTROL is sent by the backup
 *                  to the primary controller to take control
 * backup_inx IN - Index of BackupController to assume controller (typically 1)
 * RET 0 or a slurm error code
 */
extern int slurm_takeover(int backup_inx);

/*
 * slurm_set_debugflags - issue RPC to set slurm controller debug flags
 * IN debug_flags_plus  - debug flags to be added
 * IN debug_flags_minus - debug flags to be removed
 * RET SLURM_SUCCESS on success, otherwise return SLURM_ERROR with errno set
 */
extern int slurm_set_debugflags(uint64_t debug_flags_plus,
				uint64_t debug_flags_minus);
/*
 * slurm_set_slurmd_debug_flags - issue RPC to set slurmd debug flags
 * IN debug_flags_plus  - debug flags to be added
 * IN debug_flags_minus - debug flags to be removed
 * IN debug_flags_set   - new debug flags value
 * RET SLURM_SUCCESS on success, otherwise return SLURM_ERROR
 */
extern int slurm_set_slurmd_debug_flags(char *node_list,
				        uint64_t debug_flags_plus,
				        uint64_t debug_flags_minus);

/*
 * slurm_set_slurmd_debug_level - issue RPC to set slurmd debug level
 * IN debug_level - requested debug level
 * RET SLURM_SUCCESS on success, otherwise return SLURM_ERROR
 */
extern int slurm_set_slurmd_debug_level(char *node_list, uint32_t debug_level);

/*
 * slurm_set_debug_level - issue RPC to set slurm controller debug level
 * IN debug_level - requested debug level
 * RET SLURM_SUCCESS on success, otherwise return SLURM_ERROR with errno set
 */
extern int slurm_set_debug_level(uint32_t debug_level);

/*
 * slurm_set_schedlog_level - issue RPC to set slurm scheduler log level
 * IN schedlog_level - requested scheduler log level
 * RET SLURM_SUCCESS on success, otherwise return SLURM_ERROR with errno set
 */
extern int slurm_set_schedlog_level(uint32_t schedlog_level);

/*
 * slurm_set_fs_dampeningfactor - issue RPC to set slurm fs dampening factor
 * IN factor - requested fs dampening factor
 * RET SLURM_SUCCESS on success, otherwise return SLURM_ERROR with errno set
 */
extern int slurm_set_fs_dampeningfactor(uint16_t factor);

/*
 * slurm_update_suspend_exc_nodes - issue RPC to set SuspendExcNodes
 * IN nodes - string to set
 * IN mode - Whether to set, append or remove nodes from the setting
 * RET SLURM_SUCCESS on success, otherwise return SLURM_ERROR with errno set
 */
extern int slurm_update_suspend_exc_nodes(char *nodes, update_mode_t mode);

/*
 * slurm_update_suspend_exc_parts - issue RPC to set SuspendExcParts
 * IN parts - string to set
 * IN mode - Whether to set, append or remove partitions from the setting
 * RET SLURM_SUCCESS on success, otherwise return SLURM_ERROR with errno set
 */
extern int slurm_update_suspend_exc_parts(char *parts, update_mode_t mode);

/*
 * slurm_update_suspend_exc_states - issue RPC to set SuspendExcStates
 * IN states - string to set
 * IN mode - Whether to set, append or remove states from the setting
 * RET SLURM_SUCCESS on success, otherwise return SLURM_ERROR with errno set
 */
extern int slurm_update_suspend_exc_states(char *states, update_mode_t mode);

/*****************************************************************************\
 *      SLURM JOB SUSPEND FUNCTIONS
\*****************************************************************************/

/*
 * slurm_suspend - suspend execution of a job.
 * IN job_id  - job on which to perform operation
 * RET 0 or a slurm error code
 */
extern int slurm_suspend(uint32_t job_id);

/*
 * slurm_suspend2 - suspend execution of a job.
 * IN job_id in string form  - job on which to perform operation, may be job
 *            array specification (e.g. "123_1-20,44");
 * OUT resp - per task response to the request,
 *	      free using slurm_free_job_array_resp()
 * RET 0 or a slurm error code
 */
extern int slurm_suspend2(char *job_id, job_array_resp_msg_t **resp);

/*
 * slurm_resume - resume execution of a previously suspended job.
 * IN job_id  - job on which to perform operation
 * RET 0 or a slurm error code
 */
extern int slurm_resume(uint32_t job_id);

/*
 * slurm_resume2 - resume execution of a previously suspended job.
 * IN job_id in string form  - job on which to perform operation, may be job
 *            array specification (e.g. "123_1-20,44");
 * OUT resp - per task response to the request,
 *	      free using slurm_free_job_array_resp()
 * RET 0 or a slurm error code
 */
extern int slurm_resume2(char *job_id, job_array_resp_msg_t **resp);

/* Free job array oriented response with individual return codes by task ID */
extern void slurm_free_job_array_resp(job_array_resp_msg_t *resp);

/*
 * slurm_requeue - re-queue a batch job, if already running
 *	then terminate it first
 * IN job_id  - job on which to perform operation
 * IN flags - JOB_SPECIAL_EXIT - job should be placed special exit state and
 *		  held.
 *            JOB_REQUEUE_HOLD - job should be placed JOB_PENDING state and
 *		  held.
 *            JOB_RECONFIG_FAIL - Node configuration for job failed
 *            JOB_RUNNING - Operate only on jobs in a state of
 *		  CONFIGURING, RUNNING, STOPPED or SUSPENDED.
 * RET 0 or a slurm error code
 */
extern int slurm_requeue(uint32_t job_id, uint32_t flags);

/*
 * slurm_requeue2 - re-queue a batch job, if already running
 *	then terminate it first
 * IN job_id in string form  - job on which to perform operation, may be job
 *            array specification (e.g. "123_1-20,44");
 * IN flags - JOB_SPECIAL_EXIT - job should be placed special exit state and
 *		  held.
 *            JOB_REQUEUE_HOLD - job should be placed JOB_PENDING state and
 *		  held.
 *            JOB_RECONFIG_FAIL - Node configuration for job failed
 *            JOB_RUNNING - Operate only on jobs in a state of
 *		  CONFIGURING, RUNNING, STOPPED or SUSPENDED.
 * OUT resp - per task response to the request,
 *	      free using slurm_free_job_array_resp()
 * RET 0 or a slurm error code
 */
extern int slurm_requeue2(char *job_id, uint32_t flags,
			  job_array_resp_msg_t **resp);

/*****************************************************************************\
 *      SLURM TRIGGER FUNCTIONS
\*****************************************************************************/

/*
 * slurm_set_trigger - Set an event trigger
 * RET 0 or a slurm error code
 */
extern int slurm_set_trigger(trigger_info_t *trigger_set);

/*
 * slurm_clear_trigger - Clear (remove) an existing event trigger
 * RET 0 or a slurm error code
 */
extern int slurm_clear_trigger(trigger_info_t *trigger_clear);

/*
 * slurm_get_triggers - Get all event trigger information
 * Use slurm_free_trigger_msg() to free the memory allocated by this function
 * RET 0 or a slurm error code
 */
extern int slurm_get_triggers(trigger_info_msg_t **trigger_get);

/*
 * slurm_pull_trigger - Pull an event trigger
 * RET 0 or a slurm error code
 */
extern int slurm_pull_trigger(trigger_info_t *trigger_pull);

/*
 * slurm_free_trigger_msg - Free data structure returned by
 * slurm_get_triggers()
 */
extern void slurm_free_trigger_msg(trigger_info_msg_t *trigger_free);

/*
 * slurm_init_trigger_msg - initialize trigger clear/update message
 * OUT trigger_info_msg - user defined trigger descriptor
 */
void slurm_init_trigger_msg(trigger_info_t *trigger_info_msg);

/*****************************************************************************\
 *      SLURM BURST BUFFER FUNCTIONS
\*****************************************************************************/
#define BB_FLAG_DISABLE_PERSISTENT	0x0001	/* Disable regular user to create
						 * and destroy persistent burst
						 * buffers */
#define BB_FLAG_ENABLE_PERSISTENT	0x0002	/* Allow regular user to create
						 * and destroy persistent burst
						 * buffers */
#define BB_FLAG_EMULATE_CRAY		0x0004	/* Using dw_wlm_cli emulator */
#define BB_FLAG_PRIVATE_DATA		0x0008	/* Buffers only visible to owner */
#define BB_FLAG_TEARDOWN_FAILURE	0x0010	/* Teardown after failed staged in/out */

#define BB_SIZE_IN_NODES	0x8000000000000000
/*
 * Burst buffer states: Keep in sync with bb_state_string() and bb_state_num()
 * in slurm_protocol_defs.c.
 */
#define BB_STATE_PENDING	0x0000		/* Placeholder: no action started */
#define BB_STATE_ALLOCATING	0x0001		/* Cray: bbs_setup started */
#define BB_STATE_ALLOCATED	0x0002		/* Cray: bbs_setup started */
#define BB_STATE_DELETING	0x0005		/* Cray: bbs_setup started */
#define BB_STATE_DELETED	0x0006		/* Cray: bbs_setup started */
#define BB_STATE_STAGING_IN	0x0011		/* Cray: bbs_data_in started */
#define BB_STATE_STAGED_IN	0x0012		/* Cray: bbs_data_in complete */
#define BB_STATE_PRE_RUN	0x0018		/* Cray: bbs_pre_run started */
#define BB_STATE_ALLOC_REVOKE	0x001a		/* Cray: allocation revoked */
#define BB_STATE_RUNNING	0x0021		/* Job is running */
#define BB_STATE_SUSPEND	0x0022		/* Job is suspended (future) */
#define BB_STATE_POST_RUN	0x0029		/* Cray: bbs_post_run started */
#define BB_STATE_STAGING_OUT	0x0031		/* Cray: bbs_data_out started */
#define BB_STATE_STAGED_OUT	0x0032		/* Cray: bbs_data_out complete */
#define BB_STATE_TEARDOWN	0x0041		/* Cray: bbs_teardown started */
#define BB_STATE_TEARDOWN_FAIL	0x0043		/* Cray: bbs_teardown failed, retrying */
#define BB_STATE_COMPLETE	0x0045		/* Cray: bbs_teardown complete */

/* Information about alternate pools or other burst buffer resources */
typedef struct {
	uint64_t granularity;	/* Granularity of resource allocation size */
	char *name;		/* Resource (pool) name */
	uint64_t total_space;	/* Total size of available resources, unused
				 * by burst_buffer_resv_t */
	uint64_t used_space;	/* Allocated space, in bytes */
	uint64_t unfree_space;	/* used plus drained space, units are bytes */
} burst_buffer_pool_t;

typedef struct {
	char *account;		/* Associated account (for limits) */
	uint32_t array_job_id;
	uint32_t array_task_id;
	time_t create_time;	/* Time of creation */
	uint32_t job_id;
	char *name;		/* Name of persistent burst buffer */
	char *partition;	/* Associated partition (for limits) */
	char *pool;		/* Resource (pool) name */
	char *qos;		/* Associated QOS (for limits) */
	uint64_t size;		/* In bytes by default */
	uint16_t state;		/* See BB_STATE_* */
	uint32_t user_id;
} burst_buffer_resv_t;

typedef struct {
	uint32_t user_id;
	uint64_t used;
} burst_buffer_use_t;

typedef struct {
	char *allow_users;
	char *default_pool;		/* Name of default pool to use */
	char *create_buffer;
	char *deny_users;
	char *destroy_buffer;
	uint32_t flags;			/* See BB_FLAG_* above */
	char *get_sys_state;
	char *get_sys_status;
	uint64_t granularity;		/* Granularity of resource allocation */
	uint32_t pool_cnt;		/* Count of records in pool_ptr */
	burst_buffer_pool_t *pool_ptr;
	char *name;			/* Plugin name */
	uint32_t other_timeout;		/* Seconds or zero */
	uint32_t stage_in_timeout;	/* Seconds or zero */
	uint32_t stage_out_timeout;	/* Seconds or zero */
	char *start_stage_in;
	char *start_stage_out;
	char *stop_stage_in;
	char *stop_stage_out;
	uint64_t total_space;		/* In bytes */
	uint64_t unfree_space;		/* Allocated or drained, in bytes */
	uint64_t used_space;		/* Allocated, in bytes */
	uint32_t validate_timeout;	/* Seconds or zero */

	uint32_t  buffer_count;
	burst_buffer_resv_t *burst_buffer_resv_ptr;

	uint32_t  use_count;
	burst_buffer_use_t *burst_buffer_use_ptr;
} burst_buffer_info_t;

typedef struct {
	burst_buffer_info_t *burst_buffer_array;
	uint32_t  record_count;		/* Elements in burst_buffer_array */
} burst_buffer_info_msg_t;

/*
 * slurm_burst_buffer_state_string - translate burst buffer state number to
 *	it string equivalent
 */
extern char *slurm_burst_buffer_state_string(uint16_t state);

/*
 * slurm_load_burst_buffer_stat - issue RPC to get burst buffer status
 * IN argc - count of status request options
 * IN argv - status request options
 * OUT status_resp - status response, memory must be released using xfree()
 * RET 0 or a slurm error code
 */
extern int slurm_load_burst_buffer_stat(int argc, char **argv,
					char **status_resp);

/*
 * slurm_load_burst_buffer_info - issue RPC to get slurm all burst buffer plugin
 *	information
 * OUT burst_buffer_info_msg_pptr - place to store a burst buffer configuration
 *	pointer
 * RET 0 or a slurm error code
 * NOTE: free the response using slurm_free_burst_buffer_info_msg
 */
extern int slurm_load_burst_buffer_info(burst_buffer_info_msg_t **burst_buffer_info_msg_pptr);

/*
 * slurm_free_burst_buffer_info_msg - free buffer returned by
 *	slurm_load_burst_buffer
 * IN burst_buffer_info_msg_ptr - pointer to burst_buffer_info_msg_t
 * RET 0 or a slurm error code
 */
extern void slurm_free_burst_buffer_info_msg(burst_buffer_info_msg_t *burst_buffer_info_msg);

/*
 * slurm_print_burst_buffer_info_msg - output information about burst buffers
 *	based upon message as loaded using slurm_load_burst_buffer
 * IN out - file to write to
 * IN info_ptr - burst_buffer information message pointer
 * IN one_liner - print as a single line if true
 * IN verbose - higher values to log additional details
 */
extern void slurm_print_burst_buffer_info_msg(FILE *out,
					      burst_buffer_info_msg_t *info_ptr,
					      int one_liner,
					      int verbosity);

/*
 * slurm_print_burst_buffer_record - output information about a specific Slurm
 *	burst_buffer record based upon message as loaded using
 *	slurm_load_burst_buffer_info()
 * IN out - file to write to
 * IN burst_buffer_ptr - an individual burst buffer record pointer
 * IN one_liner - print as a single line if not zero
 * IN verbose - higher values to log additional details
 * RET out - char * containing formatted output (must be freed after call)
 *	   NULL is returned on failure.
 */
extern void slurm_print_burst_buffer_record(FILE *out,
					    burst_buffer_info_t *burst_buffer_ptr,
			 		    int one_liner,
					    int verbose);

/*
 * slurm_network_callerid - issue RPC to get the job id of a job from a remote
 * slurmd based upon network socket information.
 *
 * IN req - Information about network connection in question
 * OUT job_id -  ID of the job or NO_VAL
 * OUT node_name - name of the remote slurmd
 * IN node_name_size - size of the node_name buffer
 * RET SLURM_SUCCESS or SLURM_ERROR on error
 */
extern int slurm_network_callerid(network_callerid_msg_t req,
				  uint32_t *job_id,
				  char *node_name,
				  int node_name_size);

/*
 * Move the specified job ID to the top of the queue for a given user ID,
 *	partition, account, and QOS.
 * IN job_id_str - a job id
 * RET 0 or -1 on error */
extern int slurm_top_job(char *job_id_str);

/*
 * Fetch an auth token for a given username.
 * IN username - NULL, or a specific username if run as SlurmUser/root.
 * IN lifespan - lifespan the token should be valid for.
 */
extern char *slurm_fetch_token(char *username, int lifespan);

/*****************************************************************************\
 *      SLURM FEDERATION FUNCTIONS
\*****************************************************************************/

/*
 * slurm_load_federation - issue RPC to get federation status from controller
 * IN/OUT fed_pptr - place to store returned federation information.
 * 		     slurmdb_federation_rec_t treated as a void pointer to since
 * 		     slurm.h doesn't have ties to slurmdb.h.
 * NOTE: Use slurm_destroy_federation_rec() to release the returned memory
 * RET 0 or -1 on error
 */
extern int slurm_load_federation(void **fed_pptr);

/*
 * slurm_print_federation - prints slurmdb_federation_rec_t (passed as void*
 * 			    since slurm.h doesn't know about slurmdb.h).
 */
extern void slurm_print_federation(void *fed);

/*
 * slurm_destroy_federation_rec - Release memory allocated by
 *				  slurm_load_federation()
 */
extern void slurm_destroy_federation_rec(void *fed);

/*****************************************************************************\
 *      SLURM CRONTAB FUNCTIONS
\*****************************************************************************/

extern int slurm_request_crontab(uid_t uid, char **crontab,
				 char **disabled_lines);

typedef struct {
	char *err_msg;
	char *failed_lines;
	uint32_t *jobids;
	uint32_t jobids_count;
	char *job_submit_user_msg;
	uint32_t return_code;
} crontab_update_response_msg_t;

extern crontab_update_response_msg_t *slurm_update_crontab(uid_t uid, gid_t gid,
							   char *crontab,
							   list_t *jobs);

extern int slurm_remove_crontab(uid_t uid, gid_t gid);

#ifdef __cplusplus
}
#endif

#endif<|MERGE_RESOLUTION|>--- conflicted
+++ resolved
@@ -3596,11 +3596,8 @@
 #define KILL_NO_SIBS     SLURM_BIT(7) /* Don't kill other sibling jobs */
 #define KILL_JOB_RESV    SLURM_BIT(8) /* Job is willing to run on nodes in a
 				       * magnetic reservation. */
-<<<<<<< HEAD
-#define KILL_NO_SIG_FAIL     SLURM_BIT(9) /* Don't fail job due to signal (steps only) */
-=======
-#define KILL_NO_CRON SLURM_BIT(9) /* request killing cron Jobs */
->>>>>>> 671fccf4
+#define KILL_NO_CRON     SLURM_BIT(9) /* request killing cron Jobs */
+#define KILL_NO_SIG_FAIL SLURM_BIT(10) /* Don't fail job due to signal (steps only) */
 
 /* Use top bit of uint16_t in conjuction with KILL_* flags to indicate signal
  * has been sent to job previously. Does not need to be passed to slurmd. */
